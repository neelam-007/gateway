--- conflicted
+++ resolved
@@ -100,13 +100,10 @@
     SECURITY_ZONE("Security Zone", "Security Zones", true, true),
     CUSTOM_KEY_VALUE_STORE("Custom Key Value Store", "Custom Key Value Stores", true, false),
     LICENSE_DOCUMENT("License Document", false, false),
-<<<<<<< HEAD
-    SOLUTION_KIT("Solution Kit", false, false),
-=======
     POLICY_BACKED_SERVICE("Policy Backed Service", true, true),
     SERVER_MODULE_FILE("Server Module File", "Server Module Files", true, false),
     INTERFACE_TAG("Interface Tag", "Interface Tags", false, false),
->>>>>>> 098c1a33
+    SOLUTION_KIT("Solution Kit", false, false),
     ;
 
     private final String name;
