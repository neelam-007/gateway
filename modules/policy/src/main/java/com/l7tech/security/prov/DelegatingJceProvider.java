--- conflicted
+++ resolved
@@ -1,4 +1,3 @@
-<<<<<<< HEAD
 package com.l7tech.security.prov;
 
 import org.jetbrains.annotations.NotNull;
@@ -173,191 +172,4 @@
     public Provider getProviderFor(String service) {
         return delegate.getProviderFor(service);
     }
-}
-=======
-package com.l7tech.security.prov;
-
-import org.jetbrains.annotations.NotNull;
-
-import javax.crypto.Cipher;
-import javax.crypto.NoSuchPaddingException;
-import javax.crypto.SecretKey;
-import javax.net.ssl.SSLContext;
-import java.security.*;
-import java.security.cert.X509Certificate;
-import java.security.spec.AlgorithmParameterSpec;
-import java.util.Map;
-
-/**
- * A JceProvider that always delegates all method invocation to a specified delegate JceProvider.
- */
-public class DelegatingJceProvider extends JceProvider {
-    protected final JceProvider delegate;
-
-    /**
-     * Create a JceProvider that will forward all method invocations to the specified delegate provider.
-     *
-     * @param delegate the delegate to which all method calls should be forwarded.  Required.
-     */
-    public DelegatingJceProvider(JceProvider delegate) {
-        if (delegate == null)
-            throw new IllegalArgumentException("delegate is required");
-        this.delegate = delegate;
-    }
-
-    @Override
-    public GcmCipher getAesGcmCipherWrapper() throws NoSuchProviderException, NoSuchAlgorithmException, NoSuchPaddingException {
-        return delegate.getAesGcmCipherWrapper();
-    }
-
-    @Override
-    public Cipher getAesGcmCipher() throws NoSuchProviderException, NoSuchAlgorithmException, NoSuchPaddingException {
-        return delegate.getAesGcmCipher();
-    }
-
-    @Override
-    public String getAesGcmCipherName() {
-        return delegate.getAesGcmCipherName();
-    }
-
-    @Override
-    public AlgorithmParameterSpec generateAesGcmParameterSpec(int authTagLenBytes, @NotNull byte[] iv) throws InvalidAlgorithmParameterException, NoSuchAlgorithmException {
-        return delegate.generateAesGcmParameterSpec(authTagLenBytes, iv);
-    }
-
-    @Override
-    public SecureRandom getSecureRandom() {
-        return delegate.getSecureRandom();
-    }
-
-    @Override
-    public SecureRandom newSecureRandom() {
-        return delegate.newSecureRandom();
-    }
-
-    @Override
-    public void setDebugOptions(Map<String, String> options) {
-        delegate.setDebugOptions(options);
-    }
-
-    @Override
-    public String getDisplayName() {
-        return delegate.getDisplayName();
-    }
-
-    @Override
-    public boolean isFips140ModeEnabled() {
-        return delegate.isFips140ModeEnabled();
-    }
-
-    @Override
-    public RsaSignerEngine createRsaSignerEngine(PrivateKey caKey, X509Certificate[] caCertChain) {
-        return delegate.createRsaSignerEngine(caKey, caCertChain);
-    }
-
-    @Override
-    public KeyPair generateRsaKeyPair() {
-        return delegate.generateRsaKeyPair();
-    }
-
-    @Override
-    public KeyPair generateRsaKeyPair(int keybits) {
-        return delegate.generateRsaKeyPair(keybits);
-    }
-
-    @Override
-    public KeyPair generateEcKeyPair(String curveName, SecureRandom random) throws NoSuchAlgorithmException, InvalidAlgorithmParameterException {
-        return delegate.generateEcKeyPair(curveName, random);
-    }
-
-    @Override
-    protected KeyPair tryGenerateEcKeyPair(String curveName, SecureRandom random) throws NoSuchAlgorithmException, InvalidAlgorithmParameterException {
-        return delegate.tryGenerateEcKeyPair(curveName, random);
-    }
-
-    @Override
-    public CertificateRequest makeCsr(String username, KeyPair keyPair) throws SignatureException, InvalidKeyException {
-        return delegate.makeCsr(username, keyPair);
-    }
-
-    @Override
-    public Cipher getRsaNoPaddingCipher() throws NoSuchProviderException, NoSuchAlgorithmException, NoSuchPaddingException {
-        return delegate.getRsaNoPaddingCipher();
-    }
-
-    @Override
-    public String getRsaNoPaddingCipherName() {
-        return delegate.getRsaNoPaddingCipherName();
-    }
-
-    @Override
-    public Cipher getRsaOaepPaddingCipher() throws NoSuchProviderException, NoSuchAlgorithmException, NoSuchPaddingException {
-        return delegate.getRsaOaepPaddingCipher();
-    }
-
-    @Override
-    protected String getRsaOaepPaddingCipherName() {
-        return delegate.getRsaOaepPaddingCipherName();
-    }
-
-    @Override
-    public Cipher getRsaPkcs1PaddingCipher() throws NoSuchProviderException, NoSuchAlgorithmException, NoSuchPaddingException {
-        return delegate.getRsaPkcs1PaddingCipher();
-    }
-
-    @Override
-    protected String getRsaPkcs1PaddingCipherName() {
-        return delegate.getRsaPkcs1PaddingCipherName();
-    }
-
-    @Override
-    public MessageDigest getMessageDigest(String messageDigest) throws NoSuchAlgorithmException {
-        return delegate.getMessageDigest(messageDigest);
-    }
-
-    @Override
-    public Signature getSignature(String alg) throws NoSuchAlgorithmException {
-        return delegate.getSignature(alg);
-    }
-
-    @Override
-    public KeyPairGenerator getKeyPairGenerator(String algorithm) throws NoSuchAlgorithmException {
-        return delegate.getKeyPairGenerator(algorithm);
-    }
-
-    @Override
-    public KeyFactory getKeyFactory(String algorithm) throws NoSuchAlgorithmException {
-        return delegate.getKeyFactory(algorithm);
-    }
-
-    @Override
-    public KeyStore getKeyStore(String kstype) throws KeyStoreException {
-        return delegate.getKeyStore(kstype);
-    }
-
-    @Override
-    public Provider getPreferredProvider(String service) {
-        return delegate.getPreferredProvider(service);
-    }
-
-    @Override
-    public Provider getBlockCipherProvider() {
-        return delegate.getBlockCipherProvider();
-    }
-
-    @Override
-    public Provider getProviderFor(String service) {
-        return delegate.getProviderFor(service);
-    }
-
-    @Override
-    public Object getCompatibilityFlag( String flagName ) {
-        return delegate.getCompatibilityFlag(flagName);
-    }
-
-    @Override
-    public void prepareSslContext( @NotNull SSLContext sslContext ) {
-        delegate.prepareSslContext( sslContext );
-    }
-}
->>>>>>> 93e13977
+}