package com.l7tech.search;

import com.l7tech.objectmodel.EntityType;
import org.jetbrains.annotations.NotNull;

import java.lang.annotation.ElementType;
import java.lang.annotation.Retention;
import java.lang.annotation.RetentionPolicy;
import java.lang.annotation.Target;

/**
 * Use this annotation to specify a dependency on an entity or assertion. By default all getter method that return an
 * entity object are considered to reference dependencies. In order to prevent a method from referencing a dependency
 * annotate it like this:
 * <pre><code>
 *     &#64;Dependency(isDependency = false)
 *     public Folder getFolder() { ... }
 * </code></pre>
 * <p/>
 * In order to specify that another method references a dependency annotate it like this:
 * <pre><code>
 *     &#64;Dependency(type = EntityType.JDBC_CONNECTION, methodReturnType = Dependency.MethodReturnType.NAME)
 *     public String getConnectionName() { ... }
 * </code></pre>
 *
 * @author Victor Kazakov
 */
@Retention(RetentionPolicy.RUNTIME)
@Target({ElementType.METHOD})
public @interface Dependency {
    /**
     * These are the different possible method return types for entities.
     */
    public enum MethodReturnType {
         NAME, GUID, VARIABLE, ENTITY_HEADER, GOID, ENTITY
    }

    /**
     * These are the different types of dependencies
     */
    public enum DependencyType {
        GENERIC(EntityType.GENERIC),
        ASSERTION(null),
        POLICY(EntityType.POLICY),
        FOLDER(EntityType.FOLDER),
        JDBC_CONNECTION(EntityType.JDBC_CONNECTION),
        SECURE_PASSWORD(EntityType.SECURE_PASSWORD),
        SERVICE(EntityType.SERVICE),
        TRUSTED_CERT(EntityType.TRUSTED_CERT),
        CLUSTER_PROPERTY(EntityType.CLUSTER_PROPERTY),
        ID_PROVIDER_CONFIG(EntityType.ID_PROVIDER_CONFIG),
        JMS_ENDPOINT(EntityType.JMS_ENDPOINT),
//        JMS_CONNECTION(EntityType.JMS_CONNECTION),
        SSG_ACTIVE_CONNECTOR(EntityType.SSG_ACTIVE_CONNECTOR),
        SSG_PRIVATE_KEY(EntityType.SSG_KEY_ENTRY),
        SSG_CONNECTOR(EntityType.SSG_CONNECTOR),
        ANY(EntityType.ANY),
        SECURITY_ZONE(EntityType.SECURITY_ZONE),
        ENCAPSULATED_ASSERTION(EntityType.ENCAPSULATED_ASSERTION),
        REVOCATION_CHECK_POLICY(EntityType.REVOCATION_CHECK_POLICY),
        POLICY_ALIAS(EntityType.POLICY_ALIAS),
        SERVICE_ALIAS(EntityType.SERVICE_ALIAS),
        USER(EntityType.USER),
        GROUP(EntityType.GROUP),
        RESOURCE_ENTRY(EntityType.RESOURCE_ENTRY),
        SITEMINDER_CONFIGURATION(EntityType.SITEMINDER_CONFIGURATION),
        CUSTOM_KEY_VALUE_STORE(EntityType.CUSTOM_KEY_VALUE_STORE),
        RBAC_ROLE(EntityType.RBAC_ROLE),
        EMAIL_LISTENER(EntityType.EMAIL_LISTENER),
<<<<<<< HEAD
        FIREWALL_RULE(EntityType.FIREWALL_RULE),
        SAMPLE_MESSAGE(EntityType.SAMPLE_MESSAGE);
=======
        CASSANDRA_CONNECTION(EntityType.CASSANDRA_CONFIGURATION);
>>>>>>> 6c596eb4
//        SERVICE_DOCUMENT(EntityType.SERVICE_DOCUMENT);

        private EntityType entityType;

        DependencyType(EntityType entityType) {
            this.entityType = entityType;
        }

        public EntityType getEntityType() {
            return entityType;
        }

        @NotNull
        public static DependencyType fromEntityType(@NotNull final EntityType entityType) {
            for(final DependencyType dependencyType : DependencyType.values()){
                if(entityType.equals(dependencyType.getEntityType())){
                    return dependencyType;
                }
            }
            throw new IllegalArgumentException("No known dependency type for entity type: " + entityType);
        }
    }

    /**
     * @return true if this method returns an entity or entity reference. False otherwise. The default is true
     */
    boolean isDependency() default true;

    /**
     * @return The Entity type for the entity that is returned or referenced by this method.
     */
    DependencyType type() default DependencyType.ANY;

    /**
     * @return The type of object that this method returned. This is either the entity itself or an identifier that can
     *         be used to retrieve the entity. The Default is {@link MethodReturnType#ENTITY}
     */
    MethodReturnType methodReturnType() default MethodReturnType.ENTITY;

    /**
     * This is used in the case where a method returns a map of properties where one of the properties is an entity or a
     * key for an entity. The key should be the key to retrieve the entity.
     *
     * @return The map key used to get the entity or the entity identifier.
     */
    String key() default "";

    /**
     * Set this to true to search the returned object for dependencies to add to this object. The returned object will
     * not be added as a dependency
     *
     * @return If true the method return object will be search for dependencies to add to this object. The returned
     *         object will not be considered a dependency
     */
    boolean searchObject() default false;
}
<|MERGE_RESOLUTION|>--- conflicted
+++ resolved
@@ -1,131 +1,128 @@
-package com.l7tech.search;
-
-import com.l7tech.objectmodel.EntityType;
-import org.jetbrains.annotations.NotNull;
-
-import java.lang.annotation.ElementType;
-import java.lang.annotation.Retention;
-import java.lang.annotation.RetentionPolicy;
-import java.lang.annotation.Target;
-
-/**
- * Use this annotation to specify a dependency on an entity or assertion. By default all getter method that return an
- * entity object are considered to reference dependencies. In order to prevent a method from referencing a dependency
- * annotate it like this:
- * <pre><code>
- *     &#64;Dependency(isDependency = false)
- *     public Folder getFolder() { ... }
- * </code></pre>
- * <p/>
- * In order to specify that another method references a dependency annotate it like this:
- * <pre><code>
- *     &#64;Dependency(type = EntityType.JDBC_CONNECTION, methodReturnType = Dependency.MethodReturnType.NAME)
- *     public String getConnectionName() { ... }
- * </code></pre>
- *
- * @author Victor Kazakov
- */
-@Retention(RetentionPolicy.RUNTIME)
-@Target({ElementType.METHOD})
-public @interface Dependency {
-    /**
-     * These are the different possible method return types for entities.
-     */
-    public enum MethodReturnType {
-         NAME, GUID, VARIABLE, ENTITY_HEADER, GOID, ENTITY
-    }
-
-    /**
-     * These are the different types of dependencies
-     */
-    public enum DependencyType {
-        GENERIC(EntityType.GENERIC),
-        ASSERTION(null),
-        POLICY(EntityType.POLICY),
-        FOLDER(EntityType.FOLDER),
-        JDBC_CONNECTION(EntityType.JDBC_CONNECTION),
-        SECURE_PASSWORD(EntityType.SECURE_PASSWORD),
-        SERVICE(EntityType.SERVICE),
-        TRUSTED_CERT(EntityType.TRUSTED_CERT),
-        CLUSTER_PROPERTY(EntityType.CLUSTER_PROPERTY),
-        ID_PROVIDER_CONFIG(EntityType.ID_PROVIDER_CONFIG),
-        JMS_ENDPOINT(EntityType.JMS_ENDPOINT),
-//        JMS_CONNECTION(EntityType.JMS_CONNECTION),
-        SSG_ACTIVE_CONNECTOR(EntityType.SSG_ACTIVE_CONNECTOR),
-        SSG_PRIVATE_KEY(EntityType.SSG_KEY_ENTRY),
-        SSG_CONNECTOR(EntityType.SSG_CONNECTOR),
-        ANY(EntityType.ANY),
-        SECURITY_ZONE(EntityType.SECURITY_ZONE),
-        ENCAPSULATED_ASSERTION(EntityType.ENCAPSULATED_ASSERTION),
-        REVOCATION_CHECK_POLICY(EntityType.REVOCATION_CHECK_POLICY),
-        POLICY_ALIAS(EntityType.POLICY_ALIAS),
-        SERVICE_ALIAS(EntityType.SERVICE_ALIAS),
-        USER(EntityType.USER),
-        GROUP(EntityType.GROUP),
-        RESOURCE_ENTRY(EntityType.RESOURCE_ENTRY),
-        SITEMINDER_CONFIGURATION(EntityType.SITEMINDER_CONFIGURATION),
-        CUSTOM_KEY_VALUE_STORE(EntityType.CUSTOM_KEY_VALUE_STORE),
-        RBAC_ROLE(EntityType.RBAC_ROLE),
-        EMAIL_LISTENER(EntityType.EMAIL_LISTENER),
-<<<<<<< HEAD
-        FIREWALL_RULE(EntityType.FIREWALL_RULE),
-        SAMPLE_MESSAGE(EntityType.SAMPLE_MESSAGE);
-=======
-        CASSANDRA_CONNECTION(EntityType.CASSANDRA_CONFIGURATION);
->>>>>>> 6c596eb4
-//        SERVICE_DOCUMENT(EntityType.SERVICE_DOCUMENT);
-
-        private EntityType entityType;
-
-        DependencyType(EntityType entityType) {
-            this.entityType = entityType;
-        }
-
-        public EntityType getEntityType() {
-            return entityType;
-        }
-
-        @NotNull
-        public static DependencyType fromEntityType(@NotNull final EntityType entityType) {
-            for(final DependencyType dependencyType : DependencyType.values()){
-                if(entityType.equals(dependencyType.getEntityType())){
-                    return dependencyType;
-                }
-            }
-            throw new IllegalArgumentException("No known dependency type for entity type: " + entityType);
-        }
-    }
-
-    /**
-     * @return true if this method returns an entity or entity reference. False otherwise. The default is true
-     */
-    boolean isDependency() default true;
-
-    /**
-     * @return The Entity type for the entity that is returned or referenced by this method.
-     */
-    DependencyType type() default DependencyType.ANY;
-
-    /**
-     * @return The type of object that this method returned. This is either the entity itself or an identifier that can
-     *         be used to retrieve the entity. The Default is {@link MethodReturnType#ENTITY}
-     */
-    MethodReturnType methodReturnType() default MethodReturnType.ENTITY;
-
-    /**
-     * This is used in the case where a method returns a map of properties where one of the properties is an entity or a
-     * key for an entity. The key should be the key to retrieve the entity.
-     *
-     * @return The map key used to get the entity or the entity identifier.
-     */
-    String key() default "";
-
-    /**
-     * Set this to true to search the returned object for dependencies to add to this object. The returned object will
-     * not be added as a dependency
-     *
-     * @return If true the method return object will be search for dependencies to add to this object. The returned
-     *         object will not be considered a dependency
-     */
-    boolean searchObject() default false;
-}
+package com.l7tech.search;
+
+import com.l7tech.objectmodel.EntityType;
+import org.jetbrains.annotations.NotNull;
+
+import java.lang.annotation.ElementType;
+import java.lang.annotation.Retention;
+import java.lang.annotation.RetentionPolicy;
+import java.lang.annotation.Target;
+
+/**
+ * Use this annotation to specify a dependency on an entity or assertion. By default all getter method that return an
+ * entity object are considered to reference dependencies. In order to prevent a method from referencing a dependency
+ * annotate it like this:
+ * <pre><code>
+ *     &#64;Dependency(isDependency = false)
+ *     public Folder getFolder() { ... }
+ * </code></pre>
+ * <p/>
+ * In order to specify that another method references a dependency annotate it like this:
+ * <pre><code>
+ *     &#64;Dependency(type = EntityType.JDBC_CONNECTION, methodReturnType = Dependency.MethodReturnType.NAME)
+ *     public String getConnectionName() { ... }
+ * </code></pre>
+ *
+ * @author Victor Kazakov
+ */
+@Retention(RetentionPolicy.RUNTIME)
+@Target({ElementType.METHOD})
+public @interface Dependency {
+    /**
+     * These are the different possible method return types for entities.
+     */
+    public enum MethodReturnType {
+         NAME, GUID, VARIABLE, ENTITY_HEADER, GOID, ENTITY
+    }
+
+    /**
+     * These are the different types of dependencies
+     */
+    public enum DependencyType {
+        GENERIC(EntityType.GENERIC),
+        ASSERTION(null),
+        POLICY(EntityType.POLICY),
+        FOLDER(EntityType.FOLDER),
+        JDBC_CONNECTION(EntityType.JDBC_CONNECTION),
+        SECURE_PASSWORD(EntityType.SECURE_PASSWORD),
+        SERVICE(EntityType.SERVICE),
+        TRUSTED_CERT(EntityType.TRUSTED_CERT),
+        CLUSTER_PROPERTY(EntityType.CLUSTER_PROPERTY),
+        ID_PROVIDER_CONFIG(EntityType.ID_PROVIDER_CONFIG),
+        JMS_ENDPOINT(EntityType.JMS_ENDPOINT),
+//        JMS_CONNECTION(EntityType.JMS_CONNECTION),
+        SSG_ACTIVE_CONNECTOR(EntityType.SSG_ACTIVE_CONNECTOR),
+        SSG_PRIVATE_KEY(EntityType.SSG_KEY_ENTRY),
+        SSG_CONNECTOR(EntityType.SSG_CONNECTOR),
+        ANY(EntityType.ANY),
+        SECURITY_ZONE(EntityType.SECURITY_ZONE),
+        ENCAPSULATED_ASSERTION(EntityType.ENCAPSULATED_ASSERTION),
+        REVOCATION_CHECK_POLICY(EntityType.REVOCATION_CHECK_POLICY),
+        POLICY_ALIAS(EntityType.POLICY_ALIAS),
+        SERVICE_ALIAS(EntityType.SERVICE_ALIAS),
+        USER(EntityType.USER),
+        GROUP(EntityType.GROUP),
+        RESOURCE_ENTRY(EntityType.RESOURCE_ENTRY),
+        SITEMINDER_CONFIGURATION(EntityType.SITEMINDER_CONFIGURATION),
+        CUSTOM_KEY_VALUE_STORE(EntityType.CUSTOM_KEY_VALUE_STORE),
+        RBAC_ROLE(EntityType.RBAC_ROLE),
+        EMAIL_LISTENER(EntityType.EMAIL_LISTENER),
+        FIREWALL_RULE(EntityType.FIREWALL_RULE),
+        SAMPLE_MESSAGE(EntityType.SAMPLE_MESSAGE),
+        CASSANDRA_CONNECTION(EntityType.CASSANDRA_CONFIGURATION);
+//        SERVICE_DOCUMENT(EntityType.SERVICE_DOCUMENT);
+
+        private EntityType entityType;
+
+        DependencyType(EntityType entityType) {
+            this.entityType = entityType;
+        }
+
+        public EntityType getEntityType() {
+            return entityType;
+        }
+
+        @NotNull
+        public static DependencyType fromEntityType(@NotNull final EntityType entityType) {
+            for(final DependencyType dependencyType : DependencyType.values()){
+                if(entityType.equals(dependencyType.getEntityType())){
+                    return dependencyType;
+                }
+            }
+            throw new IllegalArgumentException("No known dependency type for entity type: " + entityType);
+        }
+    }
+
+    /**
+     * @return true if this method returns an entity or entity reference. False otherwise. The default is true
+     */
+    boolean isDependency() default true;
+
+    /**
+     * @return The Entity type for the entity that is returned or referenced by this method.
+     */
+    DependencyType type() default DependencyType.ANY;
+
+    /**
+     * @return The type of object that this method returned. This is either the entity itself or an identifier that can
+     *         be used to retrieve the entity. The Default is {@link MethodReturnType#ENTITY}
+     */
+    MethodReturnType methodReturnType() default MethodReturnType.ENTITY;
+
+    /**
+     * This is used in the case where a method returns a map of properties where one of the properties is an entity or a
+     * key for an entity. The key should be the key to retrieve the entity.
+     *
+     * @return The map key used to get the entity or the entity identifier.
+     */
+    String key() default "";
+
+    /**
+     * Set this to true to search the returned object for dependencies to add to this object. The returned object will
+     * not be added as a dependency
+     *
+     * @return If true the method return object will be search for dependencies to add to this object. The returned
+     *         object will not be considered a dependency
+     */
+    boolean searchObject() default false;
+}