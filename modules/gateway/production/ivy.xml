<?xml version="1.0" encoding="UTF-8"?>
<!--
  Ivy module for production gateway modules (and modular assertions).
-->
<ivy-module version="1.0">
    <info organisation="com.l7tech"
          module="layer7-gateway-production"
          status="integration"
            >
    </info>
    <configurations
            defaultconfmapping="compile->default; core->default; runtime->default; test->default; optional->default; module->default; module-optional->default; module-client->default">
        <conf name="core" description="Core dependencies for all configurations" visibility="private"/>
        <conf name="default" description="Runtime dependencies and master artifact can be used with this conf"
              extends="runtime,master"/>
        <conf name="master"
              description="Contains only the artifact published by this module itself, with no transitive dependencies"/>
        <conf name="compile" description="The dependency is required at compile time." extends="core,optional"/>
        <conf name="runtime" description="The dependency is required at runtime." extends="core"/>
        <conf name="test" description="The dependency required for building/running tests only."
              extends="runtime,compile"/>
        <conf name="optional" description="Contains all optional dependencies"/>
        <conf name="module" description="Packaged modular assertion dependencies"/>
        <conf name="module-optional" description="Optional modular assertion dependencies"/>
        <conf name="module-client" description="XML VPN Client modular assertion dependencies"/>
    </configurations>
    <publications/>
    <dependencies>
        <!-- Product Leaf Modules -->
        <dependency name="layer7-gateway-console" rev="latest.integration" conf="core"/>
        <dependency name="layer7-gateway-server" rev="latest.integration" conf="core"/>
        <dependency name="layer7-gateway-processcontroller" rev="latest.integration" conf="core"/>

        <!-- Production Modular Assertions -->
        <dependency name="RateLimitAssertion" rev="latest.integration" conf="module"/>
        <dependency name="ComparisonAssertion" rev="latest.integration" conf="module"/>
        <dependency name="SnmpTrapAssertion" rev="latest.integration" conf="module"/>
        <dependency name="EchoRoutingAssertion" rev="latest.integration" conf="module"/>
        <dependency name="FtpRoutingAssertion" rev="latest.integration" conf="module"/>
        <dependency name="FtpCredentialAssertion" rev="latest.integration" conf="module"/>
        <dependency name="IdentityAttributesAssertion" rev="latest.integration" conf="module"/>
        <dependency name="WsAddressingAssertion" rev="latest.integration" conf="module"/>
        <dependency name="NcesDecoratorAssertion" rev="latest.integration" conf="module"/>
        <dependency name="NcesValidatorAssertion" rev="latest.integration" conf="module"/>
        <dependency name="LDAPQueryAssertion" rev="latest.integration" conf="module"/>
        <dependency name="EsmAssertion" rev="latest.integration" conf="module"/>
        <dependency name="MessageContextAssertion" rev="latest.integration" conf="module"/>
        <dependency name="SamlpAssertion" rev="latest.integration" conf="module"/>
        <dependency name="SplitJoinAssertion" rev="latest.integration" conf="module"/>
        <dependency name="SamlIssuerAssertion" rev="latest.integration" conf="module"/>
        <dependency name="CertificateAttributesAssertion" rev="latest.integration" conf="module"/>
        <dependency name="XacmlPdpAssertion" rev="latest.integration" conf="module"/>
        <dependency name="JdbcQueryAssertion" rev="latest.integration" conf="module"/>
        <dependency name="XmlSecurityAssertion" rev="latest.integration" conf="module"/>
        <dependency name="UDDINotificationAssertion" rev="latest.integration" conf="module"/>
        <dependency name="MTOMAssertion" rev="latest.integration" conf="module"/>
        <dependency name="ConcurrentAllAssertion" rev="latest.integration" conf="module"/>
        <dependency name="GatewayManagementAssertion" rev="latest.integration" conf="module"/>
        <dependency name="CacheAssertion" rev="latest.integration" conf="module"/>
        <dependency name="JSONSchemaAssertion" rev="latest.integration" conf="module"/>
        <dependency name="JsonDocumentStructureAssertion" rev="latest.integration" conf="module"/>
        <dependency name="SimpleRawTransportAssertion" rev="latest.integration" conf="module"/>
        <dependency name="EncodeDecodeAssertion" rev="latest.integration" conf="module"/>
        <dependency name="CsrfProtectionAssertion" rev="latest.integration" conf="module"/>
        <dependency name="JsonTransformationAssertion" rev="latest.integration" conf="module"/>
        <dependency name="IcapAntivirusScannerAssertion" rev="latest.integration" conf="module"/>
        <dependency name="UUIDGeneratorAssertion" rev="latest.integration" conf="module"/>
        <dependency name="SshAssertion" rev="latest.integration" conf="module"/>
        <dependency name="MqNativeAssertion" rev="latest.integration" conf="module"/>
        <dependency name="GenerateSecurityHashAssertion" rev="latest.integration" conf="module"/>
        <dependency name="EvaluateJsonPathExpressionAssertion" rev="latest.integration" conf="module"/>
        <dependency name="LookupDynamicContextVariablesAssertion" rev="latest.integration" conf="module"/>
        <dependency name="NtlmAuthenticationAssertion" rev="latest.integration" conf="module"/>
        <dependency name="KerberosAuthenticationAssertion" rev="latest.integration" conf="module"/>
        <dependency name="GenerateOAuthSignatureBaseStringAssertion" rev="latest.integration" conf="module"/>
        <dependency name="ValidateNonSoapSamlAssertion" rev="latest.integration" conf="module"/>
        <dependency name="AdaptiveLoadBalancingAssertion" rev="latest.integration" conf="module"/>
        <dependency name="OAuthInstallerAssertion" rev="latest.integration" conf="module"/>
        <dependency name="PolicyBundleInstallerAssertion" rev="latest.integration" conf="module"/>
        <dependency name="ValidateCertificateAssertion" rev="latest.integration" conf="module"/>
        <dependency name="GenericIdentityManagementServiceAssertion" rev="latest.integration" conf="module"/>
        <dependency name="ManipulateMultiValuedVariableAssertion" rev="latest.integration" conf="module"/>
        <dependency name="SiteMinderAssertion" rev="latest.integration" conf="module"/>
        <dependency name="RadiusAssertion" rev="latest.integration" conf="module"/>
        <dependency name="ManageCookieAssertion" rev="latest.integration" conf="module"/>
        <dependency name="ReplaceTagContentAssertion" rev="latest.integration" conf="module"/>
<<<<<<< HEAD
        <dependency name="CsrSignerAssertion" rev="latest.integration" conf="module"/>
        <dependency name="JsonWebTokenAssertion" rev="latest.integration" conf="module"/>
        <dependency name="XMPPAssertion" rev="latest.integration" conf="module"/>
        <dependency name="WebSocketAssertion" rev="latest.integration" conf="module"/>
=======
        <dependency name="OdataValidationAssertion" rev="latest.integration" conf="module"/>
>>>>>>> 375280e0
        <!-- Optional Modular Assertions are copied to "dist" but not packaged -->
        <dependency name="CaWsdmAssertion" rev="latest.integration" conf="module-optional"/>
    </dependencies>
</ivy-module><|MERGE_RESOLUTION|>--- conflicted
+++ resolved
@@ -84,14 +84,11 @@
         <dependency name="RadiusAssertion" rev="latest.integration" conf="module"/>
         <dependency name="ManageCookieAssertion" rev="latest.integration" conf="module"/>
         <dependency name="ReplaceTagContentAssertion" rev="latest.integration" conf="module"/>
-<<<<<<< HEAD
         <dependency name="CsrSignerAssertion" rev="latest.integration" conf="module"/>
         <dependency name="JsonWebTokenAssertion" rev="latest.integration" conf="module"/>
         <dependency name="XMPPAssertion" rev="latest.integration" conf="module"/>
         <dependency name="WebSocketAssertion" rev="latest.integration" conf="module"/>
-=======
         <dependency name="OdataValidationAssertion" rev="latest.integration" conf="module"/>
->>>>>>> 375280e0
         <!-- Optional Modular Assertions are copied to "dist" but not packaged -->
         <dependency name="CaWsdmAssertion" rev="latest.integration" conf="module-optional"/>
     </dependencies>
