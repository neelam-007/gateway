--- conflicted
+++ resolved
@@ -89,12 +89,9 @@
         <dependency name="JsonWebTokenAssertion" rev="latest.integration" conf="module"/>
         <dependency name="XMPPAssertion" rev="latest.integration" conf="module"/>
         <dependency name="OdataValidationAssertion" rev="latest.integration" conf="module"/>
-<<<<<<< HEAD
         <dependency name="BufferDataAssertion" rev="latest.integration" conf="module"/>
         <dependency name="JwtAssertion" rev="latest.integration" conf="module"/>
-=======
         <dependency name="CassandraAssertion" rev="latest.integration" conf="module"/>
->>>>>>> 6c596eb4
         <!-- Optional Modular Assertions are copied to "dist" but not packaged -->
         <dependency name="CaWsdmAssertion" rev="latest.integration" conf="module-optional"/>
     </dependencies>
