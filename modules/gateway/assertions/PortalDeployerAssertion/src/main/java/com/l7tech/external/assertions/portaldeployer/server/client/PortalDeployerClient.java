package com.l7tech.external.assertions.portaldeployer.server.client;

import java.util.logging.Level;
import java.util.logging.Logger;
import javax.net.ssl.SSLSocketFactory;
import org.eclipse.paho.client.mqttv3.IMqttDeliveryToken;
import org.eclipse.paho.client.mqttv3.MqttCallback;
import org.eclipse.paho.client.mqttv3.MqttClient;
import org.eclipse.paho.client.mqttv3.MqttClientPersistence;
import org.eclipse.paho.client.mqttv3.MqttConnectOptions;
import org.eclipse.paho.client.mqttv3.MqttException;
import org.eclipse.paho.client.mqttv3.MqttMessage;
import org.eclipse.paho.client.mqttv3.persist.MemoryPersistence;

/**
 * Created by BAGJO04 on 2017-10-11.
 */
public class PortalDeployerClient implements MqttCallback {
  private static final Logger logger = Logger.getLogger(PortalDeployerClient.class.getName());
  private SSLSocketFactory sslSocketFactory;
  private MqttClient mqttClient;
  private MqttClientPersistence mqttClientPersistence;
  private MqttConnectOptions mqttConnectOptions;
  private String mqttBrokerUri;
  private String clientId;
  private String topic;
  private int connectionTimeout = 60;
  private int keepAliveInterval = 30;
  private boolean cleanSession = true;
  private MessageProcessor messageProcessor;

<<<<<<< HEAD
  public PortalDeployerClient(String mqttBrokerUri, String clientId, String topic, SSLSocketFactory sslSocketFactory) throws PortalDeployerClientException {
=======
  public PortalDeployerClient(String mqttBrokerUri, String clientId, String topic, int connectionTimeout, int keepAliveInterval, SSLSocketFactory sslSocketFactory) throws
          PortalDeployerClientException {
    logger.log(Level.INFO, String.format("mqttBrokerUri [%s], " + "clientId [%s], " + "topic [%s]", mqttBrokerUri, clientId, topic));
>>>>>>> 63e522cb
    this.sslSocketFactory = sslSocketFactory;
    this.mqttBrokerUri = mqttBrokerUri;
    this.clientId = clientId;
    this.topic = topic;
    mqttClientPersistence = new MemoryPersistence();
    mqttConnectOptions = new MqttConnectOptions();
    mqttConnectOptions.setConnectionTimeout(this.connectionTimeout);
    mqttConnectOptions.setKeepAliveInterval(this.keepAliveInterval);
    mqttConnectOptions.setCleanSession(false);
    mqttConnectOptions.setSocketFactory(this.sslSocketFactory);
    try {
      mqttClient = new MqttClient(this.mqttBrokerUri, this.clientId, this.mqttClientPersistence);
    } catch (MqttException e) {
      throw new PortalDeployerClientException(e.getMessage(), e);
    }
    mqttClient.setCallback(this);
    messageProcessor = new MessageProcessor(this.sslSocketFactory);
  }

  public void stopClient() {
    if (mqttClient.isConnected()) {
      try {
        mqttClient.disconnect();
        logger.log(Level.INFO, String.format("Successfully disconnected from Broker: %s", mqttBrokerUri));
      } catch (MqttException e) {
        logger.log(Level.SEVERE, "Unable to disconnect client", e);
      }
    }
  }

  public void startClient() {
    try {
      mqttClient.connect(mqttConnectOptions);
      logger.log(Level.INFO, String.format("Successfully connected to Broker: %s", mqttBrokerUri));
      mqttClient.subscribe(topic, 1);
      logger.log(Level.INFO, String.format("Subscribing to Topic: %s", topic));
    } catch (MqttException e) {
      logger.log(Level.SEVERE, "Exception thrown in startMqttClientThread", e);
    }
  }

  public void sendMessage(String message) {
    //todo
  }

  @Override
  public void connectionLost(Throwable cause) {
    //todo
  }

  @Override
  public void messageArrived(String topic, MqttMessage message) throws Exception {
    logger.log(Level.INFO, String.format("Topic: %s, Message: %s", topic, new String(message.getPayload())));
<<<<<<< HEAD
    messageProcessor.process(message);
    //mqttClient.publish(topic + "/received", new MqttMessage("message recieved".getBytes()));
=======
    //mqttClient.publish(topic + "/received", new MqttMessage("message recieved".getBytes()));
    //consume message, get bundle, post bundle, put postback
>>>>>>> 63e522cb
  }

  @Override
  public void deliveryComplete(IMqttDeliveryToken token) {
    //logger.log(Level.INFO, String.format("Topic: %s, Message: %s", topic, new String(token.toString())));
  }

  public String getMqttBrokerUri() {
    return mqttBrokerUri;
  }

  public void setMqttBrokerUri(String mqttBrokerUri) {
    this.mqttBrokerUri = mqttBrokerUri;
  }

  public String getClientId() {
    return clientId;
  }

  public void setClientId(String clientId) {
    this.clientId = clientId;
  }

  public String getTopic() {
    return topic;
  }

  public void setTopic(String topic) {
    this.topic = topic;
  }

  @Override
  public String toString() {
    return "PortalDeployerClient{" + "mqttBrokerUri='" + mqttBrokerUri + '\'' + ", clientId='" + clientId + '\'' + "," + "" + " topic='" + topic + '\'' + '}';
  }
}<|MERGE_RESOLUTION|>--- conflicted
+++ resolved
@@ -29,13 +29,10 @@
   private boolean cleanSession = true;
   private MessageProcessor messageProcessor;
 
-<<<<<<< HEAD
-  public PortalDeployerClient(String mqttBrokerUri, String clientId, String topic, SSLSocketFactory sslSocketFactory) throws PortalDeployerClientException {
-=======
+
   public PortalDeployerClient(String mqttBrokerUri, String clientId, String topic, int connectionTimeout, int keepAliveInterval, SSLSocketFactory sslSocketFactory) throws
           PortalDeployerClientException {
     logger.log(Level.INFO, String.format("mqttBrokerUri [%s], " + "clientId [%s], " + "topic [%s]", mqttBrokerUri, clientId, topic));
->>>>>>> 63e522cb
     this.sslSocketFactory = sslSocketFactory;
     this.mqttBrokerUri = mqttBrokerUri;
     this.clientId = clientId;
@@ -89,13 +86,8 @@
   @Override
   public void messageArrived(String topic, MqttMessage message) throws Exception {
     logger.log(Level.INFO, String.format("Topic: %s, Message: %s", topic, new String(message.getPayload())));
-<<<<<<< HEAD
-    messageProcessor.process(message);
-    //mqttClient.publish(topic + "/received", new MqttMessage("message recieved".getBytes()));
-=======
     //mqttClient.publish(topic + "/received", new MqttMessage("message recieved".getBytes()));
     //consume message, get bundle, post bundle, put postback
->>>>>>> 63e522cb
   }
 
   @Override
