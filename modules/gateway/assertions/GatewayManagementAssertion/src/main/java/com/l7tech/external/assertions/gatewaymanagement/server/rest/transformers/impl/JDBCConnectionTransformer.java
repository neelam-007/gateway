package com.l7tech.external.assertions.gatewaymanagement.server.rest.transformers.impl;

import com.l7tech.external.assertions.gatewaymanagement.server.JDBCConnectionResourceFactory;
import com.l7tech.external.assertions.gatewaymanagement.server.ResourceFactory;
import com.l7tech.external.assertions.gatewaymanagement.server.rest.SecretsEncryptor;
import com.l7tech.external.assertions.gatewaymanagement.server.rest.transformers.APIResourceWsmanBaseTransformer;
import com.l7tech.gateway.api.Item;
import com.l7tech.gateway.api.ItemBuilder;
import com.l7tech.gateway.api.JDBCConnectionMO;
import com.l7tech.gateway.api.impl.AttributeExtensibleType;
import com.l7tech.gateway.common.jdbc.JdbcConnection;
import com.l7tech.objectmodel.EntityHeader;
import com.l7tech.server.bundling.EntityContainer;
import com.l7tech.server.policy.variable.ServerVariables;
import com.l7tech.util.Charsets;
import com.l7tech.util.CollectionUtils;
import org.jetbrains.annotations.NotNull;
import org.jetbrains.annotations.Nullable;
import org.springframework.stereotype.Component;

import javax.inject.Inject;
<<<<<<< HEAD
import javax.xml.namespace.QName;
import java.text.ParseException;
import java.util.regex.Matcher;
=======
import javax.inject.Named;
>>>>>>> b2cd7a5f

@Component
public class JDBCConnectionTransformer extends APIResourceWsmanBaseTransformer<JDBCConnectionMO, JdbcConnection, EntityHeader, JDBCConnectionResourceFactory> {

    @Override
    @Inject
    @Named("jdbcConnectionResourceFactory")
    protected void setFactory(JDBCConnectionResourceFactory factory) {
        super.factory = factory;
    }

    @NotNull
    @Override
    public Item<JDBCConnectionMO> convertToItem(@NotNull JDBCConnectionMO m) {
        return new ItemBuilder<JDBCConnectionMO>(m.getName(), m.getId(), factory.getType().name())
                .setContent(m)
                .build();
    }

    @NotNull
    @Override
    public EntityContainer<JdbcConnection> convertFromMO(@NotNull JDBCConnectionMO jdbcConnectionMO, boolean strict, SecretsEncryptor secretsEncryptor) throws ResourceFactory.InvalidResourceException {
        //if the password is set and it is in an encrypted form  decrypt it.
        if (jdbcConnectionMO.getConnectionProperties() != null && jdbcConnectionMO.getConnectionProperties().get("password") != null) {
            final Object passwordObject = jdbcConnectionMO.getConnectionProperties().get("password");
            if(passwordObject instanceof AttributeExtensibleType.AttributeExtensibleString){
                final AttributeExtensibleType.AttributeExtensibleString password = (AttributeExtensibleType.AttributeExtensibleString) passwordObject;
                //check that the bundle key is specified.
                if (password.getAttributeExtensions() != null && password.getAttributeExtensions().get(new QName("bundleKey")) != null) {
                    try {
                        //decrypt the password and set it on the connection MO in plain text
                        jdbcConnectionMO.getConnectionProperties().put("password", new String(secretsEncryptor.decryptSecret(password.getValue(), (String) password.getAttributeExtensions().get(new QName("bundleKey"))), Charsets.UTF8));
                    } catch (ParseException e) {
                        throw new ResourceFactory.InvalidResourceException(ResourceFactory.InvalidResourceException.ExceptionType.INVALID_VALUES,"Failed to decrypt password");
                    }
                } else {
                    throw new ResourceFactory.InvalidResourceException(ResourceFactory.InvalidResourceException.ExceptionType.INVALID_VALUES,"JDBCConnection contains an encrypted password but the bundle key to decrypt it with is missing.");
                }
            }
        }
        return super.convertFromMO(jdbcConnectionMO, strict, secretsEncryptor);
    }

    @NotNull
    @Override
    public JDBCConnectionMO convertToMO(@NotNull final JdbcConnection jdbcConnection, @Nullable final SecretsEncryptor secretsEncryptor) {
        final JDBCConnectionMO mo =  super.convertToMO(jdbcConnection, secretsEncryptor);
        if(secretsEncryptor !=null){
            // encrypt password.
            //first check if it is a secpass reference
            final Matcher matcher = ServerVariables.SINGLE_SECPASS_PATTERN.matcher(jdbcConnection.getPassword());
            if (!matcher.matches()) {
                //this is a hard coded password so encrypt it.
                final AttributeExtensibleType.AttributeExtensibleString password = new AttributeExtensibleType.AttributeExtensibleString();
                password.setValue(secretsEncryptor.encryptSecret(jdbcConnection.getPassword().getBytes(Charsets.UTF8)));
                password.setAttributeExtensions(CollectionUtils.<QName, Object>mapBuilder().put(new QName("bundleKey"), secretsEncryptor.getWrappedBundleKey()).map());
                mo.getConnectionProperties().put("password", password);
            }
        }
        return mo;
    }
}
<|MERGE_RESOLUTION|>--- conflicted
+++ resolved
@@ -1,90 +1,87 @@
-package com.l7tech.external.assertions.gatewaymanagement.server.rest.transformers.impl;
-
-import com.l7tech.external.assertions.gatewaymanagement.server.JDBCConnectionResourceFactory;
-import com.l7tech.external.assertions.gatewaymanagement.server.ResourceFactory;
-import com.l7tech.external.assertions.gatewaymanagement.server.rest.SecretsEncryptor;
-import com.l7tech.external.assertions.gatewaymanagement.server.rest.transformers.APIResourceWsmanBaseTransformer;
-import com.l7tech.gateway.api.Item;
-import com.l7tech.gateway.api.ItemBuilder;
-import com.l7tech.gateway.api.JDBCConnectionMO;
-import com.l7tech.gateway.api.impl.AttributeExtensibleType;
-import com.l7tech.gateway.common.jdbc.JdbcConnection;
-import com.l7tech.objectmodel.EntityHeader;
-import com.l7tech.server.bundling.EntityContainer;
-import com.l7tech.server.policy.variable.ServerVariables;
-import com.l7tech.util.Charsets;
-import com.l7tech.util.CollectionUtils;
-import org.jetbrains.annotations.NotNull;
-import org.jetbrains.annotations.Nullable;
-import org.springframework.stereotype.Component;
-
-import javax.inject.Inject;
-<<<<<<< HEAD
-import javax.xml.namespace.QName;
-import java.text.ParseException;
-import java.util.regex.Matcher;
-=======
-import javax.inject.Named;
->>>>>>> b2cd7a5f
-
-@Component
-public class JDBCConnectionTransformer extends APIResourceWsmanBaseTransformer<JDBCConnectionMO, JdbcConnection, EntityHeader, JDBCConnectionResourceFactory> {
-
-    @Override
-    @Inject
-    @Named("jdbcConnectionResourceFactory")
-    protected void setFactory(JDBCConnectionResourceFactory factory) {
-        super.factory = factory;
-    }
-
-    @NotNull
-    @Override
-    public Item<JDBCConnectionMO> convertToItem(@NotNull JDBCConnectionMO m) {
-        return new ItemBuilder<JDBCConnectionMO>(m.getName(), m.getId(), factory.getType().name())
-                .setContent(m)
-                .build();
-    }
-
-    @NotNull
-    @Override
-    public EntityContainer<JdbcConnection> convertFromMO(@NotNull JDBCConnectionMO jdbcConnectionMO, boolean strict, SecretsEncryptor secretsEncryptor) throws ResourceFactory.InvalidResourceException {
-        //if the password is set and it is in an encrypted form  decrypt it.
-        if (jdbcConnectionMO.getConnectionProperties() != null && jdbcConnectionMO.getConnectionProperties().get("password") != null) {
-            final Object passwordObject = jdbcConnectionMO.getConnectionProperties().get("password");
-            if(passwordObject instanceof AttributeExtensibleType.AttributeExtensibleString){
-                final AttributeExtensibleType.AttributeExtensibleString password = (AttributeExtensibleType.AttributeExtensibleString) passwordObject;
-                //check that the bundle key is specified.
-                if (password.getAttributeExtensions() != null && password.getAttributeExtensions().get(new QName("bundleKey")) != null) {
-                    try {
-                        //decrypt the password and set it on the connection MO in plain text
-                        jdbcConnectionMO.getConnectionProperties().put("password", new String(secretsEncryptor.decryptSecret(password.getValue(), (String) password.getAttributeExtensions().get(new QName("bundleKey"))), Charsets.UTF8));
-                    } catch (ParseException e) {
-                        throw new ResourceFactory.InvalidResourceException(ResourceFactory.InvalidResourceException.ExceptionType.INVALID_VALUES,"Failed to decrypt password");
-                    }
-                } else {
-                    throw new ResourceFactory.InvalidResourceException(ResourceFactory.InvalidResourceException.ExceptionType.INVALID_VALUES,"JDBCConnection contains an encrypted password but the bundle key to decrypt it with is missing.");
-                }
-            }
-        }
-        return super.convertFromMO(jdbcConnectionMO, strict, secretsEncryptor);
-    }
-
-    @NotNull
-    @Override
-    public JDBCConnectionMO convertToMO(@NotNull final JdbcConnection jdbcConnection, @Nullable final SecretsEncryptor secretsEncryptor) {
-        final JDBCConnectionMO mo =  super.convertToMO(jdbcConnection, secretsEncryptor);
-        if(secretsEncryptor !=null){
-            // encrypt password.
-            //first check if it is a secpass reference
-            final Matcher matcher = ServerVariables.SINGLE_SECPASS_PATTERN.matcher(jdbcConnection.getPassword());
-            if (!matcher.matches()) {
-                //this is a hard coded password so encrypt it.
-                final AttributeExtensibleType.AttributeExtensibleString password = new AttributeExtensibleType.AttributeExtensibleString();
-                password.setValue(secretsEncryptor.encryptSecret(jdbcConnection.getPassword().getBytes(Charsets.UTF8)));
-                password.setAttributeExtensions(CollectionUtils.<QName, Object>mapBuilder().put(new QName("bundleKey"), secretsEncryptor.getWrappedBundleKey()).map());
-                mo.getConnectionProperties().put("password", password);
-            }
-        }
-        return mo;
-    }
-}
+package com.l7tech.external.assertions.gatewaymanagement.server.rest.transformers.impl;
+
+import com.l7tech.external.assertions.gatewaymanagement.server.JDBCConnectionResourceFactory;
+import com.l7tech.external.assertions.gatewaymanagement.server.ResourceFactory;
+import com.l7tech.external.assertions.gatewaymanagement.server.rest.SecretsEncryptor;
+import com.l7tech.external.assertions.gatewaymanagement.server.rest.transformers.APIResourceWsmanBaseTransformer;
+import com.l7tech.gateway.api.Item;
+import com.l7tech.gateway.api.ItemBuilder;
+import com.l7tech.gateway.api.JDBCConnectionMO;
+import com.l7tech.gateway.api.impl.AttributeExtensibleType;
+import com.l7tech.gateway.common.jdbc.JdbcConnection;
+import com.l7tech.objectmodel.EntityHeader;
+import com.l7tech.server.bundling.EntityContainer;
+import com.l7tech.server.policy.variable.ServerVariables;
+import com.l7tech.util.Charsets;
+import com.l7tech.util.CollectionUtils;
+import org.jetbrains.annotations.NotNull;
+import org.jetbrains.annotations.Nullable;
+import org.springframework.stereotype.Component;
+
+import javax.inject.Inject;
+import javax.inject.Named;
+import javax.xml.namespace.QName;
+import java.text.ParseException;
+import java.util.regex.Matcher;
+
+@Component
+public class JDBCConnectionTransformer extends APIResourceWsmanBaseTransformer<JDBCConnectionMO, JdbcConnection, EntityHeader, JDBCConnectionResourceFactory> {
+
+    @Override
+    @Inject
+    @Named("jdbcConnectionResourceFactory")
+    protected void setFactory(JDBCConnectionResourceFactory factory) {
+        super.factory = factory;
+    }
+
+    @NotNull
+    @Override
+    public Item<JDBCConnectionMO> convertToItem(@NotNull JDBCConnectionMO m) {
+        return new ItemBuilder<JDBCConnectionMO>(m.getName(), m.getId(), factory.getType().name())
+                .setContent(m)
+                .build();
+    }
+
+    @NotNull
+    @Override
+    public EntityContainer<JdbcConnection> convertFromMO(@NotNull JDBCConnectionMO jdbcConnectionMO, boolean strict, SecretsEncryptor secretsEncryptor) throws ResourceFactory.InvalidResourceException {
+        //if the password is set and it is in an encrypted form  decrypt it.
+        if (jdbcConnectionMO.getConnectionProperties() != null && jdbcConnectionMO.getConnectionProperties().get("password") != null) {
+            final Object passwordObject = jdbcConnectionMO.getConnectionProperties().get("password");
+            if(passwordObject instanceof AttributeExtensibleType.AttributeExtensibleString){
+                final AttributeExtensibleType.AttributeExtensibleString password = (AttributeExtensibleType.AttributeExtensibleString) passwordObject;
+                //check that the bundle key is specified.
+                if (password.getAttributeExtensions() != null && password.getAttributeExtensions().get(new QName("bundleKey")) != null) {
+                    try {
+                        //decrypt the password and set it on the connection MO in plain text
+                        jdbcConnectionMO.getConnectionProperties().put("password", new String(secretsEncryptor.decryptSecret(password.getValue(), (String) password.getAttributeExtensions().get(new QName("bundleKey"))), Charsets.UTF8));
+                    } catch (ParseException e) {
+                        throw new ResourceFactory.InvalidResourceException(ResourceFactory.InvalidResourceException.ExceptionType.INVALID_VALUES,"Failed to decrypt password");
+                    }
+                } else {
+                    throw new ResourceFactory.InvalidResourceException(ResourceFactory.InvalidResourceException.ExceptionType.INVALID_VALUES,"JDBCConnection contains an encrypted password but the bundle key to decrypt it with is missing.");
+                }
+            }
+        }
+        return super.convertFromMO(jdbcConnectionMO, strict, secretsEncryptor);
+    }
+
+    @NotNull
+    @Override
+    public JDBCConnectionMO convertToMO(@NotNull final JdbcConnection jdbcConnection, @Nullable final SecretsEncryptor secretsEncryptor) {
+        final JDBCConnectionMO mo =  super.convertToMO(jdbcConnection, secretsEncryptor);
+        if(secretsEncryptor !=null){
+            // encrypt password.
+            //first check if it is a secpass reference
+            final Matcher matcher = ServerVariables.SINGLE_SECPASS_PATTERN.matcher(jdbcConnection.getPassword());
+            if (!matcher.matches()) {
+                //this is a hard coded password so encrypt it.
+                final AttributeExtensibleType.AttributeExtensibleString password = new AttributeExtensibleType.AttributeExtensibleString();
+                password.setValue(secretsEncryptor.encryptSecret(jdbcConnection.getPassword().getBytes(Charsets.UTF8)));
+                password.setAttributeExtensions(CollectionUtils.<QName, Object>mapBuilder().put(new QName("bundleKey"), secretsEncryptor.getWrappedBundleKey()).map());
+                mo.getConnectionProperties().put("password", password);
+            }
+        }
+        return mo;
+    }
+}