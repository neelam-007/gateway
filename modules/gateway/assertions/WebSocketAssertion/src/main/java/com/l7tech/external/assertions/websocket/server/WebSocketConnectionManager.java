<<<<<<< HEAD
package com.l7tech.external.assertions.websocket.server;

import com.l7tech.common.io.SingleCertX509KeyManager;
import com.l7tech.external.assertions.websocket.WebSocketConnectionEntity;
import com.l7tech.external.assertions.websocket.WebSocketConstants;
import com.l7tech.gateway.common.security.keystore.SsgKeyEntry;
import com.l7tech.objectmodel.Goid;
import com.l7tech.security.prov.JceProvider;
import com.l7tech.server.DefaultKey;
import com.l7tech.server.security.keystore.SsgKeyStoreManager;
import com.l7tech.server.transport.tls.ClientTrustingTrustManager;
import com.l7tech.util.CachedCallable;
import org.eclipse.jetty.util.ssl.SslContextFactory;
import org.eclipse.jetty.util.thread.QueuedThreadPool;
import org.eclipse.jetty.websocket.client.WebSocketClient;
import org.eclipse.jetty.websocket.client.masks.ZeroMasker;
import org.eclipse.jetty.websocket.common.WebSocketSession;
import org.eclipse.jetty.websocket.common.extensions.compress.PerMessageDeflateExtension;

import javax.net.ssl.KeyManager;
import javax.net.ssl.SSLContext;
import javax.net.ssl.TrustManager;
import java.security.SecureRandom;
import java.security.cert.X509Certificate;
import java.util.Map;
import java.util.Set;
import java.util.concurrent.Callable;
import java.util.concurrent.ConcurrentHashMap;
import java.util.logging.Level;
import java.util.logging.Logger;

/**
 * User: cirving
 * Date: 5/31/12
 * Time: 9:38 AM
 */
public class WebSocketConnectionManager {
    protected static final Logger logger = Logger.getLogger(WebSocketConnectionManager.class.getName());

    private static WebSocketConnectionManager instance;
    private final Map<String, SslContextFactory> outboundSslFactoryMap = new ConcurrentHashMap<>();
    private final Map<String, Map<String, WebSocketClient>> handlerIdWebSocketClientMapMap = new ConcurrentHashMap<>();
    private final Map<String, WebSocketInboundHandler> inboundHandlerMap = new ConcurrentHashMap<>();
    private final Map<String, WebSocketOutboundHandler> outboundHandlerMap = new ConcurrentHashMap<>();
    private SsgKeyStoreManager keyStoreManager;
    private TrustManager trustManager;
    private SecureRandom secureRandom;
    private DefaultKey defaultKey;

    public static synchronized void createConnectionManager(SsgKeyStoreManager keyStoreManager, TrustManager trustManager, SecureRandom secureRandom, DefaultKey defaultKey) throws IllegalStateException, WebSocketConnectionManagerException {

        if (instance == null) {
            instance = new WebSocketConnectionManager(keyStoreManager, trustManager, secureRandom, defaultKey);
        } else {
            logger.log(Level.WARNING, "Attempt to create a WebSocketConnectionManager that is already initialized");
        }
    }

    private WebSocketConnectionManager(SsgKeyStoreManager keyStoreManager, TrustManager trustManager, SecureRandom secureRandom, DefaultKey defaultKey) {
        this.keyStoreManager = keyStoreManager;
        this.trustManager = trustManager;
        this.secureRandom = secureRandom;
        this.defaultKey = defaultKey;

    }

    public static WebSocketConnectionManager getInstance() throws WebSocketConnectionManagerException {
        if (instance == null) {
            throw new WebSocketConnectionManagerException("Could not retrieve WebSocket Connection Manager");
        }

        return instance;
    }

    public boolean isStarted(String serviceId, boolean isInbound) {
        if (isInbound) {
            return inboundHandlerMap.containsKey(serviceId);
        } else {
            return outboundHandlerMap.containsKey(serviceId);
        }
    }

    private void initWebSocketClient(WebSocketClient client, int maxIdleTime) {

        client.getPolicy().setIdleTimeout(maxIdleTime);

        int connectionTimeOut = WebSocketConstants.getClusterProperty(WebSocketConstants.CONNECT_TIMEOUT_KEY) * 1000;
        if (connectionTimeOut > 0) {
            client.setConnectTimeout(connectionTimeOut);
        }

        int maxTextMessageSize = WebSocketConstants.getClusterProperty(WebSocketConstants.MAX_TEXT_MSG_SIZE_KEY);
        if (maxTextMessageSize > 0) {
            client.getPolicy().setMaxTextMessageSize(maxTextMessageSize);
        }

        int maxBinaryMessageSize = WebSocketConstants.getClusterProperty(WebSocketConstants.MAX_BINARY_MSG_SIZE_KEY);
        if (maxBinaryMessageSize > 0) {
            client.getPolicy().setMaxBinaryMessageSize(maxBinaryMessageSize);
        }

        int maxClientBufferSize = WebSocketConstants.getClusterProperty(WebSocketConstants.BUFFER_SIZE_KEY);
        if (maxClientBufferSize > 0) {
            client.getPolicy().setMaxTextMessageBufferSize(maxClientBufferSize);
            client.getPolicy().setMaxBinaryMessageBufferSize(maxClientBufferSize);
        }

        //TAC-1982 Compress outbound messages  - install the extension.
        client.getExtensionFactory().register("permessage-deflate", PerMessageDeflateExtension.class);
    }

    public WebSocketClient getOutboundWebSocketClient(boolean isSsl, String handlerId, String outboundUrl, int maxIdleTime, WebSocketConnectionEntity webSocketConnectionEntity) throws Exception {

        Map<String, WebSocketClient> outboundWebSocketClientMap = handlerIdWebSocketClientMapMap.get(handlerId);

        if (outboundWebSocketClientMap == null) {
            outboundWebSocketClientMap = new ConcurrentHashMap<>();
            Map<String, WebSocketClient> outboundWebSocketClientMapPrev = handlerIdWebSocketClientMapMap.putIfAbsent(handlerId, outboundWebSocketClientMap);
            if (outboundWebSocketClientMapPrev != null) {
                outboundWebSocketClientMap = outboundWebSocketClientMapPrev;
            }
        }

        WebSocketClient webSocketClient = outboundWebSocketClientMap.get(outboundUrl);

        if (webSocketClient == null) {

            if (isSsl) {
                SslContextFactory sslCtxFactory = getOutboundSslCtxFactory(webSocketConnectionEntity);
                SslContextFactory sslCtxFactoryPrev = outboundSslFactoryMap.putIfAbsent(webSocketConnectionEntity.getId(), sslCtxFactory);
                if (sslCtxFactoryPrev != null) {
                    sslCtxFactory = sslCtxFactoryPrev;
                }

                webSocketClient = new WebSocketClient(sslCtxFactory);

            } else {
                webSocketClient = new WebSocketClient();
            }

            initWebSocketClient(webSocketClient, maxIdleTime);
            closeAnyIdleWebSocketClients(handlerId);

            webSocketClient.setExecutor(getOutboundThreadPool());
            webSocketClient.setMasker(new ZeroMasker());

            WebSocketClient webSocketClientPrev = outboundWebSocketClientMap.putIfAbsent(outboundUrl, webSocketClient);
            if (webSocketClientPrev != null) {
                webSocketClient = webSocketClientPrev;
            }

        }
        if (!webSocketClient.isStarted()) {
            webSocketClient.start();
        }

        return webSocketClient;
    }

    private void closeAnyIdleWebSocketClients(String handlerId) {

        Map<String, WebSocketClient> outboundWebSocketClientMap = handlerIdWebSocketClientMapMap.get(handlerId);

        if (outboundWebSocketClientMap != null) {
            for (Map.Entry<String, WebSocketClient> entry : outboundWebSocketClientMap.entrySet()) {
                Set<WebSocketSession> webSocketClientSet = entry.getValue().getOpenSessions();
                if (webSocketClientSet.isEmpty()) {
                    try {
                        entry.getValue().stop();
                    } catch (Exception e) {
                        logger.log(Level.WARNING, "Exception stopping WebSocketClient:" + e.toString());
                    } finally {
                        outboundWebSocketClientMap.remove(entry.getKey());
                    }
                }
            }
        }
    }

    private void closeAllWebSocketClients(String handlerId) {

        Map<String, WebSocketClient> outboundWebSocketClientMap = handlerIdWebSocketClientMapMap.get(handlerId);

        if (outboundWebSocketClientMap != null) {
            for (Map.Entry<String, WebSocketClient> entry : outboundWebSocketClientMap.entrySet()) {
                Set<WebSocketSession> webSocketClientSet = entry.getValue().getOpenSessions();

                if (webSocketClientSet != null) {
                    for (WebSocketSession webSocketSession : webSocketClientSet) {
                        webSocketSession.close();
                    }
                }

                try {
                    entry.getValue().stop();
                } catch (Exception e) {
                    logger.log(Level.WARNING, "Exception stopping WebSocketClient:" + e.toString());
                } finally {
                    outboundWebSocketClientMap.remove(entry.getKey());
                }
            }
        }
    }

    public void registerInboundHandler(String id, WebSocketInboundHandler handler) {

        inboundHandlerMap.put(id, handler);
    }

    public void deregisterInboundHandler(String handlerId) {

        inboundHandlerMap.remove(handlerId);
    }

    public WebSocketInboundHandler getInboundHandler(String handlerId) throws WebSocketConnectionManagerException {
        if (!inboundHandlerMap.containsKey(handlerId)) {
            logger.log(Level.WARNING, "No inbound handler exists for id " + handlerId);
            throw new WebSocketConnectionManagerException("No inbound handler exists for id " + handlerId);
        }
        return inboundHandlerMap.get(handlerId);
    }

    public void registerOutboundHandler(String id, WebSocketOutboundHandler handler) {
        outboundHandlerMap.put(id, handler);
    }

    public void deregisterOutboundHandler(String handlerId) {
        outboundHandlerMap.remove(handlerId);
        try {
            closeAllWebSocketClients(handlerId);

            if (outboundSslFactoryMap.get(handlerId) != null) {
                outboundSslFactoryMap.remove(handlerId).stop();
            }
        } catch (Exception e) {
            logger.log(Level.WARNING, "Unable to stop SslFactory");
        }
    }

    public WebSocketOutboundHandler getOutboundHandler(String handlerId) throws WebSocketConnectionManagerException {
        if (!outboundHandlerMap.containsKey(handlerId)) {
            logger.log(Level.WARNING, "No outbound handler exists for id " + handlerId);
            throw new WebSocketConnectionManagerException("No inbound handler exists for id " + handlerId);
        }
        return outboundHandlerMap.get(handlerId);
    }


    private QueuedThreadPool getOutboundThreadPool() {

        QueuedThreadPool outboundQueuedThreadPool = new QueuedThreadPool();

        int minOutboundThreads = WebSocketConstants.getClusterProperty(WebSocketConstants.MIN_OUTBOUND_THREADS_KEY);
        if (minOutboundThreads > 0) {
            outboundQueuedThreadPool.setMinThreads(minOutboundThreads);
        }

        int maxOutboundThreads = WebSocketConstants.getClusterProperty(WebSocketConstants.MAX_OUTBOUND_THREADS_KEY);
        if (maxOutboundThreads > 0) {
            outboundQueuedThreadPool.setMaxThreads(maxOutboundThreads);
        }

        return outboundQueuedThreadPool;
    }


    private SsgKeyEntry getKeyEntry(WebSocketConnectionEntity connection, WebSocketConstants.ConnectionType direction) throws Exception {
        //Inbound
        if (direction == WebSocketConstants.ConnectionType.Inbound) {
            if (Goid.isDefault(connection.getInboundPrivateKeyId())) {
                return defaultKey.getSslInfo();
            } else {
                return keyStoreManager.lookupKeyByKeyAlias(connection.getInboundPrivateKeyAlias(), connection.getInboundPrivateKeyId());
            }
        }

        //Outbound
        if (direction == WebSocketConstants.ConnectionType.Outbound) {
            if (!connection.isOutboundClientAuthentication()) {
                return null;
            } else if (Goid.isDefault(connection.getOutboundPrivateKeyId())) {
                return defaultKey.getSslInfo();
            } else {
                return keyStoreManager.lookupKeyByKeyAlias(connection.getOutboundPrivateKeyAlias(), connection.getOutboundPrivateKeyId());
            }
        }

        return null;
    }

    private SSLContext createSslContext(WebSocketConnectionEntity connection, WebSocketConstants.ConnectionType direction) throws Exception {
        KeyManager[] keyManagers;

        SsgKeyEntry keyEntry = getKeyEntry(connection, direction);

        if (keyEntry != null) {
            keyManagers = new KeyManager[]{new SingleCertX509KeyManager(keyEntry.getCertificateChain(), keyEntry.getPrivate())};
        } else {
            keyManagers = new KeyManager[0];
        }
        TrustManager tm;
        if (direction == WebSocketConstants.ConnectionType.Inbound) {
            tm = new ClientTrustingTrustManager(new CachedCallable<>(30000L, new Callable<X509Certificate[]>() {
                @Override
                public X509Certificate[] call() throws Exception {
                    return new X509Certificate[0];
                }
            }));
        } else {
            tm = trustManager;
        }

        SSLContext sslContext = SSLContext.getInstance("TLS");
        sslContext.init(keyManagers, new TrustManager[]{tm}, secureRandom);

        return sslContext;
    }

    public SslContextFactory getInboundSslCtxFactory(WebSocketConnectionEntity webSocketConnectionEntity) throws Exception {
        SslContextFactory sslContextFactory = new SslContextFactory();

        sslContextFactory.setExcludeCipherSuites();
        sslContextFactory.setExcludeProtocols();

        if (webSocketConnectionEntity.getInboundCipherSuites() == null) {
            sslContextFactory.setIncludeCipherSuites(WebSocketLoadListener.getDefaultCipherSuiteNames());
        } else {
            sslContextFactory.setIncludeCipherSuites(webSocketConnectionEntity.getInboundCipherSuites());
        }

        if (webSocketConnectionEntity.getInboundTlsProtocols() == null) {
            sslContextFactory.setIncludeProtocols(WebSocketConstants.DEFAULT_TLS_PROTOCOL_LIST);
        } else {
            sslContextFactory.setIncludeProtocols(webSocketConnectionEntity.getInboundTlsProtocols());
        }

        sslContextFactory.setSslContext(createSslContext(webSocketConnectionEntity, WebSocketConstants.ConnectionType.Inbound));
        sslContextFactory.setTrustAll(true);
        switch (webSocketConnectionEntity.getInboundClientAuth()) {
            case NONE:
                sslContextFactory.setNeedClientAuth(false);
                sslContextFactory.setWantClientAuth(false);
                break;
            case OPTIONAL:
                sslContextFactory.setNeedClientAuth(false);
                sslContextFactory.setWantClientAuth(true);
                break;
            case REQUIRED:
                sslContextFactory.setNeedClientAuth(true);
                sslContextFactory.setWantClientAuth(true);
                break;
            default:
                throw new IllegalStateException("The ClientAuthType was not handled. Could not configure and return the SslContextFactory.");
        }

        return sslContextFactory;
    }

    private SslContextFactory getOutboundSslCtxFactory(WebSocketConnectionEntity webSocketConnectionEntity) throws Exception {

        SslContextFactory sslContextFactory = new SslContextFactory();
        SslContextFactory sslContextFactoryPrev = outboundSslFactoryMap.putIfAbsent(webSocketConnectionEntity.getId(), sslContextFactory);
        if (sslContextFactoryPrev != null) {
            sslContextFactory = sslContextFactoryPrev;
        } else {
            final SSLContext sslContext = createSslContext(webSocketConnectionEntity, WebSocketConstants.ConnectionType.Outbound);
            sslContextFactory.setSslContext(sslContext);

            sslContextFactory.setExcludeProtocols();
            sslContextFactory.setExcludeCipherSuites();

            if (webSocketConnectionEntity.getOutboundCipherSuites() == null) {
                sslContextFactory.setIncludeCipherSuites(WebSocketLoadListener.getDefaultCipherSuiteNames());
            } else {
                sslContextFactory.setIncludeCipherSuites(webSocketConnectionEntity.getOutboundCipherSuites());
            }

            if (webSocketConnectionEntity.getOutboundTlsProtocols() == null) {
                sslContextFactory.setIncludeProtocols(WebSocketConstants.DEFAULT_TLS_PROTOCOL_LIST);
            } else {
                sslContextFactory.setIncludeProtocols(webSocketConnectionEntity.getOutboundTlsProtocols());
            }

            sslContextFactory.start();
        }

        return sslContextFactory;
    }

}
=======
package com.l7tech.external.assertions.websocket.server;

import com.l7tech.common.io.SingleCertX509KeyManager;
import com.l7tech.external.assertions.websocket.WebSocketConnectionEntity;
import com.l7tech.external.assertions.websocket.WebSocketConstants;
import com.l7tech.gateway.common.security.keystore.SsgKeyEntry;
import com.l7tech.objectmodel.Goid;
import com.l7tech.security.prov.JceProvider;
import com.l7tech.server.DefaultKey;
import com.l7tech.server.security.keystore.SsgKeyStoreManager;
import com.l7tech.server.transport.tls.ClientTrustingTrustManager;
import com.l7tech.util.CachedCallable;
import org.eclipse.jetty.util.ssl.SslContextFactory;
import org.eclipse.jetty.util.thread.QueuedThreadPool;
import org.eclipse.jetty.websocket.client.WebSocketClient;
import org.eclipse.jetty.websocket.client.masks.ZeroMasker;
import org.eclipse.jetty.websocket.common.WebSocketSession;
import org.eclipse.jetty.websocket.common.extensions.compress.PerMessageDeflateExtension;

import javax.net.ssl.KeyManager;
import javax.net.ssl.SSLContext;
import javax.net.ssl.TrustManager;
import java.security.SecureRandom;
import java.security.cert.X509Certificate;
import java.util.Map;
import java.util.Set;
import java.util.concurrent.Callable;
import java.util.concurrent.ConcurrentHashMap;
import java.util.logging.Level;
import java.util.logging.Logger;

/**
 * User: cirving
 * Date: 5/31/12
 * Time: 9:38 AM
 */
public class WebSocketConnectionManager {
    protected static final Logger logger = Logger.getLogger(WebSocketConnectionManager.class.getName());

    private static WebSocketConnectionManager instance;
    private final Map<String, SslContextFactory> outboundSslFactoryMap = new ConcurrentHashMap<>();
    private final Map<String, Map<String, WebSocketClient>> handlerIdWebSocketClientMapMap = new ConcurrentHashMap<>();
    private final Map<String, WebSocketInboundHandler> inboundHandlerMap = new ConcurrentHashMap<>();
    private final Map<String, WebSocketOutboundHandler> outboundHandlerMap = new ConcurrentHashMap<>();
    private SsgKeyStoreManager keyStoreManager;
    private TrustManager trustManager;
    private SecureRandom secureRandom;
    private DefaultKey defaultKey;

    public static synchronized void createConnectionManager(SsgKeyStoreManager keyStoreManager, TrustManager trustManager, SecureRandom secureRandom, DefaultKey defaultKey) throws IllegalStateException, WebSocketConnectionManagerException {

        if (instance == null) {
            instance = new WebSocketConnectionManager(keyStoreManager, trustManager, secureRandom, defaultKey);
        } else {
            logger.log(Level.WARNING, "Attempt to create a WebSocketConnectionManager that is already initialized");
        }
    }

    private WebSocketConnectionManager(SsgKeyStoreManager keyStoreManager, TrustManager trustManager, SecureRandom secureRandom, DefaultKey defaultKey) {
        this.keyStoreManager = keyStoreManager;
        this.trustManager = trustManager;
        this.secureRandom = secureRandom;
        this.defaultKey = defaultKey;

    }

    public static WebSocketConnectionManager getInstance() throws WebSocketConnectionManagerException {
        if (instance == null) {
            throw new WebSocketConnectionManagerException("Could not retrieve WebSocket Connection Manager");
        }

        return instance;
    }

    public boolean isStarted(String serviceId, boolean isInbound) {
        if (isInbound) {
            return inboundHandlerMap.containsKey(serviceId);
        } else {
            return outboundHandlerMap.containsKey(serviceId);
        }
    }

    private void initWebSocketClient(WebSocketClient client, int maxIdleTime) {

        client.getPolicy().setIdleTimeout(maxIdleTime);

        int connectionTimeOut = WebSocketConstants.getClusterProperty(WebSocketConstants.CONNECT_TIMEOUT_KEY) * 1000;
        if (connectionTimeOut > 0) {
            client.setConnectTimeout(connectionTimeOut);
        }

        int maxTextMessageSize = WebSocketConstants.getClusterProperty(WebSocketConstants.MAX_TEXT_MSG_SIZE_KEY);
        if (maxTextMessageSize > 0) {
            client.getPolicy().setMaxTextMessageSize(maxTextMessageSize);
        }

        int maxBinaryMessageSize = WebSocketConstants.getClusterProperty(WebSocketConstants.MAX_BINARY_MSG_SIZE_KEY);
        if (maxBinaryMessageSize > 0) {
            client.getPolicy().setMaxBinaryMessageSize(maxBinaryMessageSize);
        }

        int maxClientBufferSize = WebSocketConstants.getClusterProperty(WebSocketConstants.BUFFER_SIZE_KEY);
        if (maxClientBufferSize > 0) {
            client.getPolicy().setMaxTextMessageBufferSize(maxClientBufferSize);
            client.getPolicy().setMaxBinaryMessageBufferSize(maxClientBufferSize);
        }

        //TAC-1982 Compress outbound messages  - install the extension.
        client.getExtensionFactory().register("permessage-deflate", PerMessageDeflateExtension.class);
    }

    public WebSocketClient getOutboundWebSocketClient(boolean isSsl, String handlerId, String outboundUrl, int maxIdleTime, WebSocketConnectionEntity webSocketConnectionEntity) throws Exception {

        Map<String, WebSocketClient> outboundWebSocketClientMap = handlerIdWebSocketClientMapMap.get(handlerId);

        if (outboundWebSocketClientMap == null) {
            outboundWebSocketClientMap = new ConcurrentHashMap<>();
            Map<String, WebSocketClient> outboundWebSocketClientMapPrev = handlerIdWebSocketClientMapMap.putIfAbsent(handlerId, outboundWebSocketClientMap);
            if (outboundWebSocketClientMapPrev != null) {
                outboundWebSocketClientMap = outboundWebSocketClientMapPrev;
            }
        }

        WebSocketClient webSocketClient = outboundWebSocketClientMap.get(outboundUrl);

        if (webSocketClient == null) {

            if (isSsl) {
                SslContextFactory sslCtxFactory = getOutboundSslCtxFactory(webSocketConnectionEntity);
                SslContextFactory sslCtxFactoryPrev = outboundSslFactoryMap.putIfAbsent(webSocketConnectionEntity.getId(), sslCtxFactory);
                if (sslCtxFactoryPrev != null) {
                    sslCtxFactory = sslCtxFactoryPrev;
                }

                webSocketClient = new WebSocketClient(sslCtxFactory);

            } else {
                webSocketClient = new WebSocketClient();
            }

            initWebSocketClient(webSocketClient, maxIdleTime);
            closeAnyIdleWebSocketClients(handlerId);

            webSocketClient.setExecutor(getOutboundThreadPool());
            webSocketClient.setMasker(new ZeroMasker());

            WebSocketClient webSocketClientPrev = outboundWebSocketClientMap.putIfAbsent(outboundUrl, webSocketClient);
            if (webSocketClientPrev != null) {
                webSocketClient = webSocketClientPrev;
            }

        }
        if (!webSocketClient.isStarted()) {
            webSocketClient.start();
        }

        return webSocketClient;
    }

    private void closeAnyIdleWebSocketClients(String handlerId) {

        Map<String, WebSocketClient> outboundWebSocketClientMap = handlerIdWebSocketClientMapMap.get(handlerId);

        if (outboundWebSocketClientMap != null) {
            for (Map.Entry<String, WebSocketClient> entry : outboundWebSocketClientMap.entrySet()) {
                Set<WebSocketSession> webSocketClientSet = entry.getValue().getOpenSessions();
                if (webSocketClientSet.isEmpty()) {
                    try {
                        entry.getValue().stop();
                    } catch (Exception e) {
                        logger.log(Level.WARNING, "Exception stopping WebSocketClient:" + e.toString());
                    } finally {
                        outboundWebSocketClientMap.remove(entry.getKey());
                    }
                }
            }
        }
    }

    private void closeAllWebSocketClients(String handlerId) {

        Map<String, WebSocketClient> outboundWebSocketClientMap = handlerIdWebSocketClientMapMap.get(handlerId);

        if (outboundWebSocketClientMap != null) {
            for (Map.Entry<String, WebSocketClient> entry : outboundWebSocketClientMap.entrySet()) {
                Set<WebSocketSession> webSocketClientSet = entry.getValue().getOpenSessions();

                if (webSocketClientSet != null) {
                    for (WebSocketSession webSocketSession : webSocketClientSet) {
                        webSocketSession.close();
                    }
                }

                try {
                    entry.getValue().stop();
                } catch (Exception e) {
                    logger.log(Level.WARNING, "Exception stopping WebSocketClient:" + e.toString());
                } finally {
                    outboundWebSocketClientMap.remove(entry.getKey());
                }
            }
        }
    }

    public void registerInboundHandler(String id, WebSocketInboundHandler handler) {

        inboundHandlerMap.put(id, handler);
    }

    public void deregisterInboundHandler(String handlerId) {

        inboundHandlerMap.remove(handlerId);
    }

    public WebSocketInboundHandler getInboundHandler(String handlerId) throws WebSocketConnectionManagerException {
        if (!inboundHandlerMap.containsKey(handlerId)) {
            logger.log(Level.WARNING, "No inbound handler exists for id " + handlerId);
            throw new WebSocketConnectionManagerException("No inbound handler exists for id " + handlerId);
        }
        return inboundHandlerMap.get(handlerId);
    }

    public void registerOutboundHandler(String id, WebSocketOutboundHandler handler) {
        outboundHandlerMap.put(id, handler);
    }

    public void deregisterOutboundHandler(String handlerId) {
        outboundHandlerMap.remove(handlerId);
        try {
            closeAllWebSocketClients(handlerId);

            if (outboundSslFactoryMap.get(handlerId) != null) {
                outboundSslFactoryMap.remove(handlerId).stop();
            }
        } catch (Exception e) {
            logger.log(Level.WARNING, "Unable to stop SslFactory");
        }
    }

    public WebSocketOutboundHandler getOutboundHandler(String handlerId) throws WebSocketConnectionManagerException {
        if (!outboundHandlerMap.containsKey(handlerId)) {
            logger.log(Level.WARNING, "No outbound handler exists for id " + handlerId);
            throw new WebSocketConnectionManagerException("No inbound handler exists for id " + handlerId);
        }
        return outboundHandlerMap.get(handlerId);
    }


    private QueuedThreadPool getOutboundThreadPool() {

        QueuedThreadPool outboundQueuedThreadPool = new QueuedThreadPool();

        int minOutboundThreads = WebSocketConstants.getClusterProperty(WebSocketConstants.MIN_OUTBOUND_THREADS_KEY);
        if (minOutboundThreads > 0) {
            outboundQueuedThreadPool.setMinThreads(minOutboundThreads);
        }

        int maxOutboundThreads = WebSocketConstants.getClusterProperty(WebSocketConstants.MAX_OUTBOUND_THREADS_KEY);
        if (maxOutboundThreads > 0) {
            outboundQueuedThreadPool.setMaxThreads(maxOutboundThreads);
        }

        return outboundQueuedThreadPool;
    }


    private SsgKeyEntry getKeyEntry(WebSocketConnectionEntity connection, WebSocketConstants.ConnectionType direction) throws Exception {
        //Inbound
        if (direction == WebSocketConstants.ConnectionType.Inbound) {
            if (Goid.isDefault(connection.getInboundPrivateKeyId())) {
                return defaultKey.getSslInfo();
            } else {
                return keyStoreManager.lookupKeyByKeyAlias(connection.getInboundPrivateKeyAlias(), connection.getInboundPrivateKeyId());
            }
        }

        //Outbound
        if (direction == WebSocketConstants.ConnectionType.Outbound) {
            if (!connection.isOutboundClientAuthentication()) {
                return null;
            } else if (Goid.isDefault(connection.getOutboundPrivateKeyId())) {
                return defaultKey.getSslInfo();
            } else {
                return keyStoreManager.lookupKeyByKeyAlias(connection.getOutboundPrivateKeyAlias(), connection.getOutboundPrivateKeyId());
            }
        }

        return null;
    }

    private SSLContext createSslContext(WebSocketConnectionEntity connection, WebSocketConstants.ConnectionType direction) throws Exception {
        KeyManager[] keyManagers;

        SsgKeyEntry keyEntry = getKeyEntry(connection, direction);

        if (keyEntry != null) {
            keyManagers = new KeyManager[]{new SingleCertX509KeyManager(keyEntry.getCertificateChain(), keyEntry.getPrivate())};
        } else {
            keyManagers = new KeyManager[0];
        }
        TrustManager tm;
        if (direction == WebSocketConstants.ConnectionType.Inbound) {
            tm = new ClientTrustingTrustManager(new CachedCallable<>(30000L, new Callable<X509Certificate[]>() {
                @Override
                public X509Certificate[] call() throws Exception {
                    return new X509Certificate[0];
                }
            }));
        } else {
            tm = trustManager;
        }

        SSLContext sslContext = SSLContext.getInstance("TLS");
        JceProvider.getInstance().prepareSslContext(sslContext);
        sslContext.init(keyManagers, new TrustManager[]{tm}, secureRandom);

        return sslContext;
    }

    public SslContextFactory getInboundSslCtxFactory(WebSocketConnectionEntity webSocketConnectionEntity) throws Exception {
        SslContextFactory sslContextFactory = new SslContextFactory();

        sslContextFactory.setExcludeCipherSuites();
        sslContextFactory.setExcludeProtocols();

        if (webSocketConnectionEntity.getInboundCipherSuites() == null) {
            sslContextFactory.setIncludeCipherSuites(WebSocketLoadListener.getDefaultCipherSuiteNames());
        } else {
            sslContextFactory.setIncludeCipherSuites(webSocketConnectionEntity.getInboundCipherSuites());
        }

        if (webSocketConnectionEntity.getInboundTlsProtocols() == null) {
            sslContextFactory.setIncludeProtocols(WebSocketConstants.DEFAULT_TLS_PROTOCOL_LIST);
        } else {
            sslContextFactory.setIncludeProtocols(webSocketConnectionEntity.getInboundTlsProtocols());
        }

        sslContextFactory.setSslContext(createSslContext(webSocketConnectionEntity, WebSocketConstants.ConnectionType.Inbound));
        sslContextFactory.setTrustAll(true);
        switch (webSocketConnectionEntity.getInboundClientAuth()) {
            case NONE:
                sslContextFactory.setNeedClientAuth(false);
                sslContextFactory.setWantClientAuth(false);
                break;
            case OPTIONAL:
                sslContextFactory.setNeedClientAuth(false);
                sslContextFactory.setWantClientAuth(true);
                break;
            case REQUIRED:
                sslContextFactory.setNeedClientAuth(true);
                sslContextFactory.setWantClientAuth(true);
                break;
            default:
                throw new IllegalStateException("The ClientAuthType was not handled. Could not configure and return the SslContextFactory.");
        }

        return sslContextFactory;
    }

    private SslContextFactory getOutboundSslCtxFactory(WebSocketConnectionEntity webSocketConnectionEntity) throws Exception {

        SslContextFactory sslContextFactory = new SslContextFactory();
        SslContextFactory sslContextFactoryPrev = outboundSslFactoryMap.putIfAbsent(webSocketConnectionEntity.getId(), sslContextFactory);
        if (sslContextFactoryPrev != null) {
            sslContextFactory = sslContextFactoryPrev;
        } else {
            final SSLContext sslContext = createSslContext(webSocketConnectionEntity, WebSocketConstants.ConnectionType.Outbound);
            sslContextFactory.setSslContext(sslContext);

            sslContextFactory.setExcludeProtocols();
            sslContextFactory.setExcludeCipherSuites();

            if (webSocketConnectionEntity.getOutboundCipherSuites() == null) {
                sslContextFactory.setIncludeCipherSuites(WebSocketLoadListener.getDefaultCipherSuiteNames());
            } else {
                sslContextFactory.setIncludeCipherSuites(webSocketConnectionEntity.getOutboundCipherSuites());
            }

            if (webSocketConnectionEntity.getOutboundTlsProtocols() == null) {
                sslContextFactory.setIncludeProtocols(WebSocketConstants.DEFAULT_TLS_PROTOCOL_LIST);
            } else {
                sslContextFactory.setIncludeProtocols(webSocketConnectionEntity.getOutboundTlsProtocols());
            }

            sslContextFactory.start();
        }

        return sslContextFactory;
    }

}
>>>>>>> 93e13977
<|MERGE_RESOLUTION|>--- conflicted
+++ resolved
@@ -1,4 +1,3 @@
-<<<<<<< HEAD
 package com.l7tech.external.assertions.websocket.server;
 
 import com.l7tech.common.io.SingleCertX509KeyManager;
@@ -388,397 +387,4 @@
         return sslContextFactory;
     }
 
-}
-=======
-package com.l7tech.external.assertions.websocket.server;
-
-import com.l7tech.common.io.SingleCertX509KeyManager;
-import com.l7tech.external.assertions.websocket.WebSocketConnectionEntity;
-import com.l7tech.external.assertions.websocket.WebSocketConstants;
-import com.l7tech.gateway.common.security.keystore.SsgKeyEntry;
-import com.l7tech.objectmodel.Goid;
-import com.l7tech.security.prov.JceProvider;
-import com.l7tech.server.DefaultKey;
-import com.l7tech.server.security.keystore.SsgKeyStoreManager;
-import com.l7tech.server.transport.tls.ClientTrustingTrustManager;
-import com.l7tech.util.CachedCallable;
-import org.eclipse.jetty.util.ssl.SslContextFactory;
-import org.eclipse.jetty.util.thread.QueuedThreadPool;
-import org.eclipse.jetty.websocket.client.WebSocketClient;
-import org.eclipse.jetty.websocket.client.masks.ZeroMasker;
-import org.eclipse.jetty.websocket.common.WebSocketSession;
-import org.eclipse.jetty.websocket.common.extensions.compress.PerMessageDeflateExtension;
-
-import javax.net.ssl.KeyManager;
-import javax.net.ssl.SSLContext;
-import javax.net.ssl.TrustManager;
-import java.security.SecureRandom;
-import java.security.cert.X509Certificate;
-import java.util.Map;
-import java.util.Set;
-import java.util.concurrent.Callable;
-import java.util.concurrent.ConcurrentHashMap;
-import java.util.logging.Level;
-import java.util.logging.Logger;
-
-/**
- * User: cirving
- * Date: 5/31/12
- * Time: 9:38 AM
- */
-public class WebSocketConnectionManager {
-    protected static final Logger logger = Logger.getLogger(WebSocketConnectionManager.class.getName());
-
-    private static WebSocketConnectionManager instance;
-    private final Map<String, SslContextFactory> outboundSslFactoryMap = new ConcurrentHashMap<>();
-    private final Map<String, Map<String, WebSocketClient>> handlerIdWebSocketClientMapMap = new ConcurrentHashMap<>();
-    private final Map<String, WebSocketInboundHandler> inboundHandlerMap = new ConcurrentHashMap<>();
-    private final Map<String, WebSocketOutboundHandler> outboundHandlerMap = new ConcurrentHashMap<>();
-    private SsgKeyStoreManager keyStoreManager;
-    private TrustManager trustManager;
-    private SecureRandom secureRandom;
-    private DefaultKey defaultKey;
-
-    public static synchronized void createConnectionManager(SsgKeyStoreManager keyStoreManager, TrustManager trustManager, SecureRandom secureRandom, DefaultKey defaultKey) throws IllegalStateException, WebSocketConnectionManagerException {
-
-        if (instance == null) {
-            instance = new WebSocketConnectionManager(keyStoreManager, trustManager, secureRandom, defaultKey);
-        } else {
-            logger.log(Level.WARNING, "Attempt to create a WebSocketConnectionManager that is already initialized");
-        }
-    }
-
-    private WebSocketConnectionManager(SsgKeyStoreManager keyStoreManager, TrustManager trustManager, SecureRandom secureRandom, DefaultKey defaultKey) {
-        this.keyStoreManager = keyStoreManager;
-        this.trustManager = trustManager;
-        this.secureRandom = secureRandom;
-        this.defaultKey = defaultKey;
-
-    }
-
-    public static WebSocketConnectionManager getInstance() throws WebSocketConnectionManagerException {
-        if (instance == null) {
-            throw new WebSocketConnectionManagerException("Could not retrieve WebSocket Connection Manager");
-        }
-
-        return instance;
-    }
-
-    public boolean isStarted(String serviceId, boolean isInbound) {
-        if (isInbound) {
-            return inboundHandlerMap.containsKey(serviceId);
-        } else {
-            return outboundHandlerMap.containsKey(serviceId);
-        }
-    }
-
-    private void initWebSocketClient(WebSocketClient client, int maxIdleTime) {
-
-        client.getPolicy().setIdleTimeout(maxIdleTime);
-
-        int connectionTimeOut = WebSocketConstants.getClusterProperty(WebSocketConstants.CONNECT_TIMEOUT_KEY) * 1000;
-        if (connectionTimeOut > 0) {
-            client.setConnectTimeout(connectionTimeOut);
-        }
-
-        int maxTextMessageSize = WebSocketConstants.getClusterProperty(WebSocketConstants.MAX_TEXT_MSG_SIZE_KEY);
-        if (maxTextMessageSize > 0) {
-            client.getPolicy().setMaxTextMessageSize(maxTextMessageSize);
-        }
-
-        int maxBinaryMessageSize = WebSocketConstants.getClusterProperty(WebSocketConstants.MAX_BINARY_MSG_SIZE_KEY);
-        if (maxBinaryMessageSize > 0) {
-            client.getPolicy().setMaxBinaryMessageSize(maxBinaryMessageSize);
-        }
-
-        int maxClientBufferSize = WebSocketConstants.getClusterProperty(WebSocketConstants.BUFFER_SIZE_KEY);
-        if (maxClientBufferSize > 0) {
-            client.getPolicy().setMaxTextMessageBufferSize(maxClientBufferSize);
-            client.getPolicy().setMaxBinaryMessageBufferSize(maxClientBufferSize);
-        }
-
-        //TAC-1982 Compress outbound messages  - install the extension.
-        client.getExtensionFactory().register("permessage-deflate", PerMessageDeflateExtension.class);
-    }
-
-    public WebSocketClient getOutboundWebSocketClient(boolean isSsl, String handlerId, String outboundUrl, int maxIdleTime, WebSocketConnectionEntity webSocketConnectionEntity) throws Exception {
-
-        Map<String, WebSocketClient> outboundWebSocketClientMap = handlerIdWebSocketClientMapMap.get(handlerId);
-
-        if (outboundWebSocketClientMap == null) {
-            outboundWebSocketClientMap = new ConcurrentHashMap<>();
-            Map<String, WebSocketClient> outboundWebSocketClientMapPrev = handlerIdWebSocketClientMapMap.putIfAbsent(handlerId, outboundWebSocketClientMap);
-            if (outboundWebSocketClientMapPrev != null) {
-                outboundWebSocketClientMap = outboundWebSocketClientMapPrev;
-            }
-        }
-
-        WebSocketClient webSocketClient = outboundWebSocketClientMap.get(outboundUrl);
-
-        if (webSocketClient == null) {
-
-            if (isSsl) {
-                SslContextFactory sslCtxFactory = getOutboundSslCtxFactory(webSocketConnectionEntity);
-                SslContextFactory sslCtxFactoryPrev = outboundSslFactoryMap.putIfAbsent(webSocketConnectionEntity.getId(), sslCtxFactory);
-                if (sslCtxFactoryPrev != null) {
-                    sslCtxFactory = sslCtxFactoryPrev;
-                }
-
-                webSocketClient = new WebSocketClient(sslCtxFactory);
-
-            } else {
-                webSocketClient = new WebSocketClient();
-            }
-
-            initWebSocketClient(webSocketClient, maxIdleTime);
-            closeAnyIdleWebSocketClients(handlerId);
-
-            webSocketClient.setExecutor(getOutboundThreadPool());
-            webSocketClient.setMasker(new ZeroMasker());
-
-            WebSocketClient webSocketClientPrev = outboundWebSocketClientMap.putIfAbsent(outboundUrl, webSocketClient);
-            if (webSocketClientPrev != null) {
-                webSocketClient = webSocketClientPrev;
-            }
-
-        }
-        if (!webSocketClient.isStarted()) {
-            webSocketClient.start();
-        }
-
-        return webSocketClient;
-    }
-
-    private void closeAnyIdleWebSocketClients(String handlerId) {
-
-        Map<String, WebSocketClient> outboundWebSocketClientMap = handlerIdWebSocketClientMapMap.get(handlerId);
-
-        if (outboundWebSocketClientMap != null) {
-            for (Map.Entry<String, WebSocketClient> entry : outboundWebSocketClientMap.entrySet()) {
-                Set<WebSocketSession> webSocketClientSet = entry.getValue().getOpenSessions();
-                if (webSocketClientSet.isEmpty()) {
-                    try {
-                        entry.getValue().stop();
-                    } catch (Exception e) {
-                        logger.log(Level.WARNING, "Exception stopping WebSocketClient:" + e.toString());
-                    } finally {
-                        outboundWebSocketClientMap.remove(entry.getKey());
-                    }
-                }
-            }
-        }
-    }
-
-    private void closeAllWebSocketClients(String handlerId) {
-
-        Map<String, WebSocketClient> outboundWebSocketClientMap = handlerIdWebSocketClientMapMap.get(handlerId);
-
-        if (outboundWebSocketClientMap != null) {
-            for (Map.Entry<String, WebSocketClient> entry : outboundWebSocketClientMap.entrySet()) {
-                Set<WebSocketSession> webSocketClientSet = entry.getValue().getOpenSessions();
-
-                if (webSocketClientSet != null) {
-                    for (WebSocketSession webSocketSession : webSocketClientSet) {
-                        webSocketSession.close();
-                    }
-                }
-
-                try {
-                    entry.getValue().stop();
-                } catch (Exception e) {
-                    logger.log(Level.WARNING, "Exception stopping WebSocketClient:" + e.toString());
-                } finally {
-                    outboundWebSocketClientMap.remove(entry.getKey());
-                }
-            }
-        }
-    }
-
-    public void registerInboundHandler(String id, WebSocketInboundHandler handler) {
-
-        inboundHandlerMap.put(id, handler);
-    }
-
-    public void deregisterInboundHandler(String handlerId) {
-
-        inboundHandlerMap.remove(handlerId);
-    }
-
-    public WebSocketInboundHandler getInboundHandler(String handlerId) throws WebSocketConnectionManagerException {
-        if (!inboundHandlerMap.containsKey(handlerId)) {
-            logger.log(Level.WARNING, "No inbound handler exists for id " + handlerId);
-            throw new WebSocketConnectionManagerException("No inbound handler exists for id " + handlerId);
-        }
-        return inboundHandlerMap.get(handlerId);
-    }
-
-    public void registerOutboundHandler(String id, WebSocketOutboundHandler handler) {
-        outboundHandlerMap.put(id, handler);
-    }
-
-    public void deregisterOutboundHandler(String handlerId) {
-        outboundHandlerMap.remove(handlerId);
-        try {
-            closeAllWebSocketClients(handlerId);
-
-            if (outboundSslFactoryMap.get(handlerId) != null) {
-                outboundSslFactoryMap.remove(handlerId).stop();
-            }
-        } catch (Exception e) {
-            logger.log(Level.WARNING, "Unable to stop SslFactory");
-        }
-    }
-
-    public WebSocketOutboundHandler getOutboundHandler(String handlerId) throws WebSocketConnectionManagerException {
-        if (!outboundHandlerMap.containsKey(handlerId)) {
-            logger.log(Level.WARNING, "No outbound handler exists for id " + handlerId);
-            throw new WebSocketConnectionManagerException("No inbound handler exists for id " + handlerId);
-        }
-        return outboundHandlerMap.get(handlerId);
-    }
-
-
-    private QueuedThreadPool getOutboundThreadPool() {
-
-        QueuedThreadPool outboundQueuedThreadPool = new QueuedThreadPool();
-
-        int minOutboundThreads = WebSocketConstants.getClusterProperty(WebSocketConstants.MIN_OUTBOUND_THREADS_KEY);
-        if (minOutboundThreads > 0) {
-            outboundQueuedThreadPool.setMinThreads(minOutboundThreads);
-        }
-
-        int maxOutboundThreads = WebSocketConstants.getClusterProperty(WebSocketConstants.MAX_OUTBOUND_THREADS_KEY);
-        if (maxOutboundThreads > 0) {
-            outboundQueuedThreadPool.setMaxThreads(maxOutboundThreads);
-        }
-
-        return outboundQueuedThreadPool;
-    }
-
-
-    private SsgKeyEntry getKeyEntry(WebSocketConnectionEntity connection, WebSocketConstants.ConnectionType direction) throws Exception {
-        //Inbound
-        if (direction == WebSocketConstants.ConnectionType.Inbound) {
-            if (Goid.isDefault(connection.getInboundPrivateKeyId())) {
-                return defaultKey.getSslInfo();
-            } else {
-                return keyStoreManager.lookupKeyByKeyAlias(connection.getInboundPrivateKeyAlias(), connection.getInboundPrivateKeyId());
-            }
-        }
-
-        //Outbound
-        if (direction == WebSocketConstants.ConnectionType.Outbound) {
-            if (!connection.isOutboundClientAuthentication()) {
-                return null;
-            } else if (Goid.isDefault(connection.getOutboundPrivateKeyId())) {
-                return defaultKey.getSslInfo();
-            } else {
-                return keyStoreManager.lookupKeyByKeyAlias(connection.getOutboundPrivateKeyAlias(), connection.getOutboundPrivateKeyId());
-            }
-        }
-
-        return null;
-    }
-
-    private SSLContext createSslContext(WebSocketConnectionEntity connection, WebSocketConstants.ConnectionType direction) throws Exception {
-        KeyManager[] keyManagers;
-
-        SsgKeyEntry keyEntry = getKeyEntry(connection, direction);
-
-        if (keyEntry != null) {
-            keyManagers = new KeyManager[]{new SingleCertX509KeyManager(keyEntry.getCertificateChain(), keyEntry.getPrivate())};
-        } else {
-            keyManagers = new KeyManager[0];
-        }
-        TrustManager tm;
-        if (direction == WebSocketConstants.ConnectionType.Inbound) {
-            tm = new ClientTrustingTrustManager(new CachedCallable<>(30000L, new Callable<X509Certificate[]>() {
-                @Override
-                public X509Certificate[] call() throws Exception {
-                    return new X509Certificate[0];
-                }
-            }));
-        } else {
-            tm = trustManager;
-        }
-
-        SSLContext sslContext = SSLContext.getInstance("TLS");
-        JceProvider.getInstance().prepareSslContext(sslContext);
-        sslContext.init(keyManagers, new TrustManager[]{tm}, secureRandom);
-
-        return sslContext;
-    }
-
-    public SslContextFactory getInboundSslCtxFactory(WebSocketConnectionEntity webSocketConnectionEntity) throws Exception {
-        SslContextFactory sslContextFactory = new SslContextFactory();
-
-        sslContextFactory.setExcludeCipherSuites();
-        sslContextFactory.setExcludeProtocols();
-
-        if (webSocketConnectionEntity.getInboundCipherSuites() == null) {
-            sslContextFactory.setIncludeCipherSuites(WebSocketLoadListener.getDefaultCipherSuiteNames());
-        } else {
-            sslContextFactory.setIncludeCipherSuites(webSocketConnectionEntity.getInboundCipherSuites());
-        }
-
-        if (webSocketConnectionEntity.getInboundTlsProtocols() == null) {
-            sslContextFactory.setIncludeProtocols(WebSocketConstants.DEFAULT_TLS_PROTOCOL_LIST);
-        } else {
-            sslContextFactory.setIncludeProtocols(webSocketConnectionEntity.getInboundTlsProtocols());
-        }
-
-        sslContextFactory.setSslContext(createSslContext(webSocketConnectionEntity, WebSocketConstants.ConnectionType.Inbound));
-        sslContextFactory.setTrustAll(true);
-        switch (webSocketConnectionEntity.getInboundClientAuth()) {
-            case NONE:
-                sslContextFactory.setNeedClientAuth(false);
-                sslContextFactory.setWantClientAuth(false);
-                break;
-            case OPTIONAL:
-                sslContextFactory.setNeedClientAuth(false);
-                sslContextFactory.setWantClientAuth(true);
-                break;
-            case REQUIRED:
-                sslContextFactory.setNeedClientAuth(true);
-                sslContextFactory.setWantClientAuth(true);
-                break;
-            default:
-                throw new IllegalStateException("The ClientAuthType was not handled. Could not configure and return the SslContextFactory.");
-        }
-
-        return sslContextFactory;
-    }
-
-    private SslContextFactory getOutboundSslCtxFactory(WebSocketConnectionEntity webSocketConnectionEntity) throws Exception {
-
-        SslContextFactory sslContextFactory = new SslContextFactory();
-        SslContextFactory sslContextFactoryPrev = outboundSslFactoryMap.putIfAbsent(webSocketConnectionEntity.getId(), sslContextFactory);
-        if (sslContextFactoryPrev != null) {
-            sslContextFactory = sslContextFactoryPrev;
-        } else {
-            final SSLContext sslContext = createSslContext(webSocketConnectionEntity, WebSocketConstants.ConnectionType.Outbound);
-            sslContextFactory.setSslContext(sslContext);
-
-            sslContextFactory.setExcludeProtocols();
-            sslContextFactory.setExcludeCipherSuites();
-
-            if (webSocketConnectionEntity.getOutboundCipherSuites() == null) {
-                sslContextFactory.setIncludeCipherSuites(WebSocketLoadListener.getDefaultCipherSuiteNames());
-            } else {
-                sslContextFactory.setIncludeCipherSuites(webSocketConnectionEntity.getOutboundCipherSuites());
-            }
-
-            if (webSocketConnectionEntity.getOutboundTlsProtocols() == null) {
-                sslContextFactory.setIncludeProtocols(WebSocketConstants.DEFAULT_TLS_PROTOCOL_LIST);
-            } else {
-                sslContextFactory.setIncludeProtocols(webSocketConnectionEntity.getOutboundTlsProtocols());
-            }
-
-            sslContextFactory.start();
-        }
-
-        return sslContextFactory;
-    }
-
-}
->>>>>>> 93e13977
+}