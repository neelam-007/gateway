package com.l7tech.server;

import com.l7tech.gateway.common.admin.Administrative;
import com.l7tech.gateway.common.security.rbac.MethodStereotype;
import com.l7tech.gateway.common.security.rbac.Secured;
import com.l7tech.objectmodel.Entity;
import com.l7tech.objectmodel.EntityHeader;
import com.l7tech.objectmodel.EntityHeaderSet;
import com.l7tech.objectmodel.EntityType;
import com.l7tech.server.util.PostStartupApplicationListener;
import com.l7tech.util.ArrayUtils;
import com.l7tech.util.BeanUtils;
import com.l7tech.util.Functions;
import org.junit.Assert;
import org.junit.Test;
import org.springframework.beans.MutablePropertyValues;
import org.springframework.beans.PropertyValue;
import org.springframework.beans.PropertyValues;
import org.springframework.beans.factory.FactoryBean;
import org.springframework.beans.factory.config.BeanDefinition;
import org.springframework.beans.factory.config.ConstructorArgumentValues;
import org.springframework.beans.factory.config.RuntimeBeanReference;
import org.springframework.beans.factory.config.TypedStringValue;
import org.springframework.beans.factory.support.DefaultListableBeanFactory;
import org.springframework.beans.factory.xml.XmlBeanDefinitionReader;
import org.springframework.context.ApplicationListener;
import org.springframework.core.io.ClassPathResource;
import org.springframework.orm.hibernate3.support.HibernateDaoSupport;
import org.springframework.transaction.annotation.Propagation;
import org.springframework.transaction.annotation.Transactional;

import java.beans.PropertyDescriptor;
import java.lang.annotation.Annotation;
import java.lang.reflect.Constructor;
import java.lang.reflect.Method;
import java.util.*;

import static com.l7tech.util.CollectionUtils.set;

/**
 * Basic test for spring application context.
 *
 * @author Steve Jones
 */
public class ApplicationContextTest  {

    private static final String[] CONTEXTS = {
        "com/l7tech/server/resources/adminContext.xml",
        "com/l7tech/server/resources/dataAccessContext.xml",
        "com/l7tech/server/resources/standardDbContext.xml",
        "com/l7tech/server/resources/ssgApplicationContext.xml" ,
        "com/l7tech/server/resources/admin-servlet.xml"
    };

    private static final Set<String> NON_ADMIN_PROXY_BEANS = Collections.emptySet();
    private static final Set<String> NON_ADMIN_BEANS = set( "logAccessAdmin", "clusterLogAccessAdmin" );
    private static final Set<String> EXTRA_ADMIN_BEANS = set( "adminLogin", "customAssertionRegistrar" );
    private static final Set<String> NON_SECURED_BEANS = set( "customAssertionRegistrar" );
<<<<<<< HEAD
    private static final Set<String> TRANSACTIONAL_GETTER_BLACKLIST = set( "auditAdmin", "serviceAdmin", "trustedCertAdmin", "emailListenerAdmin", "clusterStatusAdmin", "jdbcAdmin", "siteMinderAdmin", "solutionKitAdmin");
=======
    private static final Set<String> TRANSACTIONAL_GETTER_BLACKLIST = set( "auditAdmin", "serviceAdmin", "trustedCertAdmin", "emailListenerAdmin", "clusterStatusAdmin", "jdbcAdmin", "siteMinderAdmin", "cassandraAdmin");
>>>>>>> 098c1a33
    //This is a set of getter methods to ignore when checking for getter read only transactional. The format is 'beanId.methodName'
    private static final Set<String> TRANSACTIONAL_GETTER_METHOD_BLACKLIST = set("resourceAdmin.getJobStatus", "resourceAdmin.getJobResult");
    private static final Set<String> TRANSACTION_ROLLBACK_WHITELIST = set( "adminLogin", "clusterIDManager", "counterManager", "debugAdmin", "distributedMessageIdManager", "ftpAdmin", "kerberosAdmin", "schemaEntryManager");
    private static final Set<String> SECURED_RETURNTYPE_WHITELIST = set(
            "com.l7tech.gateway.common.audit.AuditAdmin.getDigestsForAuditRecords",
            "com.l7tech.gateway.common.audit.AuditAdmin.downloadAllAudits",
            "com.l7tech.gateway.common.audit.AuditAdmin.downloadNextChunk",
            "com.l7tech.gateway.common.resources.ResourceAdmin.getDefaultHttpProxyConfiguration",
            "com.l7tech.gateway.common.jdbc.JdbcAdmin.testJdbcConnection",
            "com.l7tech.gateway.common.cluster.ClusterStatusAdmin.isCluster",
            "com.l7tech.gateway.common.admin.UDDIRegistryAdmin.testUDDIRegistryAuthentication",
            "com.l7tech.gateway.common.siteminder.SiteMinderAdmin.registerSiteMinderConfiguration"
            );
    private static final Set<EntityType> IGNORE_ENTITY_TYPES = set(
        EntityType.ESM_ENTERPRISE_FOLDER,  
        EntityType.ESM_SSG_CLUSTER,
        EntityType.ESM_SSG_NODE,
        EntityType.ESM_STANDARD_REPORT,
        EntityType.ESM_MIGRATION_RECORD,
        EntityType.ESM_NOTIFICATION_RULE,
        EntityType.ESM_LOG,
        EntityType.VALUE_REFERENCE);
    private static final Set<String> IGNORED_APPLICATION_LISTENER_BEANS = set( "adminAuditListener", "applicationEventProxy", "cryptoInit", "gatewayState", "keystoreMutatorSwitch", "messageProcessingAuditListener", "systemAuditListener", "jdbcQueryingManager" );

    /**
     * Loading the definitions in this way will check the syntax and that all the
     * bean classes exist.
     */
    @Test
    public void testApplicationContextSyntaxAndBeanClasses() {
        // 
        DefaultListableBeanFactory dlbf = new DefaultListableBeanFactory();
        XmlBeanDefinitionReader xbdr = new XmlBeanDefinitionReader(dlbf);

        for (String context : CONTEXTS) {
            xbdr.loadBeanDefinitions(new ClassPathResource(context));
        }
    }

    /**
     * Ensure that bean references are valid (constructor args and properties)
     */
    @SuppressWarnings({"unchecked"})
    @Test
    public void testApplicationContextReferences() {
        //
        DefaultListableBeanFactory dlbf = new DefaultListableBeanFactory();
        XmlBeanDefinitionReader xbdr = new XmlBeanDefinitionReader(dlbf);

        for (String context : CONTEXTS) {
            xbdr.loadBeanDefinitions(new ClassPathResource(context));
        }

        for (String beanId : dlbf.getBeanDefinitionNames()) {
            BeanDefinition bd = dlbf.getBeanDefinition(beanId);

            final String className = bd.getBeanClassName();
            Class beanClass = null;
            if ( className != null ) {
                try {
                    final Class<?> clazz = Class.forName( className );
                    if ( !FactoryBean.class.isAssignableFrom( clazz ) && className.startsWith( "com.l7tech" ) ) {
                        beanClass = clazz;
                    }
                } catch ( ClassNotFoundException e ) {
                    Assert.fail("Class not found for bean '"+beanId+"': " + className);
                }
            }

            ConstructorArgumentValues cav = bd.getConstructorArgumentValues();
            if (cav != null) {
                List<ConstructorArgumentValues.ValueHolder> constructorArgs = new ArrayList<ConstructorArgumentValues.ValueHolder>();
                constructorArgs.addAll( cav.getGenericArgumentValues() );
                constructorArgs.addAll( cav.getIndexedArgumentValues().values() );
                for (ConstructorArgumentValues.ValueHolder holder : constructorArgs) {
                    Object value = holder.getValue();
                    if (value instanceof RuntimeBeanReference) {
                        RuntimeBeanReference rbr = (RuntimeBeanReference) value;
                        String name = rbr.getBeanName();
                        Assert.assertTrue("Application context uses bean with name '"+name+"', but no such bean exists (referenced from bean '"+beanId+"' as constructor-arg) ",
                                   dlbf.containsBean(name));
                    }
                }

                checkBeanConstructor( beanId, bd, cav, constructorArgs );
            }

            MutablePropertyValues mpv = bd.getPropertyValues();
            if (mpv != null) {
                final Set<PropertyDescriptor> descriptors = beanClass==null ?
                        Collections.<PropertyDescriptor>emptySet() :
                        BeanUtils.getProperties( beanClass, false, true );

                for (PropertyValue propValue : mpv.getPropertyValues()) {
                    Object value = propValue.getValue();
                    if (value instanceof RuntimeBeanReference) {
                        RuntimeBeanReference rbr = (RuntimeBeanReference) value;
                        String name = rbr.getBeanName();
                        Assert.assertTrue("Application context uses bean with name '"+name+"', but no such bean exists (referenced from bean '"+beanId+"' as property) ",
                                   dlbf.containsBean(name));
                    }

                    if ( beanClass != null ) {
                        boolean foundProperty = false;
                        for ( final PropertyDescriptor descriptor : descriptors ) {
                            if ( descriptor.getName().equals( propValue.getName() ) ) {
                                foundProperty = true;
                                break;
                            }
                        }

                        Assert.assertTrue( "Property '"+propValue.getName()+"' for bean '"+beanId+"' does not exist", foundProperty );
                    }
                }
            }
        }
    }

    public static void checkBeanConstructor( final String beanId,
                                             final BeanDefinition bd,
                                             final ConstructorArgumentValues cav,
                                             final List<ConstructorArgumentValues.ValueHolder> constructorArgs ) {
        // Verify that the constructor arguments match the class (at least to some extent)
        Class beanClass = null;
        try {
            if ( bd.getBeanClassName() != null ) {
                beanClass = Class.forName( bd.getBeanClassName() );
            }
        } catch ( ClassNotFoundException e ) {
            Assert.fail( "Class not found '" + bd.getBeanClassName() + "' for bean '" + beanId + "'" );
        }
        if ( beanClass != null && !FactoryBean.class.isInstance( beanClass ) ) {
            int constructorArgumentCount = constructorArgs.size();
            if ( !cav.getIndexedArgumentValues().isEmpty() ) {
                int maxIndex = Functions.reduce( cav.getIndexedArgumentValues().keySet(), 0, new Functions.Binary<Integer, Integer, Integer>() {
                    @Override
                    public Integer call( final Integer integer, final Integer integer1 ) {
                        return Math.max( integer, integer1 );
                    }
                } );
                if ( maxIndex >= constructorArgumentCount ) {
                    constructorArgumentCount = maxIndex + 1;
                }
            }
            boolean foundConstructor = false;
            for ( final Constructor constructor : beanClass.getDeclaredConstructors() ) {
                if ( constructor.getParameterTypes().length >= constructorArgumentCount ) {
                    foundConstructor = true;
                    break;
                }
            }
            Assert.assertTrue( "Application context bean '"+beanId+"' has no constructor with "+constructorArgumentCount+" parameters", constructorArgumentCount==0 || foundConstructor );
        }
    }

    @Test
    public void testTransactionRollback() throws Exception {
        DefaultListableBeanFactory dlbf = new DefaultListableBeanFactory();
        XmlBeanDefinitionReader xbdr = new XmlBeanDefinitionReader(dlbf);

        for ( String context : CONTEXTS ) {
            xbdr.loadBeanDefinitions(new ClassPathResource(context));
        }

        // Test admin beans
        List<String> adminBeans = getAdminBeanIds( dlbf );
        for ( String adminBeanId : adminBeans ) {
            BeanDefinition beanDef = dlbf.getBeanDefinition( adminBeanId );
            Class<?> adminClass = Class.forName(beanDef.getBeanClassName());

            for ( Class interfaceClass : adminClass.getInterfaces() ) {
                if ( interfaceClass.getName().endsWith("Admin") ) {
                    enforceTransactionRollbackForClass(interfaceClass, adminBeanId);
                }
            }
        }

        // Test manager beans
        for ( String beanId : dlbf.getBeanDefinitionNames() ) {
            if ( beanId.endsWith("Manager") || beanId.startsWith("entity") || beanId.equals("auditExporter") ) {
                BeanDefinition beanDef = dlbf.getBeanDefinition( beanId );
                Class<?> beanClass = Class.forName(beanDef.getBeanClassName());
                if ( HibernateDaoSupport.class.isAssignableFrom(beanClass) ) {
                    enforceTransactionRollbackForClass(beanClass, beanId);
                }
            }
        }
    }

    private void enforceTransactionRollbackForClass( final Class<?> beanClass, final String beanId ) throws ClassNotFoundException {
        Transactional classTransactional = beanClass.getAnnotation(Transactional.class);
        if ( (classTransactional == null || classTransactional.rollbackFor().length==0) &&
             !TRANSACTION_ROLLBACK_WHITELIST.contains(beanId)) {
            Assert.fail( "Entity manager does not rollback transaction on checked exceptions '" + beanId  + "' (add rollbackFor or add to TRANSACTION_ROLLBACK_WHITELIST)." );
        }
    }

    /**
     * Test that all HTTP exported admin interfaces are marked as administrative
     */
    @SuppressWarnings({"unchecked"})
    @Test
    public void testAdministrativeExports() throws Exception {
        //
        DefaultListableBeanFactory dlbf = new DefaultListableBeanFactory();
        XmlBeanDefinitionReader xbdr = new XmlBeanDefinitionReader(dlbf);

        for ( String context : CONTEXTS ) {
            xbdr.loadBeanDefinitions(new ClassPathResource(context));
        }

        int testedcount = 0;
        for ( String beanId : dlbf.getBeanDefinitionNames() ) {
            if ( beanId.startsWith("/") && !NON_ADMIN_PROXY_BEANS.contains(beanId) ) {
                BeanDefinition beanDef = dlbf.getBeanDefinition( beanId );
                if ( "httpInvokerParent".equals(beanDef.getParentName()) ) {
                    testedcount++;
                    PropertyValues props = beanDef.getPropertyValues();
                    Class serviceInterface = Class.forName(((TypedStringValue)props.getPropertyValue("serviceInterface").getValue()).getValue());
                    if ( serviceInterface.getAnnotation(Administrative.class) == null ) {
                        Assert.fail( "Administrative HTTP exported bean '"+beanId+"' service interface '"+serviceInterface.getName()+"', is not annotated as '"+Administrative.class.getName()+"'." );
                    }
                }
            }
        }

        if (testedcount==0) Assert.fail("Failed to find any http exported admin beans.");
    }

    /**
     * Using the administrative annotation on an instance is incorrect, it should only be used on an interface
     */
    @SuppressWarnings({"unchecked"})
    @Test
    public void testNoAdministrativeImplementations() throws Exception {
        checkForImplementationAnnotation( Administrative.class );
    }

    /*
     * Ensure that all Administration bean interfaces in the application context are annotated with @Administrative
     */
    @SuppressWarnings({"unchecked"})
    @Test
    public void testAdministrativeAutoProxy() throws Exception {
        //
        DefaultListableBeanFactory dlbf = new DefaultListableBeanFactory();
        List<String> beans = getAdminBeanIds( dlbf );

        for ( String beanId : beans ) {
            System.out.println("Checking bean '"+beanId+"'.");
            BeanDefinition beanDef = dlbf.getBeanDefinition( beanId );
            String className = beanDef.getBeanClassName();
            Class adminClass = Class.forName(className);

            if ( adminClass.getAnnotation(Administrative.class) != null ) {
                Assert.fail( "Administrative bean '"+beanId+"', annotated with '"+Administrative.class.getName()+"' annotation, this should be on the interface." );
            }

            boolean admin = false;
            boolean secured = false;
            for ( Class interfaceClass : adminClass.getInterfaces() ) {
                if ( interfaceClass.getAnnotation(Secured.class) != null ) {
                    secured = true;
                }
                if ( interfaceClass.getAnnotation(Administrative.class) != null ) {
                    admin = true;
                }
            }

            if ( !admin ) {
                Assert.fail( "Administrative bean '"+beanId+"', has no interface with the '"+Administrative.class.getName()+"' annotation." );
            }

            if ( !secured && !NON_SECURED_BEANS.contains(beanId) ) {
                Assert.fail( "Administrative bean '"+beanId+"', has no interface with the '"+Secured.class.getName()+"' annotation." );
            }
        }
    }

    /*
    * Ensure that all Secured entity/entity getters return filterable return types
    */
    @SuppressWarnings({"unchecked"})
    @Test
    public void testAdministrativeSecuredReturnTypes() throws Exception {
        DefaultListableBeanFactory dlbf = new DefaultListableBeanFactory();
        List<String> beans = getAdminBeanIds( dlbf );

        for ( String beanId : beans ) {

            System.out.println("Checking bean '"+beanId+"'.");
            BeanDefinition beanDef = dlbf.getBeanDefinition(beanId);
            String className = beanDef.getBeanClassName();
            Class adminClass = Class.forName(className);

            Class adminInterface = null;
            for ( Class interfaceClass : adminClass.getInterfaces() ) {
                if ( interfaceClass.getAnnotation(Administrative.class) != null ) {
                    adminInterface = interfaceClass;
                    break;
                }
            }

            if ( adminInterface != null ) {
                Secured classSecuredAnn = (Secured) adminInterface.getAnnotation( Secured.class );
                if ( classSecuredAnn != null ) {
                    for ( Method method : adminInterface.getMethods() ) {
                        Secured securedAnn = method.getAnnotation( Secured.class );
                        if ( securedAnn!=null ) {
                            if(SECURED_RETURNTYPE_WHITELIST.contains(adminInterface.getName()+"."+method.getName()))
                                continue;
                            else if((securedAnn.stereotype()== MethodStereotype.FIND_ENTITIES ||
                                     securedAnn.stereotype()== MethodStereotype.FIND_HEADERS||
                                    securedAnn.stereotype()== MethodStereotype.FIND_ENTITY )
                                && securedAnn.customEntityTranslatorClassName().isEmpty()){
                                Class returnType = method.getReturnType();
                                if(EntityHeaderSet.class.isAssignableFrom(returnType)){
                                    continue;
                                }else if(Iterable.class.isAssignableFrom(returnType)){
                                    continue;
                                }else if (Entity.class.isAssignableFrom(returnType)||
                                          EntityHeader.class.isAssignableFrom(returnType)){
                                    continue;
                                }else if (returnType.isArray() && (
                                                  Entity.class.isAssignableFrom(returnType.getComponentType()) ||
                                                  EntityHeader.class.isAssignableFrom(returnType.getComponentType()))){
                                    continue;
                                }else{
                                   Assert.fail( "Secured method '"+adminInterface.getName()+"."+method.getName()+"' does not return a filter-able type" );
                                }
                            }
                        }
                    }
                }
            }
        }
    }

    @SuppressWarnings({ "unchecked" })
    @Test
    public void testAdminGettersReadonlyTransaction() throws Exception {
        DefaultListableBeanFactory dlbf = new DefaultListableBeanFactory();
        List<String> beans = getAdminBeanIds( dlbf );

        for ( String beanId : beans ) {
            if ( TRANSACTIONAL_GETTER_BLACKLIST.contains(beanId) ) {
                // listed beans either perform db updates in the getter (such as auditing)
                // or just have not been checked to see if the readOnly option can be added
                System.out.println("Not checking bean '"+beanId+"'.");
                continue;
            }
            System.out.println("Checking bean '"+beanId+"'.");
            BeanDefinition beanDef = dlbf.getBeanDefinition( beanId );
            String className = beanDef.getBeanClassName();
            Class adminClass = Class.forName(className);

            Class adminInterface = null;
            for ( Class interfaceClass : adminClass.getInterfaces() ) {
                if ( interfaceClass.getAnnotation(Administrative.class) != null ) {
                    adminInterface = interfaceClass;
                    break;
                }
            }

            if ( adminInterface != null ) {
                Transactional classTransAnn = (Transactional) adminInterface.getAnnotation( Transactional.class );
                if ( classTransAnn != null ) {
                    boolean classReadonly = classTransAnn.readOnly() || classTransAnn.propagation()==Propagation.SUPPORTS;

                    for ( Method method : adminInterface.getMethods() ) {
                        if (method.getName().startsWith("get") && !TRANSACTIONAL_GETTER_METHOD_BLACKLIST.contains(beanId + "." + method.getName())) {
                            Transactional transAnn = method.getAnnotation( Transactional.class );
                            if ( (transAnn!=null && !transAnn.readOnly() && transAnn.propagation()!=Propagation.SUPPORTS) || (transAnn==null && !classReadonly) ) {
                                Assert.fail( "Administration bean '"+beanId+"' method '"+method.getName()+"', is a getter so should be Transactional(readOnly=true)." );
                            }
                        }
                    }
                }
            }
        }
    }

    private List<String> getAdminBeanIds( final DefaultListableBeanFactory dlbf ) {
        XmlBeanDefinitionReader xbdr = new XmlBeanDefinitionReader(dlbf);

        for ( String context : CONTEXTS ) {
            xbdr.loadBeanDefinitions(new ClassPathResource(context));
        }

        List<String> beans = new ArrayList<String>();
        beans.addAll(EXTRA_ADMIN_BEANS);

        for ( String beanId : dlbf.getBeanDefinitionNames() ) {
            if ( beanId.endsWith("Admin") && !beanId.startsWith("/") && !NON_ADMIN_BEANS.contains(beanId) ) {
                beans.add(beanId);
            }
        }

        return beans;
    }

    /**
     * Using the secured annotation on an instance is incorrect, it only works on an interface
     */
    @SuppressWarnings({"unchecked"})
    @Test
    public void testNoSecuredImplementations() throws Exception {
        checkForImplementationAnnotation(Secured.class);
    }

    @Test
    public void testEntityTypesDeclarations() throws Exception {
        EntityType typeAny = EntityType.findTypeByEntity( Entity.class );
        Assert.assertEquals("Any entity", EntityType.ANY, typeAny);

        for ( EntityType type : EntityType.values() ) {
            if ( IGNORE_ENTITY_TYPES.contains( type ) ) continue; 

            Class<? extends Entity> clazz = type.getEntityClass();
            Assert.assertNotNull( "EntityType class must not be null for " + type, clazz );

            EntityType foundType = EntityType.findTypeByEntity( clazz );
            Assert.assertEquals("EntityType type mismatch for " + type, type, foundType);
        }
    }

    /**
     * Lazy proxies are on by default, but cause problems so ensure they are always disabled.
     */
    @Test
    public void testPersistentEntityForLazyProxy() {
        for ( EntityType type : EntityType.values() ) {
            if ( IGNORE_ENTITY_TYPES.contains( type ) ) continue;

            Class<? extends Entity> clazz = type.getEntityClass();
            Assert.assertNotNull( "EntityType class must not be null.", clazz );

            if ( clazz.getAnnotation(javax.persistence.Entity.class) != null ) {
                Assert.assertNotNull( clazz + " should have Proxy annotation (with lazy=false)", clazz.getAnnotation(org.hibernate.annotations.Proxy.class) );
                Assert.assertEquals( clazz + " should have Proxy annotation (with lazy=false)", false, clazz.getAnnotation(org.hibernate.annotations.Proxy.class).lazy() );
            }
        }

    }

    /**
     * Test that beans use the PostStartupApplicationListener interface instead of ApplicationListener.
     *
     * Directly implementing ApplicationListener can lead to a bean being initialized too
     * early in the startup process. When an event is fired the application context is
     * inspected and any ApplicationListeners must be created in order to handle the
     * event. Using PostStartupApplicationListener works around this problem, as the
     * beans are located by the StartupListenerRegistration bean and registered as
     * ApplicationListeners only when the ApplicationContext (implementation) is started.
     */
    @Test
    public void testPostStartupApplicationListenerUsage() throws Exception {
        final DefaultListableBeanFactory dlbf = new DefaultListableBeanFactory();
        final XmlBeanDefinitionReader xbdr = new XmlBeanDefinitionReader(dlbf);

        for ( final String context : CONTEXTS ) {
            xbdr.loadBeanDefinitions(new ClassPathResource(context));
        }

        final Collection<String> beans = new TreeSet<String>(String.CASE_INSENSITIVE_ORDER);
        int postStartupListenerCount = 0;
        for ( final String beanId : dlbf.getBeanDefinitionNames() ) {
            if ( !IGNORED_APPLICATION_LISTENER_BEANS.contains(beanId) ) {
                final BeanDefinition beanDef = dlbf.getBeanDefinition( beanId );
                if ( beanDef.getBeanClassName()==null ) continue;
                final Class<?> beanClass = Class.forName(beanDef.getBeanClassName());

                if ( ArrayUtils.contains( beanClass.getInterfaces(), ApplicationListener.class ) ) {
                    beans.add( beanId );
                } else if ( ArrayUtils.contains( beanClass.getInterfaces(), PostStartupApplicationListener.class ) ) {
                    postStartupListenerCount++;
                }
            }
        }

        if ( !beans.isEmpty() )
            Assert.fail( "Beans "+beans+" implement ApplicationListener, consider switching to PostStartupApplicationListener (or add to IGNORED_APPLICATION_LISTENER_BEANS whitelist)" );

        // Sanity check to ensure test is still working
        if (postStartupListenerCount==0) Assert.fail("Failed to find any listeners.");
    }

    @SuppressWarnings({"unchecked"})
    private void checkForImplementationAnnotation( final Class<? extends Annotation> annotation ) throws Exception {
        //
        DefaultListableBeanFactory dlbf = new DefaultListableBeanFactory();
        XmlBeanDefinitionReader xbdr = new XmlBeanDefinitionReader(dlbf);

        for ( String context : CONTEXTS ) {
            xbdr.loadBeanDefinitions(new ClassPathResource(context));
        }

        for ( String beanId : dlbf.getBeanDefinitionNames() ) {
            BeanDefinition beanDef = dlbf.getBeanDefinition( beanId );
            String className = beanDef.getBeanClassName();
            if ( className != null && className.startsWith("com.l7tech" ) ) {
                Class beanClass = Class.forName(className);
                if ( beanClass.getAnnotation(annotation) != null ) {
                    Assert.fail( "Implementation bean '"+beanId+"', is annotated with the '"+annotation.getName()+"' annotation, this should only be used on interfaces." );
                }

                for ( Method method : beanClass.getDeclaredMethods() ) {
                    if ( method.getAnnotation(annotation) != null ) {
                        Assert.fail( "Implementation bean '"+beanId+"' method '"+method.getName()+"', is annotated with the '"+annotation.getName()+"' annotation, this should only be used on interfaces." );
                    }
                }
            }
        }
    }
}<|MERGE_RESOLUTION|>--- conflicted
+++ resolved
@@ -56,11 +56,7 @@
     private static final Set<String> NON_ADMIN_BEANS = set( "logAccessAdmin", "clusterLogAccessAdmin" );
     private static final Set<String> EXTRA_ADMIN_BEANS = set( "adminLogin", "customAssertionRegistrar" );
     private static final Set<String> NON_SECURED_BEANS = set( "customAssertionRegistrar" );
-<<<<<<< HEAD
-    private static final Set<String> TRANSACTIONAL_GETTER_BLACKLIST = set( "auditAdmin", "serviceAdmin", "trustedCertAdmin", "emailListenerAdmin", "clusterStatusAdmin", "jdbcAdmin", "siteMinderAdmin", "solutionKitAdmin");
-=======
-    private static final Set<String> TRANSACTIONAL_GETTER_BLACKLIST = set( "auditAdmin", "serviceAdmin", "trustedCertAdmin", "emailListenerAdmin", "clusterStatusAdmin", "jdbcAdmin", "siteMinderAdmin", "cassandraAdmin");
->>>>>>> 098c1a33
+    private static final Set<String> TRANSACTIONAL_GETTER_BLACKLIST = set( "auditAdmin", "serviceAdmin", "trustedCertAdmin", "emailListenerAdmin", "clusterStatusAdmin", "jdbcAdmin", "siteMinderAdmin", "cassandraAdmin", "solutionKitAdmin");
     //This is a set of getter methods to ignore when checking for getter read only transactional. The format is 'beanId.methodName'
     private static final Set<String> TRANSACTIONAL_GETTER_METHOD_BLACKLIST = set("resourceAdmin.getJobStatus", "resourceAdmin.getJobResult");
     private static final Set<String> TRANSACTION_ROLLBACK_WHITELIST = set( "adminLogin", "clusterIDManager", "counterManager", "debugAdmin", "distributedMessageIdManager", "ftpAdmin", "kerberosAdmin", "schemaEntryManager");
