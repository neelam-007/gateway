package com.l7tech.server.policy.module;

import org.jetbrains.annotations.NotNull;
import org.jetbrains.annotations.Nullable;

import java.net.URLClassLoader;

/**
 * Base holder for assertion jar-files, both modular and custom.
 * <br/>
 * All shared entities between modular and custom assertion modules goes here.
 */
public class BaseAssertionModule<T extends URLClassLoader> {

<<<<<<< HEAD
    protected final String name;
    protected final long modifiedTime;
    protected final String digest;
    protected final T classLoader;
=======
    @NotNull private final String name;
    private final long modifiedTime;
    @NotNull private final String digest;
    @NotNull private final T classLoader;

    /**
     * In case the module has been uploaded using the Policy manager (i.e. if the module is a {@link com.l7tech.gateway.common.module.ServerModuleFile ServerModuleFile}),
     * this represents the {@code ServerModuleFile} entity name.
     */
    @Nullable private String entityName;
>>>>>>> fff9c75d

    /**
     * Create assertion module.
     *
     * @param moduleName      the module filename.  Required and cannot be {@code null}.
     * @param modifiedTime    the module last modified timestamp.
<<<<<<< HEAD
     * @param moduleDigest    the module content checksum (currently SHA256).
     * @param classLoader     the module class loader.
     */
    public BaseAssertionModule(final String moduleName,
                               final long modifiedTime,
                               final String moduleDigest,
                               final T classLoader)
    {
=======
     * @param moduleDigest    the module content checksum (currently SHA256). Required and cannot be {@code null}.
     * @param classLoader     the module class loader. Required and cannot be {@code null}.
     */
    public BaseAssertionModule(
            @SuppressWarnings("NullableProblems") final String moduleName,
            final long modifiedTime,
            @SuppressWarnings("NullableProblems") final String moduleDigest,
            @SuppressWarnings("NullableProblems") final T classLoader
    ) {
>>>>>>> fff9c75d
        if (moduleName == null || moduleName.length() < 1) {
            throw new IllegalArgumentException("non-empty moduleName required");
        }
        if (moduleDigest == null || moduleDigest.length() < 1) {
            throw new IllegalArgumentException("non-empty moduleDigest required");
        }
        if (classLoader == null) {
            throw new IllegalArgumentException("classLoader required");
        }

        this.name = moduleName;
        this.modifiedTime = modifiedTime;
        this.digest = moduleDigest;
        this.classLoader = classLoader;
    }

    /**
     * @return the name of this assertion module, ie "RateLimitAssertion-3.7.0.jar".
     */
    @NotNull
    public String getName() {
        return name;
    }

    /**
     * @return the modification time of the file when this module was read.
     */
    public long getModifiedTime() {
        return modifiedTime;
    }

    /**
     * @return the checksum of this assertion module file (currently SHA256).
     */
<<<<<<< HEAD
=======
    @NotNull
>>>>>>> fff9c75d
    public String getDigest() {
        return digest;
    }

    /**
     * @return the ClassLoader providing classes for this jar file.
     */
    @NotNull
    public T getModuleClassLoader() {
        return classLoader;
    }

    /**
     * Getter for {@link #entityName}
     */
    @Nullable
    public String getEntityName() {
        return entityName;
    }

    /**
     * Setter for {@link #entityName}.
     */
    public void setEntityName(@Nullable final String entityName) {
        this.entityName = entityName;
    }

    /**
     * Indicates whether the module has been uploaded using the Policy manager
     * (i.e. if the module is a {@link com.l7tech.gateway.common.module.ServerModuleFile ServerModuleFile}).
     */
    public boolean isFromDb() {
        return (entityName != null && entityName.length() > 0);
    }
}
<|MERGE_RESOLUTION|>--- conflicted
+++ resolved
@@ -1,130 +1,109 @@
-package com.l7tech.server.policy.module;
-
-import org.jetbrains.annotations.NotNull;
-import org.jetbrains.annotations.Nullable;
-
-import java.net.URLClassLoader;
-
-/**
- * Base holder for assertion jar-files, both modular and custom.
- * <br/>
- * All shared entities between modular and custom assertion modules goes here.
- */
-public class BaseAssertionModule<T extends URLClassLoader> {
-
-<<<<<<< HEAD
-    protected final String name;
-    protected final long modifiedTime;
-    protected final String digest;
-    protected final T classLoader;
-=======
-    @NotNull private final String name;
-    private final long modifiedTime;
-    @NotNull private final String digest;
-    @NotNull private final T classLoader;
-
-    /**
-     * In case the module has been uploaded using the Policy manager (i.e. if the module is a {@link com.l7tech.gateway.common.module.ServerModuleFile ServerModuleFile}),
-     * this represents the {@code ServerModuleFile} entity name.
-     */
-    @Nullable private String entityName;
->>>>>>> fff9c75d
-
-    /**
-     * Create assertion module.
-     *
-     * @param moduleName      the module filename.  Required and cannot be {@code null}.
-     * @param modifiedTime    the module last modified timestamp.
-<<<<<<< HEAD
-     * @param moduleDigest    the module content checksum (currently SHA256).
-     * @param classLoader     the module class loader.
-     */
-    public BaseAssertionModule(final String moduleName,
-                               final long modifiedTime,
-                               final String moduleDigest,
-                               final T classLoader)
-    {
-=======
-     * @param moduleDigest    the module content checksum (currently SHA256). Required and cannot be {@code null}.
-     * @param classLoader     the module class loader. Required and cannot be {@code null}.
-     */
-    public BaseAssertionModule(
-            @SuppressWarnings("NullableProblems") final String moduleName,
-            final long modifiedTime,
-            @SuppressWarnings("NullableProblems") final String moduleDigest,
-            @SuppressWarnings("NullableProblems") final T classLoader
-    ) {
->>>>>>> fff9c75d
-        if (moduleName == null || moduleName.length() < 1) {
-            throw new IllegalArgumentException("non-empty moduleName required");
-        }
-        if (moduleDigest == null || moduleDigest.length() < 1) {
-            throw new IllegalArgumentException("non-empty moduleDigest required");
-        }
-        if (classLoader == null) {
-            throw new IllegalArgumentException("classLoader required");
-        }
-
-        this.name = moduleName;
-        this.modifiedTime = modifiedTime;
-        this.digest = moduleDigest;
-        this.classLoader = classLoader;
-    }
-
-    /**
-     * @return the name of this assertion module, ie "RateLimitAssertion-3.7.0.jar".
-     */
-    @NotNull
-    public String getName() {
-        return name;
-    }
-
-    /**
-     * @return the modification time of the file when this module was read.
-     */
-    public long getModifiedTime() {
-        return modifiedTime;
-    }
-
-    /**
-     * @return the checksum of this assertion module file (currently SHA256).
-     */
-<<<<<<< HEAD
-=======
-    @NotNull
->>>>>>> fff9c75d
-    public String getDigest() {
-        return digest;
-    }
-
-    /**
-     * @return the ClassLoader providing classes for this jar file.
-     */
-    @NotNull
-    public T getModuleClassLoader() {
-        return classLoader;
-    }
-
-    /**
-     * Getter for {@link #entityName}
-     */
-    @Nullable
-    public String getEntityName() {
-        return entityName;
-    }
-
-    /**
-     * Setter for {@link #entityName}.
-     */
-    public void setEntityName(@Nullable final String entityName) {
-        this.entityName = entityName;
-    }
-
-    /**
-     * Indicates whether the module has been uploaded using the Policy manager
-     * (i.e. if the module is a {@link com.l7tech.gateway.common.module.ServerModuleFile ServerModuleFile}).
-     */
-    public boolean isFromDb() {
-        return (entityName != null && entityName.length() > 0);
-    }
-}
+package com.l7tech.server.policy.module;
+
+import org.jetbrains.annotations.NotNull;
+import org.jetbrains.annotations.Nullable;
+
+import java.net.URLClassLoader;
+
+/**
+ * Base holder for assertion jar-files, both modular and custom.
+ * <br/>
+ * All shared entities between modular and custom assertion modules goes here.
+ */
+public class BaseAssertionModule<T extends URLClassLoader> {
+
+    @NotNull private final String name;
+    private final long modifiedTime;
+    @NotNull private final String digest;
+    @NotNull private final T classLoader;
+
+    /**
+     * In case the module has been uploaded using the Policy manager (i.e. if the module is a {@link com.l7tech.gateway.common.module.ServerModuleFile ServerModuleFile}),
+     * this represents the {@code ServerModuleFile} entity name.
+     */
+    @Nullable private String entityName;
+
+    /**
+     * Create assertion module.
+     *
+     * @param moduleName      the module filename.  Required and cannot be {@code null}.
+     * @param modifiedTime    the module last modified timestamp.
+     * @param moduleDigest    the module content checksum (currently SHA256). Required and cannot be {@code null}.
+     * @param classLoader     the module class loader. Required and cannot be {@code null}.
+     */
+    public BaseAssertionModule(
+            @SuppressWarnings("NullableProblems") final String moduleName,
+            final long modifiedTime,
+            @SuppressWarnings("NullableProblems") final String moduleDigest,
+            @SuppressWarnings("NullableProblems") final T classLoader
+    ) {
+        if (moduleName == null || moduleName.length() < 1) {
+            throw new IllegalArgumentException("non-empty moduleName required");
+        }
+        if (moduleDigest == null || moduleDigest.length() < 1) {
+            throw new IllegalArgumentException("non-empty moduleDigest required");
+        }
+        if (classLoader == null) {
+            throw new IllegalArgumentException("classLoader required");
+        }
+
+        this.name = moduleName;
+        this.modifiedTime = modifiedTime;
+        this.digest = moduleDigest;
+        this.classLoader = classLoader;
+    }
+
+    /**
+     * @return the name of this assertion module, ie "RateLimitAssertion-3.7.0.jar".
+     */
+    @NotNull
+    public String getName() {
+        return name;
+    }
+
+    /**
+     * @return the modification time of the file when this module was read.
+     */
+    public long getModifiedTime() {
+        return modifiedTime;
+    }
+
+    /**
+     * @return the checksum of this assertion module file (currently SHA256).
+     */
+    @NotNull
+    public String getDigest() {
+        return digest;
+    }
+
+    /**
+     * @return the ClassLoader providing classes for this jar file.
+     */
+    @NotNull
+    public T getModuleClassLoader() {
+        return classLoader;
+    }
+
+    /**
+     * Getter for {@link #entityName}
+     */
+    @Nullable
+    public String getEntityName() {
+        return entityName;
+    }
+
+    /**
+     * Setter for {@link #entityName}.
+     */
+    public void setEntityName(@Nullable final String entityName) {
+        this.entityName = entityName;
+    }
+
+    /**
+     * Indicates whether the module has been uploaded using the Policy manager
+     * (i.e. if the module is a {@link com.l7tech.gateway.common.module.ServerModuleFile ServerModuleFile}).
+     */
+    public boolean isFromDb() {
+        return (entityName != null && entityName.length() > 0);
+    }
+}