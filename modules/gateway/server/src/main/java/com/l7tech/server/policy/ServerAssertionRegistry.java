package com.l7tech.server.policy;

import com.l7tech.gateway.common.LicenseManager;
import com.l7tech.gateway.common.cluster.ClusterProperty;
import com.l7tech.gateway.common.module.ModuleLoadingException;
import com.l7tech.gateway.common.module.ServerModuleFile;
import com.l7tech.gateway.common.module.ServerModuleFileLoader;
import com.l7tech.policy.AllAssertions;
import com.l7tech.policy.AssertionRegistry;
import com.l7tech.policy.assertion.*;
import com.l7tech.server.ServerConfig;
import com.l7tech.server.admin.ExtensionInterfaceManager;
import com.l7tech.server.event.system.LicenseChangeEvent;
import com.l7tech.server.policy.module.*;
import com.l7tech.util.ExceptionUtils;
import com.l7tech.util.Functions;
import org.jetbrains.annotations.NotNull;
import org.springframework.beans.factory.DisposableBean;
import org.springframework.context.ApplicationContext;
import org.springframework.context.ApplicationEvent;
import org.springframework.context.ApplicationListener;
import org.springframework.context.event.ApplicationEventMulticaster;

import java.io.File;
import java.util.*;
import java.util.concurrent.ConcurrentHashMap;
import java.util.concurrent.atomic.AtomicBoolean;
import java.util.logging.Level;
import java.util.logging.Logger;

/**
 * The Gateway's AssertionRegistry, which extends the default registry with the ability to look for
 * modular ServerConfig properties in the new assertions and register them with ServerConfig.
 * @noinspection ContinueStatement,ContinueStatement
 */
public class ServerAssertionRegistry extends AssertionRegistry implements DisposableBean, ServerModuleFileLoader {
    /** @noinspection FieldNameHidesFieldInSuperclass*/
    protected static final Logger logger = Logger.getLogger(ServerAssertionRegistry.class.getName());

    // Install the default getters that are specific to the Gateway
    private static final AtomicBoolean gatewayMetadataDefaultsInstalled = new AtomicBoolean(false);

    static {
        installGatewayMetadataDefaults();
    }

    //
    //  Instance fields
    //

    private final ServerConfig serverConfig;
    private final LicenseManager licenseManager;
    private final ExtensionInterfaceManager extensionInterfaceManager;
    private final Map<String, String[]> newClusterProps = new ConcurrentHashMap<>();

    // the assertion module jars scanner
    private ModularAssertionsScanner assertionsScanner;


    /**
     * Construct a new ServerAssertionRegistry that will get its information from the specified serverConfig
     * instance.
     *
     * @param serverConfig a ServerConfig instance that provides information about the module directory to search
     * @param licenseManager the licenseManager, for checking to see if scanning the modules directory is enabled
     */
    public ServerAssertionRegistry(ServerConfig serverConfig, LicenseManager licenseManager, ExtensionInterfaceManager extensionInterfaceManager) {
        if (serverConfig == null) throw new IllegalArgumentException("A non-null serverConfig is required");
        if (licenseManager == null) throw new IllegalArgumentException("A non-null licenseManager is required");
        this.serverConfig = serverConfig;
        this.licenseManager = licenseManager;
        this.extensionInterfaceManager = extensionInterfaceManager;
        installGatewayMetadataDefaults();
    }

    @Override
    protected void onApplicationContextSet() {
        for (Assertion assertion : AllAssertions.GATEWAY_EVERYTHING) {
            if (!isAssertionRegistered(assertion.getClass().getName()))
                registerAssertion(assertion.getClass());
        }

        ApplicationEventMulticaster eventMulticaster = getApplicationContext().getBean( "applicationEventMulticaster", ApplicationEventMulticaster.class );
        eventMulticaster.addApplicationListener(new ApplicationListener() {
            @Override
            public void onApplicationEvent(ApplicationEvent event) {
                ServerAssertionRegistry.this.onApplicationEvent(event);
            }
        });
    }

    @Override
    public synchronized Assertion registerAssertion(Class<? extends Assertion> assertionClass) {
        Assertion prototype = super.registerAssertion(assertionClass);
        final AssertionMetadata meta = prototype.meta();
        gatherClusterProps(meta);
        registerExtensionInterfaces(meta);
        return prototype;
    }

    private synchronized void gatherClusterProps(AssertionMetadata meta) {
        // Check if the new assertion requires any new serverConfig properties.
        //noinspection unchecked
        Map<String, String[]> newProps = meta.get(AssertionMetadata.CLUSTER_PROPERTIES);
        if (newProps != null) {
            for (Map.Entry<String, String[]> entry : newProps.entrySet()) {
                final String name = entry.getKey();
                final String[] tuple = entry.getValue();
                String desc = tuple != null && tuple.length > 0 ? tuple[0] : null;
                String dflt = tuple != null && tuple.length > 1 ? tuple[1] : null;
                newClusterProps.put(name, new String[] { desc, dflt });
            }
        }
    }

    private void registerExtensionInterfaces(AssertionMetadata meta) {
        Functions.Unary< Collection<ExtensionInterfaceBinding>, ApplicationContext > factory = meta.get(AssertionMetadata.EXTENSION_INTERFACES_FACTORY);
        if (factory != null) {
            Collection<ExtensionInterfaceBinding> bindings = factory.call(getApplicationContext());
            if (bindings != null) {
                for (ExtensionInterfaceBinding<?> binding : bindings) {
                    try {
                        logger.log(Level.INFO, "Registering admin extension interface: " + binding.getInterfaceClass());
                        extensionInterfaceManager.registerInterface(binding);
                    } catch (Exception e) {
                        //noinspection ThrowableResultOfMethodCallIgnored
                        logger.log(Level.SEVERE, "Unable to register admin extension interface " + binding.getInterfaceClass() + " for modular assertion " + meta.getAssertionClass() +
                                ": " + ExceptionUtils.getMessage(e), ExceptionUtils.getDebugException(e));
                    }
                }
            }
        }
    }

    /** Scan modular assertions for new cluster properties. */
    private synchronized void scanForNewClusterProperties() {
        Map<String,String> namesToDesc =  serverConfig.getClusterPropertyNames();
        Set<String> knownNames = namesToDesc.keySet();

        List<String[]> toAdd = new ArrayList<>();

        //noinspection ConstantConditions
        if (newClusterProps == null)
            return;

        for (Map.Entry<String, String[]> entry : newClusterProps.entrySet()) {
            String clusterPropertyName = entry.getKey();
            String[] tuple = entry.getValue();
            if (!knownNames.contains(clusterPropertyName)) {
                // Dynamically register this new cluster property
                String desc = tuple[0];
                String dflt = tuple[1];
                String serverConfigName = ClusterProperty.asServerConfigPropertyName(clusterPropertyName);

                toAdd.add(new String[] { serverConfigName, clusterPropertyName, desc, dflt });
                logger.info("Dynamically registering cluster property " + clusterPropertyName);
            }
        }
        if (!toAdd.isEmpty()) {
            //noinspection deprecation
            serverConfig.registerServerConfigProperties(toAdd.toArray(new String[toAdd.size()][]));
        }
    }

    private synchronized boolean scanModularAssertions() {
        return assertionsScanner.scanModules();
    }

    /**
     * Runs any needed scan and doesn't return until it has finished.
     * If a scan is needed, and another thread isn't already running one, this will run the scan in
     * the current thread.
     */
    public void runNeededScan() {
        synchronized (this) {
            if (!assertionsScanner.isScanNeeded())
                return;
            if (scanModularAssertions()) {
                scanForNewClusterProperties();
            }
        }
    }

    /**
     * Find the assertion module, if any, that owns the specified class loader.
     *
     * @param classLoader the class loader to check.  Any code that suspects it may be running as a modular
     *                    assertion can just pass as this argument the result of <tt>getClass().getClassLoader()</tt>.
     * @return the {@link com.l7tech.server.policy.module.ModularAssertionModule} that provides this class loader, or null if no currently registered AssertionModule owns
     *         the specified ClassLoader.
     */
    public ModularAssertionModule getModuleForClassLoader(ClassLoader classLoader) {
        for (ModularAssertionModule module : assertionsScanner.getModules())
            if (classLoader == module.getModuleClassLoader())
                return module;
        return null;
    }

    /**
     * @see ModularAssertionsScanner#getModuleForPackage(String)
     */
    public ModularAssertionModule getModuleForPackage(@NotNull String packageName) {
        return assertionsScanner.getModuleForPackage(packageName);
    }

    /**
     * @return a view of all assertion modules which are currently loaded.  May be empty but never null.
     */
    public Set<ModularAssertionModule> getLoadedModules() {
        return new HashSet<>(assertionsScanner.getModules());
    }

    @Override
    public void afterPropertiesSet() throws Exception {
        super.afterPropertiesSet();

        // create the modules scanner config object
        final ModularAssertionModulesConfig modulesConfig = new ModularAssertionModulesConfig(serverConfig, licenseManager);

        // create modular assertions callback
        final ScannerCallbacks.ModularAssertion modularAssertionCallbacks = new ScannerCallbacks.ModularAssertion() {
            @Override
            public void publishEvent(@NotNull final ApplicationEvent applicationEvent) {
                if (!isShuttingDown()) {
                    ServerAssertionRegistry.this.publishEvent(applicationEvent);
                }
            }

            @Override
            public void registerClusterProps(@NotNull final Set<? extends Assertion> assertionPrototypes) {
                for (Assertion proto : assertionPrototypes) {
                    gatherClusterProps(proto.meta());
                }
                scanForNewClusterProperties();
            }

            @Override
            public void registerAssertion(@NotNull final Class<? extends Assertion> aClass) {
                ServerAssertionRegistry.this.registerAssertion(aClass);
            }

            @Override
            public void unregisterAssertion(@NotNull final Assertion prototype) {
                ServerAssertionRegistry.this.unregisterAssertion(prototype);
            }

            @NotNull
            @Override
            public ApplicationContext getApplicationContext() {
                return ServerAssertionRegistry.this.getApplicationContext();
            }

            @Override
            public boolean isAssertionRegistered(@NotNull final String assClassName) {
                return ServerAssertionRegistry.this.isAssertionRegistered(assClassName);
            }
        };

        // create the custom assertion scanner
        assertionsScanner = new ModularAssertionsScanner(modulesConfig, modularAssertionCallbacks);

        // do initial scan ones, ignoring the result, before starting the timer.
        scanModularAssertions();

        scanForNewClusterProperties();

        // start the timer
        assertionsScanner.startTimer(
                modulesConfig.getRescanPeriodMillis(),
                new Runnable() {
                    @Override
                    public void run() {
                        // skip while shutting down
                        if (isShuttingDown()) {
                            return;
                        }

                        scanModularAssertions();
                        scanForNewClusterProperties();
                    }
                }
        );
    }

    private static void installGatewayMetadataDefaults() {
        if (gatewayMetadataDefaultsInstalled.get())
            return;

        DefaultAssertionMetadata.putDefaultGetter(AssertionMetadata.CLUSTER_PROPERTIES, new MetadataFinder() {
            @Override
            public Object get(AssertionMetadata meta, String key) {
                return DefaultAssertionMetadata.cache(meta, key, new HashMap());
            }
        });

        gatewayMetadataDefaultsInstalled.set(true);
    }

    public void onApplicationEvent(ApplicationEvent applicationEvent) {
        if (isShuttingDown())
            return; // Ignore events once shutdown starts

        if (applicationEvent instanceof LicenseChangeEvent) {
            // License has changed.  Ensure that module rescan occurs.
            assertionsScanner.onLicenseChange();
        }
    }

    @Override
    public synchronized void destroy() throws Exception {
        super.destroy();

        // destroy the scanner.
        // will close the rescan timer, unload all scannedModules and clear failModTimes maps.
        assertionsScanner.destroy();
    }

    @Override
    public void loadModule(@NotNull final File stagedFile, @NotNull final ServerModuleFile moduleEntity) throws ModuleLoadingException {
<<<<<<< HEAD
        assertionsScanner.loadServerModuleFile(stagedFile, moduleEntity.getModuleSha256());
=======
        assertionsScanner.loadServerModuleFile(stagedFile, moduleEntity.getModuleSha256(), moduleEntity.getName());
>>>>>>> fff9c75d
    }

    @Override
    public void unloadModule(@NotNull final File stagedFile, @NotNull final ServerModuleFile moduleEntity) throws ModuleLoadingException {
        assertionsScanner.unloadServerModuleFile(stagedFile, moduleEntity.getModuleSha256());
    }
}<|MERGE_RESOLUTION|>--- conflicted
+++ resolved
@@ -317,11 +317,7 @@
 
     @Override
     public void loadModule(@NotNull final File stagedFile, @NotNull final ServerModuleFile moduleEntity) throws ModuleLoadingException {
-<<<<<<< HEAD
-        assertionsScanner.loadServerModuleFile(stagedFile, moduleEntity.getModuleSha256());
-=======
         assertionsScanner.loadServerModuleFile(stagedFile, moduleEntity.getModuleSha256(), moduleEntity.getName());
->>>>>>> fff9c75d
     }
 
     @Override
