-- **************************************************************************
-- Schema for audit tables
-- **************************************************************************
--
-- This is created from a script since we need a delete cascade that is not
-- supported by hibernate:
--
-- http://opensource.atlassian.com/projects/hibernate/browse/ANN-747
--
-- See Core_Dev_Useful_Info#Database_Changes on Layer 7 wiki
--

--
-- FUNCTION --
--
-- These are helper functions used by derby. Derby's built in functions are ver limited. These help deal with goid's

-- converts a high and a low bigint to a goid
CREATE FUNCTION toGoid(high bigint, low bigint) RETURNS char(16) for bit data
    PARAMETER STYLE JAVA NO SQL LANGUAGE JAVA
    EXTERNAL NAME 'com.l7tech.server.upgrade.DerbyFunctions.toGoid';

-- returns a goid as a hex string
CREATE FUNCTION goidToString(bytes char(16) for bit data) RETURNS CHAR(32)
    PARAMETER STYLE JAVA NO SQL LANGUAGE JAVA
    EXTERNAL NAME 'com.l7tech.server.upgrade.DerbyFunctions.goidToString';

-- returns the first parameter if it is not null otherwise returns the second parameter.
CREATE FUNCTION ifNull(v1 VARCHAR(128), v2 VARCHAR(128)) RETURNS VARCHAR(128)
    PARAMETER STYLE JAVA NO SQL LANGUAGE JAVA
    EXTERNAL NAME 'com.l7tech.server.upgrade.DerbyFunctions.ifNull';

-- returns a random long using our random long utils
CREATE FUNCTION randomLong() RETURNS bigint
    PARAMETER STYLE JAVA NO SQL LANGUAGE JAVA
    EXTERNAL NAME 'com.l7tech.server.upgrade.DerbyFunctions.randomLong';

-- returns a random long using our random long utils. This long is guaranteed to not be 0
CREATE FUNCTION randomLongNotReserved() RETURNS bigint
    PARAMETER STYLE JAVA NO SQL LANGUAGE JAVA
    EXTERNAL NAME 'com.l7tech.server.upgrade.DerbyFunctions.randomLongNotReserved';

CREATE procedure setVariable(keyParam CHAR(128), valueParam CHAR(128))
    PARAMETER STYLE JAVA NO SQL LANGUAGE JAVA
    EXTERNAL NAME 'com.l7tech.server.upgrade.DerbyFunctions.setVariable';

CREATE FUNCTION getVariable(keyParam CHAR(128)) RETURNS CHAR(128)
    PARAMETER STYLE JAVA NO SQL LANGUAGE JAVA
    EXTERNAL NAME 'com.l7tech.server.upgrade.DerbyFunctions.getVariable';


create table security_zone (
  goid CHAR(16) FOR BIT DATA not null,
  version integer not null,
  name varchar(128) not null unique,
  description varchar(255) not null,
  entity_types varchar(4096) not null,
  PRIMARY KEY (goid)
);

create table audit_admin (
    action char(1),
    entity_class varchar(1024),
    entity_id CHAR(16) FOR BIT DATA,
    goid CHAR(16) FOR BIT DATA not null,
    primary key (goid)
);

create table audit_detail (
    goid CHAR(16) FOR BIT DATA not null,
    audit_goid CHAR(16) FOR BIT DATA not null,
    component_id integer,
    exception_message clob(2147483647),
    message_id integer not null,
    ordinal integer,
    time bigint not null,
    primary key (goid)
);

create table audit_detail_params (
    audit_detail_goid CHAR(16) FOR BIT DATA not null,
    value clob(2147483647),
    position integer not null,
    primary key (audit_detail_goid, position)
);

create table audit_main (
    goid CHAR(16) FOR BIT DATA not null,
    provider_goid CHAR(16) FOR BIT DATA,
    ip_address varchar(32),
    message varchar(255) not null,
    time bigint not null,
    name varchar(255),
    nodeid varchar(32) not null,
    signature varchar(1024),
    audit_level varchar(12) not null,
    user_id varchar(255),
    user_name varchar(255),
    primary key (goid)
);

create table audit_message (
    authenticated smallint default 0,
    authenticationType integer,
    operation_name varchar(255),
    request_length integer not null,
    request_zipxml blob(2147483647),
    response_length integer,
    response_status integer,
    response_zipxml blob(2147483647),
    routing_latency integer,
    service_goid CHAR(16) FOR BIT DATA,
    status integer not null,
    request_id varchar(40) not null,
    goid CHAR(16) FOR BIT DATA not null,
    mapping_values_goid CHAR(16) FOR BIT DATA,
    primary key (goid)
);

create table audit_system (
    action varchar(32) not null,
    component_id integer not null,
    goid CHAR(16) FOR BIT DATA not null,
    primary key (goid)
);

create table message_context_mapping_keys (
    goid CHAR(16) FOR BIT DATA not null,
    version integer,
    digested varchar(36) not null,
    mapping1_key varchar(128),
    mapping1_type varchar(36),
    mapping2_key varchar(128),
    mapping2_type varchar(36),
    mapping3_key varchar(128),
    mapping3_type varchar(36),
    mapping4_key varchar(128),
    mapping4_type varchar(36),
    mapping5_key varchar(128),
    mapping5_type varchar(36),
    create_time bigint,
    primary key (goid)
);

create table message_context_mapping_values (
    goid CHAR(16) FOR BIT DATA not null,
    digested varchar(36) not null,
    mapping_keys_goid CHAR(16) FOR BIT DATA,
    auth_user_provider_id CHAR(16) FOR BIT DATA,
    auth_user_id varchar(255),
    auth_user_unique_id varchar(255),
    service_operation varchar(255),
    mapping1_value varchar(255),
    mapping2_value varchar(255),
    mapping3_value varchar(255),
    mapping4_value varchar(255),
    mapping5_value varchar(255),
    create_time bigint,
    primary key (goid)
);

alter table audit_admin
    add constraint FK364471EB7AEF109A
    foreign key (goid)
    references audit_main
    on delete cascade;

alter table audit_detail
    add constraint FK97797D35810D4766
    foreign key (audit_goid)
    references audit_main
    on delete cascade;

alter table audit_detail_params
    add constraint FK990923D0753897C0
    foreign key (audit_detail_goid)
    references audit_detail
    on delete cascade;

alter table audit_message
    add constraint FK33C837A37AEF109A
    foreign key (goid)
    references audit_main
    on delete cascade;

alter table audit_message
    add constraint message_context_mapping
    foreign key (mapping_values_goid)
    references message_context_mapping_values;

alter table audit_system
    add constraint FKB22BD7137AEF109A
    foreign key (goid)
    references audit_main
    on delete cascade;

alter table message_context_mapping_values
    add constraint FKABF3A97B4B03F6D1
    foreign key (mapping_keys_goid)
    references message_context_mapping_keys;

-- **************************************************************************
-- Schema for schema versioning
-- **************************************************************************
--
-- This is created from a script since we use JDBC for access
--

create table ssg_version (
    current_version varchar(10) not null
);

<<<<<<< HEAD
insert into ssg_version (current_version) VALUES ('8.2.00');
=======
insert into ssg_version (current_version) VALUES ('8.2.0');
>>>>>>> 7f00eacc

-- **************************************************************************
-- Schema for hibernate support
-- **************************************************************************

--
-- Initialize the object identifier high value to 1
--
create sequence hibernate_sequence start with 1;

-- **************************************************************************
-- Schema for everything else, not very tested / reviewed
-- **************************************************************************

create table active_connector (
    goid CHAR(16) FOR BIT DATA not null,
    name varchar(128) not null,
    version integer,
    enabled smallint,
    hardwired_service_goid CHAR(16) FOR BIT DATA,
    type varchar(64) not null,
    security_zone_goid CHAR(16) FOR BIT DATA references security_zone(goid) on delete set null,
    primary key (goid)
);

create table active_connector_property (
    connector_goid CHAR(16) FOR BIT DATA not null,
    value varchar(32672) not null,
    name varchar(128) not null,
    primary key (connector_goid, name)
);

create table client_cert (
    goid CHAR(16) FOR BIT DATA not null,
    cert clob(2147483647),
    issuer_dn varchar(2048),
    serial varchar(255),
    ski varchar(64),
    subject_dn varchar(2048),
    thumbprint_sha1 varchar(64),
    login varchar(255),
    provider  CHAR(16) FOR BIT DATA not null,
    reset_counter integer not null,
    user_id varchar(255),
    primary key (goid)
);

create table cluster_info (
    nodeid varchar(32) not null,
    address varchar(39) not null,
    avgload double not null,
    uptime bigint not null,
    esm_address varchar(39) not null,
    statustimestamp bigint not null,
    mac varchar(18) not null,
    multicast_address varchar(39),
    name varchar(128) not null,
    primary key (nodeid)
);

create table cluster_master (
  nodeid varchar(32),
  touched_time bigint not null,
  version integer not null
);

create table cluster_properties (
    goid CHAR(16) FOR BIT DATA not null,
    version integer,
    propKey varchar(255) not null unique,
    propValue clob(2147483647) not null,
    properties clob(2147483647),
    primary key (goid)
);

create table connector (
    goid CHAR(16) FOR BIT DATA not null,
    name varchar(128) not null,
    version integer,
    client_auth integer,
    enabled smallint,
    endpoints varchar(255) not null,
    key_alias varchar(255),
    keystore_goid CHAR(16) FOR BIT DATA,
    port integer,
    scheme varchar(128) not null,
    secure smallint,
    security_zone_goid CHAR(16) FOR BIT DATA references security_zone(goid) on delete set null,
    primary key (goid)
);

create table connector_property (
    connector_goid CHAR(16) FOR BIT DATA  not null,
    value varchar(32672) not null,
    name varchar(128) not null,
    primary key (connector_goid, name)
);

create table counters (
    goid CHAR(16) FOR BIT DATA not null,
    countername varchar(255) not null,
    cnt_sec bigint default 0,
    cnt_min bigint default 0,
    cnt_hr bigint default 0,
    cnt_day bigint default 0,
    cnt_mnt bigint default 0,
    last_update bigint default 0,
    primary key (goid),
    unique (countername)
);

create table email_listener (
    goid CHAR(16) FOR BIT DATA not null,
    name varchar(128) not null,
    version integer,
    active smallint not null,
    delete_on_receive smallint not null,
    folder varchar(255) not null,
    host varchar(128) not null,
    password varchar(32) not null,
    poll_interval integer not null,
    port integer not null,
    properties clob(2147483647),
    server_type varchar(4) not null,
    use_ssl smallint not null,
    username varchar(255) not null,
    security_zone_goid CHAR(16) FOR BIT DATA references security_zone(goid) on delete set null,
    primary key (goid)
);

create table email_listener_state (
    goid CHAR(16) FOR BIT DATA not null,
    last_message_id bigint,
    last_poll_time bigint,
    owner_node_id varchar(36),
    version integer,
    email_listener_goid CHAR(16) FOR BIT DATA not null,
    primary key (goid),
    unique (email_listener_goid)
);

create table fed_group (
    goid  CHAR(16) FOR BIT DATA not null,
    name varchar(128) not null,
    version integer,
    description varchar(4096),
    provider_goid  CHAR(16) FOR BIT DATA not null,
    primary key (goid)
);

create table fed_group_virtual (
    goid  CHAR(16) FOR BIT DATA not null,
    name varchar(128) not null,
    version integer,
    description varchar(4096),
    provider_goid  CHAR(16) FOR BIT DATA not null,
    saml_email_pattern varchar(128),
    x509_subject_dn_pattern varchar(1024),
    properties clob(2147483647),
    primary key (goid)
);

create table fed_user (
    goid  CHAR(16) FOR BIT DATA not null,
    name varchar(128) not null,
    version integer,
    email varchar(128),
    first_name varchar(32),
    last_name varchar(32),
    login varchar(255) not null,
    provider_goid  CHAR(16) FOR BIT DATA,
    subject_dn varchar(1024),
    primary key (goid)
);

create table fed_user_group (
    provider_goid  CHAR(16) FOR BIT DATA not null,
    fed_group_goid  CHAR(16) FOR BIT DATA not null,
    fed_user_goid  CHAR(16) FOR BIT DATA not null,
    primary key (provider_goid, fed_group_goid, fed_user_goid)
);

create table folder (
    goid CHAR(16) FOR BIT DATA not null,
    version integer not null,
    name varchar(255),
    parent_folder_goid CHAR(16) FOR BIT DATA,
    security_zone_goid CHAR(16) FOR BIT DATA references security_zone(goid) on delete set null,
    primary key (goid)
);

create table http_configuration (
    goid CHAR(16) FOR BIT DATA not null,
    timeout_connect integer,
    follow_redirects smallint,
    host varchar(128) not null,
    ntlm_domain varchar(255),
    ntlm_host varchar(128),
    password_goid CHAR(16) FOR BIT DATA,
    path varchar(4096),
    port integer,
    protocol varchar(255),
    proxy_host varchar(128),
    proxy_password_goid CHAR(16) FOR BIT DATA,
    proxy_port integer,
    proxy_username varchar(255),
    proxy_use varchar(255),
    timeout_read integer,
    tls_cipher_suites varchar(4096),
    tls_key_use varchar(255),
    tls_key_alias varchar(255),
    tls_keystore_goid CHAR(16) FOR BIT DATA,
    tls_version varchar(8),
    username varchar(255),
    version integer,
    security_zone_goid CHAR(16) FOR BIT DATA references security_zone(goid) on delete set null,
    primary key (goid)
);

create table identity_provider (
    goid  CHAR(16) FOR BIT DATA not null,
    version integer,
    name varchar(128) not null,
    description clob(2147483647),
    type integer not null,
    properties clob(2147483647),
    security_zone_goid CHAR(16) FOR BIT DATA references security_zone(goid) on delete set null,
    primary key (goid)
);

create table internal_group (
    goid CHAR(16) FOR BIT DATA not null,
    name varchar(128) not null,
    version integer,
    description varchar(4096),
    enabled smallint default 1,
    primary key (goid)
);

create table internal_user (
    goid CHAR(16) FOR BIT DATA not null,
    version integer,
    name varchar(128) not null,
    login varchar(255) not null,
    password varchar(256) not null,
    digest varchar(32),
    first_name varchar(32),
    last_name varchar(32),
    email varchar(128),
    description varchar(255),
    expiration bigint not null,
    password_expiry bigint,
    change_password smallint default 1,
    enabled smallint default 1,
    properties clob(2147483647),
    primary key (goid)
);

create table internal_user_group (
    goid  CHAR(16) FOR BIT DATA not null,
    provider_goid  CHAR(16) FOR BIT DATA not null,
    subgroup_id varchar(255),
    user_goid  CHAR(16) FOR BIT DATA not null,
    internal_group CHAR(16) FOR BIT DATA  not null,
    version integer,
    primary key (goid)
);

create table jdbc_connection (
    goid CHAR(16) FOR BIT DATA not null,
    name varchar(128) not null,
    version integer,
    driver_class varchar(1024) not null,
    enabled smallint,
    jdbc_url varchar(4096) not null,
    max_pool_size integer,
    min_pool_size integer,
    password varchar(255) not null,
    additional_properties clob(2147483647),
    user_name varchar(255) not null,
    security_zone_goid CHAR(16) FOR BIT DATA references security_zone(goid) on delete set null,
    primary key (goid)
);

create table siteminder_configuration (
  goid CHAR(16) FOR BIT DATA not null,
  version integer,
  name varchar(128) not null,
  address varchar(128) not null,
  secret varchar(4096) not null,
  ipcheck smallint default 0,
  update_sso_token smallint default 0,
  enabled smallint,
  hostname varchar(255) not null,
  fipsmode integer not null default 0,
  host_configuration varchar(256),
  user_name varchar(256),
  password_goid CHAR(16) FOR BIT DATA,
  noncluster_failover smallint default 0,
  cluster_threshold integer DEFAULT 50,
  security_zone_goid CHAR(16) FOR BIT DATA references security_zone(goid) on delete set null,
  primary key (goid)
);

CREATE TABLE siteminder_configuration_property (
  siteminder_configuration_goid CHAR(16) FOR BIT DATA references siteminder_configuration(goid) on delete cascade,
  name varchar(128) not null,
  value varchar(32672) not null,
  primary key (siteminder_configuration_goid,name)
);

create table jms_connection (
    goid CHAR(16) FOR BIT DATA not null,
    name varchar(128) not null,
    version integer,
    destination_factory_url varchar(4096),
    factory_classname varchar(1024),
    jndi_url varchar(255),
    password varchar(255),
    properties clob(2147483647),
    provider_type varchar(255),
    queue_factory_url varchar(255),
    is_template smallint default 0,
    topic_factory_url varchar(255),
    username varchar(255),
    security_zone_goid CHAR(16) FOR BIT DATA references security_zone(goid) on delete set null,
    primary key (goid)
);

create table jms_endpoint (
    goid CHAR(16) FOR BIT DATA not null,
    name varchar(128) not null,
    version integer,
    acknowledgement_type varchar(255),
    connection_goid CHAR(16) FOR BIT DATA not null,
    destination_name varchar(128),
    disabled smallint,
    failure_destination_name varchar(128),
    max_concurrent_requests integer,
    is_message_source smallint default 0,
    outbound_message_type varchar(255),
    password varchar(255),
    destination_type smallint,
    reply_to_queue_name varchar(128),
    reply_type integer default 0,
    request_max_size bigint not null,
    is_template smallint default 0,
    use_message_id_for_correlation smallint,
    username varchar(255),
    security_zone_goid CHAR(16) FOR BIT DATA references security_zone(goid) on delete set null,
    is_passthrough_message_rules smallint default 1,
    primary key (goid)
);

create table jms_endpoint_message_rule (
  goid CHAR(16) FOR BIT DATA not null,
  version integer,
  jms_endpoint_goid CHAR(16) FOR BIT DATA not null REFERENCES jms_endpoint (goid) ON DELETE CASCADE,
  rule_name varchar(256),
  is_passthrough smallint,
  custom_pattern varchar(4096),
  PRIMARY KEY (goid)
);

create table keystore_file (
    goid CHAR(16) FOR BIT DATA not null,
    version integer,
    name varchar(128) not null,
    format varchar(255),
    databytes blob(2147483647),
    properties clob(2147483647),
    primary key (goid)
);

create table keystore_key_metadata (
  goid CHAR(16) FOR BIT DATA not null,
  version integer,
  keystore_file_goid CHAR(16) FOR BIT DATA not null references keystore_file(goid) on delete cascade,
  alias varchar(255) not null,
  security_zone_goid CHAR(16) FOR BIT DATA references security_zone(goid) on delete set null,
  primary key (goid),
  unique (keystore_file_goid, alias)
);

create table logon_info (
    goid CHAR(16) FOR BIT DATA not null,
    fail_count integer,
    last_activity bigint,
    last_attempted bigint,
    login varchar(255),
    provider_goid  CHAR(16) FOR BIT DATA,
    state varchar(255),
    version integer,
    primary key (goid)
);

create table message_id (
  messageid varchar(255) not null,
  expires bigint not null,
  primary key (messageid)
);

create table password_history (
    goid CHAR(16) FOR BIT DATA not null,
    last_changed bigint,
    prev_password varchar(255) not null,
    internal_user_goid CHAR(16) FOR BIT DATA not null,
    primary key (goid)
);

create table password_policy (
    goid CHAR(16) FOR BIT DATA not null,
    version integer,
    properties clob(2147483647),
    internal_identity_provider_goid  CHAR(16) FOR BIT DATA,
    primary key (goid)
);

create table policy (
    goid CHAR(16) FOR BIT DATA not null,
    version integer not null,
    guid varchar(255),
    name varchar(255),
    policy_type varchar(255),
    "xml" clob(2147483647),
    soap smallint,
    internal_tag varchar(64),
    folder_goid CHAR(16) FOR BIT DATA,
    security_zone_goid CHAR(16) FOR BIT DATA references security_zone(goid) on delete set null,
    primary key (goid)
);

create table policy_alias (
    goid CHAR(16) FOR BIT DATA not null,
    version integer not null,
    policy_goid CHAR(16) FOR BIT DATA,
    folder_goid CHAR(16) FOR BIT DATA,
    security_zone_goid CHAR(16) FOR BIT DATA references security_zone(goid) on delete set null,
    primary key (goid)
);

create table policy_version (
    goid CHAR(16) FOR BIT DATA not null,
    version integer not null,
    name varchar(255),
    policy_goid CHAR(16) FOR BIT DATA,
    ordinal bigint,
    time bigint,
    user_provider_goid  CHAR(16) FOR BIT DATA,
    user_login varchar(255),
    "xml"  clob(2147483647),
    active smallint,
    primary key (goid)
);

create table published_service (
    goid CHAR(16) FOR BIT DATA not null,
    version integer not null,
    name varchar(255),
    wsdl_url varchar(4096),
    wsdl_xml clob(2147483647),
    disabled smallint,
    soap smallint,
    internal smallint,
    routing_uri varchar(255),
    default_routing_url varchar(255),
    http_methods varchar(255),
    lax_resolution smallint,
    wss_processing smallint,
    tracing smallint,
    soap_version varchar(255),
    policy_goid CHAR(16) FOR BIT DATA,
    folder_goid CHAR(16) FOR BIT DATA,
    security_zone_goid CHAR(16) FOR BIT DATA references security_zone(goid) on delete set null,
    primary key (goid)
);

create table published_service_alias (
    goid CHAR(16) FOR BIT DATA not null,
    version integer not null,
    published_service_goid CHAR(16) FOR BIT DATA,
    folder_goid CHAR(16) FOR BIT DATA,
    security_zone_goid CHAR(16) FOR BIT DATA references security_zone(goid) on delete set null,
    primary key (goid)
);

create table rbac_assignment (
    goid CHAR(16) FOR BIT DATA not null,
    provider_goid  CHAR(16) FOR BIT DATA not null,
    role_goid CHAR(16) FOR BIT DATA not null,
    identity_id varchar(255) not null,
    entity_type varchar(50) not null,
    primary key (goid),
    unique (provider_goid, role_goid, identity_id, entity_type)
);

create table rbac_permission (
    goid CHAR(16) FOR BIT DATA not null,
    version integer,
    role_goid CHAR(16) FOR BIT DATA not null,
    operation_type varchar(16) not null,
    other_operation varchar(255),
    entity_type varchar(255) not null,
    primary key (goid)
);

create table rbac_predicate (
    goid CHAR(16) FOR BIT DATA not null,
    version integer,
    permission_goid CHAR(16) FOR BIT DATA not null,
    primary key (goid)
);

create table rbac_predicate_attribute (
    goid CHAR(16) FOR BIT DATA not null,
    attribute varchar(255) not null,
    value varchar(4096),
    mode varchar(255),
    primary key (goid)
);

create table rbac_predicate_entityfolder (
    goid CHAR(16) FOR BIT DATA not null,
    entity_type varchar(64),
    entity_id varchar(255),
    primary key (goid)
);

create table rbac_predicate_folder (
    goid CHAR(16) FOR BIT DATA not null,
    folder_goid CHAR(16) FOR BIT DATA not null,
    transitive smallint not null,
    primary key (goid)
);

create table rbac_predicate_security_zone (
    goid CHAR(16) FOR BIT DATA not null references rbac_predicate(goid) on delete cascade,
    security_zone_goid CHAR(16) FOR BIT DATA references security_zone(goid) on delete cascade,
    primary key (goid)
);

create table rbac_predicate_oid (
    goid CHAR(16) FOR BIT DATA not null,
    entity_id varchar(255) not null,
    primary key (goid)
);

create table rbac_role (
  goid CHAR(16) FOR BIT DATA not null,
    version integer,
    name varchar(128) not null,
    tag varchar(36),
    entity_type varchar(255),
    description varchar(255),
    user_created smallint not null default 0,
    entity_goid CHAR(16) FOR BIT DATA,
    primary key (goid)
);

create table assertion_access (
  goid CHAR(16) FOR BIT DATA not null,
  version integer,
  name varchar(255) not null unique,
  security_zone_goid CHAR(16) FOR BIT DATA references security_zone(goid) on delete set null,
  primary key (goid)
);

create table resolution_configuration (
  goid CHAR(16) FOR BIT DATA not null,
    version integer,
    name varchar(128) not null,
    path_required smallint default 0,
    path_case_sensitive smallint default 0,
    use_url_header smallint default 0,
    use_service_oid smallint default 0,
    use_soap_action smallint default 0,
    use_soap_namespace smallint default 0,
    primary key (goid)
);

create table resource_entry (
    goid CHAR(16) FOR BIT DATA not null,
    version integer,
    description varchar(2048),
    uri varchar(4096),
    uri_hash varchar(128),
    type varchar(32),
    content_type varchar(1024),
    content clob(2147483647),
    resource_key1 varchar(4096),
    resource_key2 varchar(4096),
    resource_key3 varchar(4096),
    security_zone_goid CHAR(16) FOR BIT DATA references security_zone(goid) on delete set null,
    primary key (goid)
);

create table revocation_check_policy (
    goid CHAR(16) FOR BIT DATA not null,
    name varchar(128) not null,
    version integer,
    continue_server_unavailable smallint default 0,
    default_policy smallint default 0,
    default_success smallint default 0,
    revocation_policy_xml clob(2147483647),
    security_zone_goid CHAR(16) FOR BIT DATA references security_zone(goid) on delete set null,
    primary key (goid)
);

create table sample_messages (
    goid CHAR(16) FOR BIT DATA not null,
    name varchar(255),
    operation_name varchar(255),
    published_service_goid CHAR(16) FOR BIT DATA,
    "xml" clob(2147483647),
    security_zone_goid CHAR(16) FOR BIT DATA references security_zone(goid) on delete set null,
    primary key (goid)
);

create table secure_password (
    goid CHAR(16) FOR BIT DATA not null,
    name varchar(128) not null,
    version integer,
    description varchar(256),
    encoded_password clob(65535) not null,
    last_update bigint,
    type varchar(64) not null,
    usage_from_variable smallint,
    security_zone_goid CHAR(16) FOR BIT DATA references security_zone(goid) on delete set null,
    primary key (goid)
);

create table service_documents (
    goid CHAR(16) FOR BIT DATA not null,
    version integer not null,
    service_goid CHAR(16) FOR BIT DATA,
    uri varchar(4096),
    type varchar(255),
    content_type varchar(1024),
    content clob(2147483647),
    primary key (goid)
);

create table service_metrics (
    goid CHAR(16) FOR BIT DATA not null,
    nodeid varchar(255),
    published_service_goid CHAR(16) FOR BIT DATA,
    resolution integer,
    period_start bigint,
    start_time bigint,
    end_time bigint,
    attempted integer,
    authorized integer,
    completed integer,
    back_min integer,
    back_sum bigint,
    back_max integer,
    front_min integer,
    front_sum bigint,
    front_max integer,
    interval_size integer,
    service_state varchar(16),
    primary key (goid)
);

create table service_metrics_details (
    service_metrics_goid CHAR(16) FOR BIT DATA not null,
    mapping_values_goid CHAR(16) FOR BIT DATA not null,
    attempted integer,
    authorized integer,
    completed integer,
    back_min integer,
    back_sum bigint,
    back_max integer,
    front_min integer,
    front_sum bigint,
    front_max integer,
    primary key (service_metrics_goid, mapping_values_goid)
);

create table service_usage (
    serviceid CHAR(16) FOR BIT DATA not null,
    nodeid varchar(255) not null,
    requestnr bigint,
    authorizedreqnr bigint,
    completedreqnr bigint,
    primary key (serviceid, nodeid)
);

create table shared_keys (
    encodingid varchar(32) not null,
    b64edval varchar(2048) not null,
    primary key (encodingid)
);

create table sink_config (
    goid CHAR(16) FOR BIT DATA not null,
    version integer,
    name varchar(32) not null,
    description clob(2147483647),
    type varchar(32),
    enabled smallint,
    severity varchar(32),
    categories clob(2147483647),
    properties clob(2147483647),
    security_zone_goid CHAR(16) FOR BIT DATA references security_zone(goid) on delete set null,
    primary key (goid)
);

create table trusted_cert (
    goid CHAR(16) FOR BIT DATA not null,
    cert_base64 clob(2147483647),
    issuer_dn varchar(2048),
    serial varchar(1024),
    ski varchar(64),
    subject_dn varchar(2048),
    thumbprint_sha1 varchar(64),
    name varchar(128) not null,
    revocation_check_policy_goid CHAR(16) FOR BIT DATA CONSTRAINT FK_trusted_cert_revocation_check_policy references revocation_check_policy (goid),
    revocation_type varchar(128) not null,
    trust_anchor smallint,
    trusted_as_saml_attesting_entity smallint default 0,
    trusted_for_saml smallint default 0,
    trusted_for_client smallint default 0,
    trusted_for_server smallint default 0,
    trusted_for_ssl smallint default 0,
    verify_hostname smallint default 0,
    version integer,
    security_zone_goid CHAR(16) FOR BIT DATA references security_zone(goid) on delete set null,
    primary key (goid)
);

create table trusted_esm (
    goid CHAR(16) FOR BIT DATA not null,
    name varchar(128) not null,
    version integer,
    trusted_cert_goid CHAR(16) FOR BIT DATA not null,
    primary key (goid)
);

create table trusted_esm_user (
    goid CHAR(16) FOR BIT DATA not null,
    esm_user_display_name varchar(128),
    esm_user_id varchar(128),
    provider_goid  CHAR(16) FOR BIT DATA not null,
    user_id varchar(255),
    version integer,
    trusted_esm_goid CHAR(16) FOR BIT DATA not null,
    primary key (goid)
);

create table uddi_business_service_status (
    goid CHAR(16) FOR BIT DATA not null,
    published_service_goid CHAR(16) FOR BIT DATA,
    metrics_reference_status varchar(255),
    uddi_metrics_tmodel_key varchar(255),
    uddi_policy_publish_url varchar(4096),
    policy_status varchar(255),
    uddi_policy_tmodel_key varchar(255),
    uddi_policy_url varchar(4096),
    uddi_registry_goid CHAR(16) FOR BIT DATA,
    uddi_service_key varchar(255),
    uddi_service_name varchar(255),
    version integer,
    primary key (goid)
);

create table uddi_proxied_service (
    goid CHAR(16) FOR BIT DATA not null,
    uddi_service_key varchar(255),
    uddi_service_name varchar(255),
    version integer,
    wsdl_service_name varchar(255),
    wsdl_service_namespace varchar(255),
    uddi_proxied_service_info_goid CHAR(16) FOR BIT DATA not null,
    primary key (goid)
);

create table uddi_proxied_service_info (
    goid CHAR(16) FOR BIT DATA not null,
    created_from_existing smallint,
    metrics_enabled smallint,
    publish_type varchar(255),
    publish_wspolicy_enabled smallint,
    publish_wspolicy_full smallint,
    publish_wspolicy_inlined smallint,
    published_service_goid CHAR(16) FOR BIT DATA,
    remove_other_bindings smallint,
    properties clob(2147483647),
    uddi_business_key varchar(255),
    uddi_business_name varchar(255),
    uddi_registry_goid CHAR(16) FOR BIT DATA,
    update_proxy_on_local_change smallint,
    version integer,
    wsdl_hash varchar(512),
    security_zone_goid CHAR(16) FOR BIT DATA references security_zone(goid) on delete set null,
    primary key (goid)
);

create table uddi_publish_status (
    goid CHAR(16) FOR BIT DATA not null,
    fail_count integer,
    publish_status varchar(255),
    uddi_proxied_service_info_goid CHAR(16) FOR BIT DATA not null,
    version integer,
    primary key (goid)
);

create table uddi_registries (
    goid CHAR(16) FOR BIT DATA not null,
    name varchar(128) not null,
    version integer,
    base_url varchar(4096),
    client_auth smallint,
    enabled smallint,
    inquiry_url varchar(4096),
    key_alias varchar(255),
    keystore_goid CHAR(16) FOR BIT DATA,
    metrics_publish_frequency bigint,
    metrics_enabled smallint,
    monitoring_enabled smallint,
    monitor_frequency bigint,
    publish_url varchar(4096),
    password varchar(255),
    user_name varchar(255),
    security_url varchar(4096),
    subscribe_for_notifications smallint,
    subscription_url varchar(4096),
    registry_type varchar(255),
    security_zone_goid CHAR(16) FOR BIT DATA references security_zone(goid) on delete set null,
    primary key (goid)
);

create table uddi_registry_subscription (
    goid CHAR(16) FOR BIT DATA not null,
    uddi_subscription_check_time bigint,
    uddi_subscription_expiry_time bigint,
    uddi_subscription_key varchar(255),
    uddi_subscription_notified_time bigint,
    uddi_registry_goid CHAR(16) FOR BIT DATA,
    version integer,
    primary key (goid)
);

create table uddi_service_control (
    goid CHAR(16) FOR BIT DATA not null,
    disable_service_on_change smallint,
    has_been_overwritten smallint,
    has_had_endpoints_removed smallint,
    metrics_enabled smallint,
    monitoring_enabled smallint,
    publish_wspolicy_enabled smallint,
    publish_wspolicy_full smallint,
    publish_wspolicy_inlined smallint,
    published_service_goid CHAR(16) FOR BIT DATA,
    uddi_business_key varchar(255),
    uddi_business_name varchar(255),
    uddi_registry_goid CHAR(16) FOR BIT DATA,
    uddi_service_key varchar(255),
    uddi_service_name varchar(255),
    under_uddi_control smallint,
    update_wsdl_on_change smallint,
    version integer,
    wsdl_port_binding varchar(255),
    wsdl_port_binding_namespace varchar(255),
    wsdl_port_name varchar(255),
    wsdl_service_name varchar(255),
    security_zone_goid CHAR(16) FOR BIT DATA references security_zone(goid) on delete set null,
    primary key (goid)
);

create table uddi_service_control_monitor_runtime (
    goid CHAR(16) FOR BIT DATA not null,
    access_point_url varchar(4096),
    last_uddi_modified_timestamp bigint,
    uddi_service_control_goid CHAR(16) FOR BIT DATA,
    version integer,
    primary key (goid)
);

create table wsdm_subscription (
    goid CHAR(16) FOR BIT DATA not null,
    esm_service_goid CHAR(16) FOR BIT DATA not null,
    last_notification bigint,
    notification_policy_guid varchar(36),
    owner_node_id varchar(64),
    published_service_goid CHAR(16) FOR BIT DATA not null,
    callback_url varchar(4096) not null,
    reference_parameters varchar(16384),
    termination_time bigint not null,
    topic integer not null,
    uuid varchar(36) not null unique,
    version integer,
    primary key (goid)
);

create table wssc_session (
    goid CHAR(16) FOR BIT DATA not null,
    created bigint,
    encrypted_key varchar(255),
    expires bigint,
    identifier varchar(4096) not null,
    inbound smallint,
    namespace varchar(4096),
    provider_goid  CHAR(16) FOR BIT DATA,
    service_url varchar(4096),
    session_key_hash varchar(128) not null unique,
    token varchar(32672),
    user_id varchar(255),
    user_login varchar(255),
    primary key (goid)
);

alter table active_connector_property
    add constraint FK58920F603AEA90B6
    foreign key (connector_goid)
    references active_connector
    on delete cascade;

alter table connector_property
    add constraint FK7EC2A187BA66EE5C
    foreign key (connector_goid)
    references connector
    on delete cascade;

alter table email_listener_state
    add constraint FK5A708C492FC43EC3
    foreign key (email_listener_goid)
    references email_listener
    on delete cascade;

alter table folder
    add constraint FKB45D1C6EF8097918
    foreign key (parent_folder_goid)
    references folder;

alter table password_history
    add constraint FKF16E7AF0C9B8DFC1
    foreign key (internal_user_goid)
    references internal_user;

alter table policy
    add constraint FKC56DA532DB935A63
    foreign key (folder_goid)
    references folder;

alter table policy_alias
    add constraint FKA07B7103DB935A63
    foreign key (folder_goid)
    references folder
    on delete cascade;

alter table policy_alias
    add constraint FK_POL_ALIAS_POLICY
    foreign key (policy_goid)
    references policy
    on delete cascade;

alter table published_service
    add constraint FK25874164DB935A63
    foreign key (folder_goid)
    references folder;

alter table published_service
    add constraint FK25874164DAFA444B
    foreign key (policy_goid)
    references policy;

alter table published_service_alias
    add constraint FK6AE79FB5DB935A63
    foreign key (folder_goid)
    references folder
    on delete cascade;

alter table rbac_assignment
    add constraint FK51FEC6DACCD6DF3E
    foreign key (role_goid)
    references rbac_role;

alter table rbac_permission
    add constraint FKF5F905DCCCD6DF3E
    foreign key (role_goid)
    references rbac_role
    on delete cascade;

alter table rbac_predicate
    add constraint FKB894B40A45FC8430
    foreign key (permission_goid)
    references rbac_permission
    on delete cascade;

alter table rbac_predicate_attribute
    add constraint FK563B54A7918005E4
    foreign key (goid)
    references rbac_predicate
    on delete cascade;

alter table rbac_predicate_entityfolder
    add constraint FK6AE46026918005E4
    foreign key (goid)
    references rbac_predicate
    on delete cascade;

alter table rbac_predicate_folder
    add constraint FKF111A643DB935A63
    foreign key (folder_goid)
    references folder
    on delete cascade;

alter table rbac_predicate_folder
    add constraint FKF111A643918005E4
    foreign key (goid)
    references rbac_predicate
    on delete cascade;

alter table rbac_predicate_oid
    add constraint FK37D47C15918005E4
    foreign key (goid)
    references rbac_predicate
    on delete cascade;

alter table trusted_esm
    add constraint FK581D7A373ACD94B6
    foreign key (trusted_cert_goid)
    references trusted_cert;

alter table trusted_esm_user
    add constraint FKC48AF4D34548A1A6
    foreign key (trusted_esm_goid)
    references trusted_esm
    on delete cascade;

alter table uddi_proxied_service
    add constraint FK127C390874249C8B
    foreign key (uddi_proxied_service_info_goid)
    references uddi_proxied_service_info
    on delete cascade;

alter table sample_messages
    add constraint FK_SAMPLE_MESSAGE_PUB_SERVICE
    foreign key (published_service_goid)
    references published_service
    on delete cascade;

-- **************************************************************************
-- Populate initial data
-- **************************************************************************

INSERT INTO identity_provider (goid,name,description,type,properties,version,security_zone_goid) VALUES (toGoid(0,-2),'Internal Identity Provider','Internal Identity Provider',1,'<java version="1.6.0_01" class="java.beans.XMLDecoder"><object class="java.util.HashMap"><void method="put"><string>adminEnabled</string><boolean>true</boolean></void></object></java>',0,NULL);

-- The same hash from resetAdmin.sh is used here. Digest property is set to NULL by default.
INSERT INTO internal_user (goid, version, name, login, password, digest, first_name, last_name, email, description, expiration, password_expiry, change_password, enabled, properties) VALUES (toGoid(0,3),0,'admin','admin','$6$S7Z3HcudYNsObgs8$SjwZ3xtCkSjXOK2vHfOVEg2dJES3cgvtIUdHbEN/KdCBXoI6uuPSbxTEwcH.av6lpcb1p6Lu.gFeIX04FBxiJ.',NULL,'','','','',-1,1577865600000,0,1,NULL);

INSERT INTO folder (goid, version, name, parent_folder_goid, security_zone_goid) VALUES (toGoid(0,-5002), 0, 'Root Node', NULL, NULL);

INSERT INTO resolution_configuration (goid, version, name, path_case_sensitive, use_url_header, use_service_oid, use_soap_action, use_soap_namespace) VALUES (toGoid(0, -2), 0, 'Default', 1, 1, 1, 1, 1);

INSERT INTO cluster_master (nodeid, touched_time, version) VALUES (NULL, 0, 0);

-- placeholder for legacy Software Static, never loaded or saved
insert into keystore_file (goid, version, name, format, databytes, properties) values (toGoid(0,0), 0, 'Software Static', 'ss', null, null);

-- tar.gz of items in sca 6000 keydata directory
insert into keystore_file (goid, version, name, format, databytes, properties) values (toGoid(0,1), 0, 'HSM', 'hsm.sca.targz', null, null);

-- bytes of a PKCS#12 keystore
insert into keystore_file (goid, version, name, format, databytes, properties) values (toGoid(0,2), 0, 'Software DB', 'sdb.pkcs12', null, null);

-- placeholder for ID reserved for Luna, never loaded or saved
insert into keystore_file (goid, version, name, format, databytes, properties) values (toGoid(0,3), 0, 'SafeNet HSM', 'luna', null, null);

-- serialized NcipherKeyStoreData for an nCipher keystore
insert into keystore_file (goid, version, name, format, databytes, properties) values (toGoid(0,4), 0, 'nCipher HSM', 'hsm.NcipherKeyStoreData', null, null);

-- STIG default:
INSERT INTO password_policy (goid, version, properties, internal_identity_provider_goid) VALUES (toGoid(0, -2), 0, '<?xml version="1.0" encoding="UTF-8"?><java version="1.6.0_21" class="java.beans.XMLDecoder"> <object class="java.util.TreeMap">  <void method="put">   <string>allowableChangesPerDay</string>   <boolean>true</boolean>  </void>  <void method="put">   <string>charDiffMinimum</string>   <int>4</int>  </void>  <void method="put">   <string>forcePasswordChangeNewUser</string>   <boolean>true</boolean>  </void>  <void method="put">   <string>lowerMinimum</string>   <int>1</int>  </void>  <void method="put">   <string>maxPasswordLength</string>   <int>32</int>  </void>  <void method="put">   <string>minPasswordLength</string>   <int>8</int>  </void>  <void method="put">   <string>noRepeatingCharacters</string>   <boolean>true</boolean>  </void>  <void method="put">   <string>numberMinimum</string>   <int>1</int>  </void>  <void method="put">   <string>passwordExpiry</string>   <int>90</int>  </void>  <void method="put">   <string>repeatFrequency</string>   <int>10</int>  </void>  <void method="put">   <string>symbolMinimum</string>   <int>1</int>  </void>  <void method="put">   <string>upperMinimum</string>   <int>1</int>  </void> </object></java>', toGoid(0,-2));

-- Default global resources
INSERT INTO resource_entry (goid, version, uri, uri_hash, type, content_type, content, resource_key1, security_zone_goid) VALUES (toGoid(0,-3),0,'http://schemas.xmlsoap.org/soap/envelope/','hC3quuokv29o8XDUK1vtJg29ywKS/fDsnJsj2chtn0maXa6J/7ga3LQxz12tlDYbLmJVWV/iP4PJsmBZ7lGiaQ==','XML_SCHEMA','text/xml','<?xml version=''1.0'' encoding=''UTF-8'' ?>\n<xs:schema xmlns:xs=\"http://www.w3.org/2001/XMLSchema\"\n           xmlns:tns=\"http://schemas.xmlsoap.org/soap/envelope/\"\n           targetNamespace=\"http://schemas.xmlsoap.org/soap/envelope/\" >\n  <!-- Envelope, header and body -->\n  <xs:element name=\"Envelope\" type=\"tns:Envelope\" />\n  <xs:complexType name=\"Envelope\" >\n    <xs:sequence>\n      <xs:element ref=\"tns:Header\" minOccurs=\"0\" />\n      <xs:element ref=\"tns:Body\" minOccurs=\"1\" />\n      <xs:any namespace=\"##other\" minOccurs=\"0\" maxOccurs=\"unbounded\" processContents=\"lax\" />\n    </xs:sequence>\n    <xs:anyAttribute namespace=\"##other\" processContents=\"lax\" />\n  </xs:complexType>\n  <xs:element name=\"Header\" type=\"tns:Header\" />\n  <xs:complexType name=\"Header\" >\n    <xs:sequence>\n      <xs:any namespace=\"##other\" minOccurs=\"0\" maxOccurs=\"unbounded\" processContents=\"lax\" />\n    </xs:sequence>\n    <xs:anyAttribute namespace=\"##other\" processContents=\"lax\" />\n  </xs:complexType>\n  <xs:element name=\"Body\" type=\"tns:Body\" />\n  <xs:complexType name=\"Body\" >\n    <xs:sequence>\n      <xs:any namespace=\"##any\" minOccurs=\"0\" maxOccurs=\"unbounded\" processContents=\"lax\" />\n    </xs:sequence>\n    <xs:anyAttribute namespace=\"##any\" processContents=\"lax\" >\n          <xs:annotation>\n            <xs:documentation>\n                  Prose in the spec does not specify that attributes are allowed on the Body element\n                </xs:documentation>\n          </xs:annotation>\n        </xs:anyAttribute>\n  </xs:complexType>\n  <!-- Global Attributes.  The following attributes are intended to be usable via qualified attribute names on any complex type referencing them.  -->\n  <xs:attribute name=\"mustUnderstand\" >\n     <xs:simpleType>\n     <xs:restriction base=''xs:boolean''>\n           <xs:pattern value=''0|1'' />\n         </xs:restriction>\n   </xs:simpleType>\n  </xs:attribute>\n  <xs:attribute name=\"actor\" type=\"xs:anyURI\" />\n  <xs:simpleType name=\"encodingStyle\" >\n    <xs:annotation>\n          <xs:documentation>\n            ''encodingStyle'' indicates any canonicalization conventions followed in the contents of the containing element.  For example, the value ''http://schemas.xmlsoap.org/soap/encoding/'' indicates the pattern described in SOAP specification\n          </xs:documentation>\n        </xs:annotation>\n    <xs:list itemType=\"xs:anyURI\" />\n  </xs:simpleType>\n  <xs:attribute name=\"encodingStyle\" type=\"tns:encodingStyle\" />\n  <xs:attributeGroup name=\"encodingStyle\" >\n    <xs:attribute ref=\"tns:encodingStyle\" />\n  </xs:attributeGroup>  <xs:element name=\"Fault\" type=\"tns:Fault\" />\n  <xs:complexType name=\"Fault\" final=\"extension\" >\n    <xs:annotation>\n          <xs:documentation>\n            Fault reporting structure\n          </xs:documentation>\n        </xs:annotation>\n    <xs:sequence>\n      <xs:element name=\"faultcode\" type=\"xs:QName\" />\n      <xs:element name=\"faultstring\" type=\"xs:string\" />\n      <xs:element name=\"faultactor\" type=\"xs:anyURI\" minOccurs=\"0\" />\n      <xs:element name=\"detail\" type=\"tns:detail\" minOccurs=\"0\" />\n    </xs:sequence>\n  </xs:complexType>\n  <xs:complexType name=\"detail\">\n    <xs:sequence>\n      <xs:any namespace=\"##any\" minOccurs=\"0\" maxOccurs=\"unbounded\" processContents=\"lax\" />\n    </xs:sequence>\n    <xs:anyAttribute namespace=\"##any\" processContents=\"lax\" />\n  </xs:complexType>\n</xs:schema>','http://schemas.xmlsoap.org/soap/envelope/',NULL);
INSERT INTO resource_entry (goid, version, uri, uri_hash, type, content_type, content, resource_key1, security_zone_goid) VALUES (toGoid(0,-4),0,'http://www.w3.org/2003/05/soap-envelope/','/IwS8Jif23iT/LGYVajOwoHmLxd/Acxqv8VZoeG7SN/5Qp0gcKmM+pnzTYc1qeaqg0YucLMOt3mmhPzH/tcpUQ==','XML_SCHEMA','text/xml','<?xml version=''1.0''?>\n<!-- Schema defined in the SOAP Version 1.2 Part 1 specification\n     Recommendation:\n     http://www.w3.org/TR/2003/REC-soap12-part1-20030624/\n\n     Copyright (C)2003 W3C(R) (MIT, ERCIM, Keio), All Rights Reserved.\n     W3C viability, trademark, document use and software licensing rules\n     apply.\n     http://www.w3.org/Consortium/Legal/\n\n     This document is governed by the W3C Software License [1] as\n     described in the FAQ [2].\n\n     [1] http://www.w3.org/Consortium/Legal/copyright-software-19980720\n     [2] http://www.w3.org/Consortium/Legal/IPR-FAQ-20000620.html#DTD\n-->\n\n<xs:schema xmlns:xs=\"http://www.w3.org/2001/XMLSchema\"\n           xmlns:tns=\"http://www.w3.org/2003/05/soap-envelope\"\n           targetNamespace=\"http://www.w3.org/2003/05/soap-envelope\" \n		   elementFormDefault=\"qualified\" >\n\n  <xs:import namespace=\"http://www.w3.org/XML/1998/namespace\" \n             schemaLocation=\"http://www.w3.org/2001/xml.xsd\"/>\n\n  <!-- Envelope, header and body -->\n  <xs:element name=\"Envelope\" type=\"tns:Envelope\" />\n  <xs:complexType name=\"Envelope\" >\n    <xs:sequence>\n      <xs:element ref=\"tns:Header\" minOccurs=\"0\" />\n      <xs:element ref=\"tns:Body\" minOccurs=\"1\" />\n    </xs:sequence>\n    <xs:anyAttribute namespace=\"##other\" processContents=\"lax\" />\n  </xs:complexType>\n\n  <xs:element name=\"Header\" type=\"tns:Header\" />\n  <xs:complexType name=\"Header\" >\n    <xs:annotation>\n	  <xs:documentation>\n	  Elements replacing the wildcard MUST be namespace qualified, but can be in the targetNamespace\n	  </xs:documentation>\n	</xs:annotation>\n    <xs:sequence>\n      <xs:any namespace=\"##any\" processContents=\"lax\" minOccurs=\"0\" maxOccurs=\"unbounded\"  />\n    </xs:sequence>\n    <xs:anyAttribute namespace=\"##other\" processContents=\"lax\" />\n  </xs:complexType>\n  \n  <xs:element name=\"Body\" type=\"tns:Body\" />\n  <xs:complexType name=\"Body\" >\n    <xs:sequence>\n      <xs:any namespace=\"##any\" processContents=\"lax\" minOccurs=\"0\" maxOccurs=\"unbounded\" />\n    </xs:sequence>\n    <xs:anyAttribute namespace=\"##other\" processContents=\"lax\" />\n  </xs:complexType>\n\n  <!-- Global Attributes.  The following attributes are intended to be\n  usable via qualified attribute names on any complex type referencing\n  them.  -->\n  <xs:attribute name=\"mustUnderstand\" type=\"xs:boolean\" default=\"0\" />\n  <xs:attribute name=\"relay\" type=\"xs:boolean\" default=\"0\" />\n  <xs:attribute name=\"role\" type=\"xs:anyURI\" />\n\n  <!-- ''encodingStyle'' indicates any canonicalization conventions\n  followed in the contents of the containing element.  For example, the\n  value ''http://www.w3.org/2003/05/soap-encoding'' indicates the pattern\n  described in the SOAP Version 1.2 Part 2: Adjuncts Recommendation -->\n\n  <xs:attribute name=\"encodingStyle\" type=\"xs:anyURI\" />\n\n  <xs:element name=\"Fault\" type=\"tns:Fault\" />\n  <xs:complexType name=\"Fault\" final=\"extension\" >\n    <xs:annotation>\n	  <xs:documentation>\n	    Fault reporting structure\n	  </xs:documentation>\n	</xs:annotation>\n    <xs:sequence>\n      <xs:element name=\"Code\" type=\"tns:faultcode\" />\n      <xs:element name=\"Reason\" type=\"tns:faultreason\" />\n      <xs:element name=\"Node\" type=\"xs:anyURI\" minOccurs=\"0\" />\n	  <xs:element name=\"Role\" type=\"xs:anyURI\" minOccurs=\"0\" />\n      <xs:element name=\"Detail\" type=\"tns:detail\" minOccurs=\"0\" />\n    </xs:sequence>\n  </xs:complexType>\n\n  <xs:complexType name=\"faultreason\" >\n    <xs:sequence>\n	  <xs:element name=\"Text\" type=\"tns:reasontext\" \n                  minOccurs=\"1\"  maxOccurs=\"unbounded\" />\n	</xs:sequence>\n  </xs:complexType>\n\n  <xs:complexType name=\"reasontext\" >\n    <xs:simpleContent>\n	  <xs:extension base=\"xs:string\" >\n	    <xs:attribute ref=\"xml:lang\" use=\"required\" />\n	  </xs:extension>\n	</xs:simpleContent>\n  </xs:complexType>\n  \n  <xs:complexType name=\"faultcode\">\n    <xs:sequence>\n      <xs:element name=\"Value\"\n                  type=\"tns:faultcodeEnum\"/>\n      <xs:element name=\"Subcode\"\n                  type=\"tns:subcode\"\n                  minOccurs=\"0\"/>\n    </xs:sequence>\n  </xs:complexType>\n\n  <xs:simpleType name=\"faultcodeEnum\">\n    <xs:restriction base=\"xs:QName\">\n      <xs:enumeration value=\"tns:DataEncodingUnknown\"/>\n      <xs:enumeration value=\"tns:MustUnderstand\"/>\n      <xs:enumeration value=\"tns:Receiver\"/>\n      <xs:enumeration value=\"tns:Sender\"/>\n      <xs:enumeration value=\"tns:VersionMismatch\"/>\n    </xs:restriction>\n  </xs:simpleType>\n\n  <xs:complexType name=\"subcode\">\n    <xs:sequence>\n      <xs:element name=\"Value\"\n                  type=\"xs:QName\"/>\n      <xs:element name=\"Subcode\"\n                  type=\"tns:subcode\"\n                  minOccurs=\"0\"/>\n    </xs:sequence>\n  </xs:complexType>\n\n  <xs:complexType name=\"detail\">\n    <xs:sequence>\n      <xs:any namespace=\"##any\" processContents=\"lax\" minOccurs=\"0\" maxOccurs=\"unbounded\"  />\n    </xs:sequence>\n    <xs:anyAttribute namespace=\"##other\" processContents=\"lax\" /> \n  </xs:complexType>\n\n  <!-- Global element declaration and complex type definition for header entry returned due to a mustUnderstand fault -->\n  <xs:element name=\"NotUnderstood\" type=\"tns:NotUnderstoodType\" />\n  <xs:complexType name=\"NotUnderstoodType\" >\n    <xs:attribute name=\"qname\" type=\"xs:QName\" use=\"required\" />\n  </xs:complexType>\n\n\n  <!-- Global element and associated types for managing version transition as described in Appendix A of the SOAP Version 1.2 Part 1 Recommendation  -->  <xs:complexType name=\"SupportedEnvType\" >\n    <xs:attribute name=\"qname\" type=\"xs:QName\" use=\"required\" />\n  </xs:complexType>\n\n  <xs:element name=\"Upgrade\" type=\"tns:UpgradeType\" />\n  <xs:complexType name=\"UpgradeType\" >\n    <xs:sequence>\n	  <xs:element name=\"SupportedEnvelope\" type=\"tns:SupportedEnvType\" minOccurs=\"1\" maxOccurs=\"unbounded\" />\n	</xs:sequence>\n  </xs:complexType>\n\n\n</xs:schema>','http://www.w3.org/2003/05/soap-envelope',NULL);
INSERT INTO resource_entry (goid, version, uri, uri_hash, type, content_type, content, resource_key1, security_zone_goid) VALUES (toGoid(0,-5),0,'http://www.w3.org/2001/xml.xsd','hVcrKrS/aEB3urzQRjRATz5Jr2R4ai52xKbb/R2iaclst0ENOxLEU+IPdEtmrfiKGq0HOlCG3JDTTliMnoL0Zg==','XML_SCHEMA','text/xml','<?xml version=''1.0''?>\n<xs:schema targetNamespace=\"http://www.w3.org/XML/1998/namespace\" xmlns:xs=\"http://www.w3.org/2001/XMLSchema\" xml:lang=\"en\">\n\n <xs:annotation>\n  <xs:documentation>\n   See http://www.w3.org/XML/1998/namespace.html and\n   http://www.w3.org/TR/REC-xml for information about this namespace.\n\n    This schema document describes the XML namespace, in a form\n    suitable for import by other schema documents.\n\n    Note that local names in this namespace are intended to be defined\n    only by the World Wide Web Consortium or its subgroups.  The\n    following names are currently defined in this namespace and should\n    not be used with conflicting semantics by any Working Group,\n    specification, or document instance:\n\n    base (as an attribute name): denotes an attribute whose value\n         provides a URI to be used as the base for interpreting any\n         relative URIs in the scope of the element on which it\n         appears; its value is inherited.  This name is reserved\n         by virtue of its definition in the XML Base specification.\n\n    id   (as an attribute name): denotes an attribute whose value\n         should be interpreted as if declared to be of type ID.\n         This name is reserved by virtue of its definition in the\n         xml:id specification.\n\n    lang (as an attribute name): denotes an attribute whose value\n         is a language code for the natural language of the content of\n         any element; its value is inherited.  This name is reserved\n         by virtue of its definition in the XML specification.\n\n    space (as an attribute name): denotes an attribute whose\n         value is a keyword indicating what whitespace processing\n         discipline is intended for the content of the element; its\n         value is inherited.  This name is reserved by virtue of its\n         definition in the XML specification.\n\n    Father (in any context at all): denotes Jon Bosak, the chair of\n         the original XML Working Group.  This name is reserved by\n         the following decision of the W3C XML Plenary and\n         XML Coordination groups:\n\n             In appreciation for his vision, leadership and dedication\n             the W3C XML Plenary on this 10th day of February, 2000\n             reserves for Jon Bosak in perpetuity the XML name\n             xml:Father\n  </xs:documentation>\n </xs:annotation>\n\n <xs:annotation>\n  <xs:documentation>This schema defines attributes and an attribute group\n        suitable for use by\n        schemas wishing to allow xml:base, xml:lang, xml:space or xml:id\n        attributes on elements they define.\n\n        To enable this, such a schema must import this schema\n        for the XML namespace, e.g. as follows:\n        &lt;schema . . .>\n         . . .\n         &lt;import namespace=\"http://www.w3.org/XML/1998/namespace\"\n                    schemaLocation=\"http://www.w3.org/2001/xml.xsd\"/>\n\n        Subsequently, qualified reference to any of the attributes\n        or the group defined below will have the desired effect, e.g.\n\n        &lt;type . . .>\n         . . .\n         &lt;attributeGroup ref=\"xml:specialAttrs\"/>\n \n         will define a type which will schema-validate an instance\n         element with any of those attributes</xs:documentation>\n </xs:annotation>\n\n <xs:annotation>\n  <xs:documentation>In keeping with the XML Schema WG''s standard versioning\n   policy, this schema document will persist at\n   http://www.w3.org/2007/08/xml.xsd.\n   At the date of issue it can also be found at\n   http://www.w3.org/2001/xml.xsd.\n   The schema document at that URI may however change in the future,\n   in order to remain compatible with the latest version of XML Schema\n   itself, or with the XML namespace itself.  In other words, if the XML\n   Schema or XML namespaces change, the version of this document at\n   http://www.w3.org/2001/xml.xsd will change\n   accordingly; the version at\n   http://www.w3.org/2007/08/xml.xsd will not change.\n  </xs:documentation>\n </xs:annotation>\n\n <xs:attribute name=\"lang\">\n  <xs:annotation>\n   <xs:documentation>Attempting to install the relevant ISO 2- and 3-letter\n         codes as the enumerated possible values is probably never\n         going to be a realistic possibility.  See\n         RFC 3066 at http://www.ietf.org/rfc/rfc3066.txt and the IANA registry\n         at http://www.iana.org/assignments/lang-tag-apps.htm for\n         further information.\n\n         The union allows for the ''un-declaration'' of xml:lang with\n         the empty string.</xs:documentation>\n  </xs:annotation>\n  <xs:simpleType>\n   <xs:union memberTypes=\"xs:language\">\n    <xs:simpleType>\n     <xs:restriction base=\"xs:string\">\n      <xs:enumeration value=\"\"/>\n     </xs:restriction>\n    </xs:simpleType>\n   </xs:union>\n  </xs:simpleType>\n </xs:attribute>\n\n <xs:attribute name=\"space\">\n  <xs:simpleType>\n   <xs:restriction base=\"xs:NCName\">\n    <xs:enumeration value=\"default\"/>\n    <xs:enumeration value=\"preserve\"/>\n   </xs:restriction>\n  </xs:simpleType>\n </xs:attribute>\n\n <xs:attribute name=\"base\" type=\"xs:anyURI\">\n  <xs:annotation>\n   <xs:documentation>See http://www.w3.org/TR/xmlbase/ for\n                     information about this attribute.</xs:documentation>\n  </xs:annotation>\n </xs:attribute>\n\n <xs:attribute name=\"id\" type=\"xs:ID\">\n  <xs:annotation>\n   <xs:documentation>See http://www.w3.org/TR/xml-id/ for\n                     information about this attribute.</xs:documentation>\n  </xs:annotation>\n </xs:attribute>\n\n <xs:attributeGroup name=\"specialAttrs\">\n  <xs:attribute ref=\"xml:base\"/>\n  <xs:attribute ref=\"xml:lang\"/>\n  <xs:attribute ref=\"xml:space\"/>\n  <xs:attribute ref=\"xml:id\"/>\n </xs:attributeGroup>\n\n</xs:schema>','http://www.w3.org/XML/1998/namespace',NULL);
INSERT INTO resource_entry (goid, version, uri, uri_hash, type, content_type, content, resource_key1, security_zone_goid) VALUES (toGoid(0,-6),0,'http://www.w3.org/2001/datatypes.dtd','CnGeQLLg3aDZGm+VXQAHZEimjslNt6DgjHWn3RZ8VH3haj30QvOihEtZxgzq9y68dj9YSJ8JP71BQVEJ+9ycYg==','DTD','text/plain','<!--\n        DTD for XML Schemas: Part 2: Datatypes\n        $Id: datatypes.dtd,v 1.23 2001/03/16 17:36:30 ht Exp $\n        Note this DTD is NOT normative, or even definitive. - - the\n        prose copy in the datatypes REC is the definitive version\n        (which shouldn''t differ from this one except for this comment\n        and entity expansions, but just in case)\n  -->\n\n<!--\n        This DTD cannot be used on its own, it is intended\n        only for incorporation in XMLSchema.dtd, q.v.\n  -->\n\n<!-- Define all the element names, with optional prefix -->\n<!ENTITY % simpleType \"%p;simpleType\">\n<!ENTITY % restriction \"%p;restriction\">\n<!ENTITY % list \"%p;list\">\n<!ENTITY % union \"%p;union\">\n<!ENTITY % maxExclusive \"%p;maxExclusive\">\n<!ENTITY % minExclusive \"%p;minExclusive\">\n<!ENTITY % maxInclusive \"%p;maxInclusive\">\n<!ENTITY % minInclusive \"%p;minInclusive\">\n<!ENTITY % totalDigits \"%p;totalDigits\">\n<!ENTITY % fractionDigits \"%p;fractionDigits\">\n<!ENTITY % length \"%p;length\">\n<!ENTITY % minLength \"%p;minLength\">\n<!ENTITY % maxLength \"%p;maxLength\">\n<!ENTITY % enumeration \"%p;enumeration\">\n<!ENTITY % whiteSpace \"%p;whiteSpace\">\n<!ENTITY % pattern \"%p;pattern\">\n\n<!--\n        Customisation entities for the ATTLIST of each element\n        type. Define one of these if your schema takes advantage\n        of the anyAttribute=''##other'' in the schema for schemas\n  -->\n\n<!ENTITY % simpleTypeAttrs \"\">\n<!ENTITY % restrictionAttrs \"\">\n<!ENTITY % listAttrs \"\">\n<!ENTITY % unionAttrs \"\">\n<!ENTITY % maxExclusiveAttrs \"\">\n<!ENTITY % minExclusiveAttrs \"\">\n<!ENTITY % maxInclusiveAttrs \"\">\n<!ENTITY % minInclusiveAttrs \"\">\n<!ENTITY % totalDigitsAttrs \"\">\n<!ENTITY % fractionDigitsAttrs \"\">\n<!ENTITY % lengthAttrs \"\">\n<!ENTITY % minLengthAttrs \"\">\n<!ENTITY % maxLengthAttrs \"\">\n<!ENTITY % enumerationAttrs \"\">\n<!ENTITY % whiteSpaceAttrs \"\">\n<!ENTITY % patternAttrs \"\">\n\n<!-- Define some entities for informative use as attribute\n        types -->\n<!ENTITY % URIref \"CDATA\">\n<!ENTITY % XPathExpr \"CDATA\">\n<!ENTITY % QName \"NMTOKEN\">\n<!ENTITY % QNames \"NMTOKENS\">\n<!ENTITY % NCName \"NMTOKEN\">\n<!ENTITY % nonNegativeInteger \"NMTOKEN\">\n<!ENTITY % boolean \"(true|false)\">\n<!ENTITY % simpleDerivationSet \"CDATA\">\n<!--\n        #all or space-separated list drawn from derivationChoice\n  -->\n\n<!--\n        Note that the use of ''facet'' below is less restrictive\n        than is really intended:  There should in fact be no\n        more than one of each of minInclusive, minExclusive,\n        maxInclusive, maxExclusive, totalDigits, fractionDigits,\n        length, maxLength, minLength within datatype,\n        and the min- and max- variants of Inclusive and Exclusive\n        are mutually exclusive. On the other hand,  pattern and\n        enumeration may repeat.\n  -->\n<!ENTITY % minBound \"(%minInclusive; | %minExclusive;)\">\n<!ENTITY % maxBound \"(%maxInclusive; | %maxExclusive;)\">\n<!ENTITY % bounds \"%minBound; | %maxBound;\">\n<!ENTITY % numeric \"%totalDigits; | %fractionDigits;\">\n<!ENTITY % ordered \"%bounds; | %numeric;\">\n<!ENTITY % unordered\n   \"%pattern; | %enumeration; | %whiteSpace; | %length; |\n   %maxLength; | %minLength;\">\n<!ENTITY % facet \"%ordered; | %unordered;\">\n<!ENTITY % facetAttr \n        \"value CDATA #REQUIRED\n        id ID #IMPLIED\">\n<!ENTITY % fixedAttr \"fixed %boolean; #IMPLIED\">\n<!ENTITY % facetModel \"(%annotation;)?\">\n<!ELEMENT %simpleType;\n        ((%annotation;)?, (%restriction; | %list; | %union;))>\n<!ATTLIST %simpleType;\n    name      %NCName; #IMPLIED\n    final     %simpleDerivationSet; #IMPLIED\n    id        ID       #IMPLIED\n    %simpleTypeAttrs;>\n<!-- name is required at top level -->\n<!ELEMENT %restriction; ((%annotation;)?,\n                         (%restriction1; |\n                          ((%simpleType;)?,(%facet;)*)),\n                         (%attrDecls;))>\n<!ATTLIST %restriction;\n    base      %QName;                  #IMPLIED\n    id        ID       #IMPLIED\n    %restrictionAttrs;>\n<!--\n        base and simpleType child are mutually exclusive,\n        one is required.\n\n        restriction is shared between simpleType and\n        simpleContent and complexContent (in XMLSchema.xsd).\n        restriction1 is for the latter cases, when this\n        is restricting a complex type, as is attrDecls.\n  -->\n<!ELEMENT %list; ((%annotation;)?,(%simpleType;)?)>\n<!ATTLIST %list;\n    itemType      %QName;             #IMPLIED\n    id        ID       #IMPLIED\n    %listAttrs;>\n<!--\n        itemType and simpleType child are mutually exclusive,\n        one is required\n  -->\n<!ELEMENT %union; ((%annotation;)?,(%simpleType;)*)>\n<!ATTLIST %union;\n    id            ID       #IMPLIED\n    memberTypes   %QNames;            #IMPLIED\n    %unionAttrs;>\n<!--\n        At least one item in memberTypes or one simpleType\n        child is required\n  -->\n\n<!ELEMENT %maxExclusive; %facetModel;>\n<!ATTLIST %maxExclusive;\n        %facetAttr;\n        %fixedAttr;\n        %maxExclusiveAttrs;>\n<!ELEMENT %minExclusive; %facetModel;>\n<!ATTLIST %minExclusive;\n        %facetAttr;\n        %fixedAttr;\n        %minExclusiveAttrs;>\n\n<!ELEMENT %maxInclusive; %facetModel;>\n<!ATTLIST %maxInclusive;\n        %facetAttr;\n        %fixedAttr;\n        %maxInclusiveAttrs;>\n<!ELEMENT %minInclusive; %facetModel;>\n<!ATTLIST %minInclusive;\n        %facetAttr;\n        %fixedAttr;\n        %minInclusiveAttrs;>\n\n<!ELEMENT %totalDigits; %facetModel;>\n<!ATTLIST %totalDigits;\n        %facetAttr;\n        %fixedAttr;\n        %totalDigitsAttrs;>\n<!ELEMENT %fractionDigits; %facetModel;>\n<!ATTLIST %fractionDigits;\n        %facetAttr;\n        %fixedAttr;\n        %fractionDigitsAttrs;>\n\n<!ELEMENT %length; %facetModel;>\n<!ATTLIST %length;\n        %facetAttr;\n        %fixedAttr;\n        %lengthAttrs;>\n<!ELEMENT %minLength; %facetModel;>\n<!ATTLIST %minLength;\n        %facetAttr;\n        %fixedAttr;\n        %minLengthAttrs;>\n<!ELEMENT %maxLength; %facetModel;>\n<!ATTLIST %maxLength;\n        %facetAttr;\n        %fixedAttr;\n        %maxLengthAttrs;>\n\n<!-- This one can be repeated -->\n<!ELEMENT %enumeration; %facetModel;>\n<!ATTLIST %enumeration;\n        %facetAttr;\n        %enumerationAttrs;>\n\n<!ELEMENT %whiteSpace; %facetModel;>\n<!ATTLIST %whiteSpace;\n        %facetAttr;\n        %fixedAttr;\n        %whiteSpaceAttrs;>\n\n<!-- This one can be repeated -->\n<!ELEMENT %pattern; %facetModel;>\n<!ATTLIST %pattern;\n        %facetAttr;\n        %patternAttrs;>\n','datatypes',NULL);
INSERT INTO resource_entry (goid, version, uri, uri_hash, type, content_type, content, resource_key1, security_zone_goid) VALUES (toGoid(0,-7),0,'http://www.w3.org/2001/XMLSchema.dtd','8yxOhhglB4ig2jm9Tl3Jb7wJ53OS0+aRQBJgpdleDH/HFJ9+XjbMys52YTDpRTqn8q1Zt8xAUMQEl9kEdjAlMw==','DTD','text/plain','<!-- DTD for XML Schemas: Part 1: Structures\n     Public Identifier: \"-//W3C//DTD XMLSCHEMA 200102//EN\"\n     Official Location: http://www.w3.org/2001/XMLSchema.dtd -->\n<!-- $Id: XMLSchema.dtd,v 1.31 2001/10/24 15:50:16 ht Exp $ -->\n<!-- Note this DTD is NOT normative, or even definitive. -->           <!--d-->\n<!-- prose copy in the structures REC is the definitive version -->    <!--d-->\n<!-- (which shouldn''t differ from this one except for this -->         <!--d-->\n<!-- comment and entity expansions, but just in case) -->              <!--d-->\n<!-- With the exception of cases with multiple namespace\n     prefixes for the XML Schema namespace, any XML document which is\n     not valid per this DTD given redefinitions in its internal subset of the\n     ''p'' and ''s'' parameter entities below appropriate to its namespace\n     declaration of the XML Schema namespace is almost certainly not\n     a valid schema. -->\n\n<!-- The simpleType element and its constituent parts\n     are defined in XML Schema: Part 2: Datatypes -->\n<!ENTITY % xs-datatypes PUBLIC ''datatypes'' ''datatypes.dtd'' >\n\n<!ENTITY % p ''xs:''> <!-- can be overriden in the internal subset of a\n                         schema document to establish a different\n                         namespace prefix -->\n<!ENTITY % s '':xs''> <!-- if %p is defined (e.g. as foo:) then you must\n                         also define %s as the suffix for the appropriate\n                         namespace declaration (e.g. :foo) -->\n<!ENTITY % nds ''xmlns%s;''>\n\n<!-- Define all the element names, with optional prefix -->\n<!ENTITY % schema \"%p;schema\">\n<!ENTITY % complexType \"%p;complexType\">\n<!ENTITY % complexContent \"%p;complexContent\">\n<!ENTITY % simpleContent \"%p;simpleContent\">\n<!ENTITY % extension \"%p;extension\">\n<!ENTITY % element \"%p;element\">\n<!ENTITY % unique \"%p;unique\">\n<!ENTITY % key \"%p;key\">\n<!ENTITY % keyref \"%p;keyref\">\n<!ENTITY % selector \"%p;selector\">\n<!ENTITY % field \"%p;field\">\n<!ENTITY % group \"%p;group\">\n<!ENTITY % all \"%p;all\">\n<!ENTITY % choice \"%p;choice\">\n<!ENTITY % sequence \"%p;sequence\">\n<!ENTITY % any \"%p;any\">\n<!ENTITY % anyAttribute \"%p;anyAttribute\">\n<!ENTITY % attribute \"%p;attribute\">\n<!ENTITY % attributeGroup \"%p;attributeGroup\">\n<!ENTITY % include \"%p;include\">\n<!ENTITY % import \"%p;import\">\n<!ENTITY % redefine \"%p;redefine\">\n<!ENTITY % notation \"%p;notation\">\n\n<!-- annotation elements -->\n<!ENTITY % annotation \"%p;annotation\">\n<!ENTITY % appinfo \"%p;appinfo\">\n<!ENTITY % documentation \"%p;documentation\">\n\n<!-- Customisation entities for the ATTLIST of each element type.\n     Define one of these if your schema takes advantage of the\n     anyAttribute=''##other'' in the schema for schemas -->\n\n<!ENTITY % schemaAttrs ''''>\n<!ENTITY % complexTypeAttrs ''''>\n<!ENTITY % complexContentAttrs ''''>\n<!ENTITY % simpleContentAttrs ''''>\n<!ENTITY % extensionAttrs ''''>\n<!ENTITY % elementAttrs ''''>\n<!ENTITY % groupAttrs ''''>\n<!ENTITY % allAttrs ''''>\n<!ENTITY % choiceAttrs ''''>\n<!ENTITY % sequenceAttrs ''''>\n<!ENTITY % anyAttrs ''''>\n<!ENTITY % anyAttributeAttrs ''''>\n<!ENTITY % attributeAttrs ''''>\n<!ENTITY % attributeGroupAttrs ''''>\n<!ENTITY % uniqueAttrs ''''>\n<!ENTITY % keyAttrs ''''>\n<!ENTITY % keyrefAttrs ''''>\n<!ENTITY % selectorAttrs ''''>\n<!ENTITY % fieldAttrs ''''>\n<!ENTITY % includeAttrs ''''>\n<!ENTITY % importAttrs ''''>\n<!ENTITY % redefineAttrs ''''>\n<!ENTITY % notationAttrs ''''>\n<!ENTITY % annotationAttrs ''''>\n<!ENTITY % appinfoAttrs ''''>\n<!ENTITY % documentationAttrs ''''>\n\n<!ENTITY % complexDerivationSet \"CDATA\">\n      <!-- #all or space-separated list drawn from derivationChoice -->\n<!ENTITY % blockSet \"CDATA\">\n      <!-- #all or space-separated list drawn from\n                      derivationChoice + ''substitution'' -->\n\n<!ENTITY % mgs ''%all; | %choice; | %sequence;''>\n<!ENTITY % cs ''%choice; | %sequence;''>\n<!ENTITY % formValues ''(qualified|unqualified)''>\n\n\n<!ENTITY % attrDecls    ''((%attribute;| %attributeGroup;)*,(%anyAttribute;)?)''>\n\n<!ENTITY % particleAndAttrs ''((%mgs; | %group;)?, %attrDecls;)''>\n\n<!-- This is used in part2 -->\n<!ENTITY % restriction1 ''((%mgs; | %group;)?)''>\n\n%xs-datatypes;\n\n<!-- the duplication below is to produce an unambiguous content model\n     which allows annotation everywhere -->\n<!ELEMENT %schema; ((%include; | %import; | %redefine; | %annotation;)*,\n                    ((%simpleType; | %complexType;\n                      | %element; | %attribute;\n                      | %attributeGroup; | %group;\n                      | %notation; ),\n                     (%annotation;)*)* )>\n<!ATTLIST %schema;\n   targetNamespace      %URIref;               #IMPLIED\n   version              CDATA                  #IMPLIED\n   %nds;                %URIref;               #FIXED ''http://www.w3.org/2001/XMLSchema''\n   xmlns                CDATA                  #IMPLIED\n   finalDefault         %complexDerivationSet; ''''\n   blockDefault         %blockSet;             ''''\n   id                   ID                     #IMPLIED\n   elementFormDefault   %formValues;           ''unqualified''\n   attributeFormDefault %formValues;           ''unqualified''\n   xml:lang             CDATA                  #IMPLIED\n   %schemaAttrs;>\n<!-- Note the xmlns declaration is NOT in the Schema for Schemas,\n     because at the Infoset level where schemas operate,\n     xmlns(:prefix) is NOT an attribute! -->\n<!-- The declaration of xmlns is a convenience for schema authors -->\n \n<!-- The id attribute here and below is for use in external references\n     from non-schemas using simple fragment identifiers.\n     It is NOT used for schema-to-schema reference, internal or\n     external. -->\n\n<!-- a type is a named content type specification which allows attribute\n     declarations-->\n<!-- -->\n\n<!ELEMENT %complexType; ((%annotation;)?,\n                         (%simpleContent;|%complexContent;|\n                          %particleAndAttrs;))>\n\n<!ATTLIST %complexType;\n          name      %NCName;                        #IMPLIED\n          id        ID                              #IMPLIED\n          abstract  %boolean;                       #IMPLIED\n          final     %complexDerivationSet;          #IMPLIED\n          block     %complexDerivationSet;          #IMPLIED\n          mixed (true|false) ''false''\n          %complexTypeAttrs;>\n\n<!-- particleAndAttrs is shorthand for a root type -->\n<!-- mixed is disallowed if simpleContent, overriden if complexContent\n     has one too. -->\n\n<!-- If anyAttribute appears in one or more referenced attributeGroups\n     and/or explicitly, the intersection of the permissions is used -->\n\n<!ELEMENT %complexContent; ((%annotation;)?, (%restriction;|%extension;))>\n<!ATTLIST %complexContent;\n          mixed (true|false) #IMPLIED\n          id    ID           #IMPLIED\n          %complexContentAttrs;>\n\n<!-- restriction should use the branch defined above, not the simple\n     one from part2; extension should use the full model  -->\n\n<!ELEMENT %simpleContent; ((%annotation;)?, (%restriction;|%extension;))>\n<!ATTLIST %simpleContent;\n          id    ID           #IMPLIED\n          %simpleContentAttrs;>\n\n<!-- restriction should use the simple branch from part2, not the \n     one defined above; extension should have no particle  -->\n\n<!ELEMENT %extension; ((%annotation;)?, (%particleAndAttrs;))>\n<!ATTLIST %extension;\n          base  %QName;      #REQUIRED\n          id    ID           #IMPLIED\n          %extensionAttrs;>\n\n<!-- an element is declared by either:\n a name and a type (either nested or referenced via the type attribute)\n or a ref to an existing element declaration -->\n\n<!ELEMENT %element; ((%annotation;)?, (%complexType;| %simpleType;)?,\n                     (%unique; | %key; | %keyref;)*)>\n<!-- simpleType or complexType only if no type|ref attribute -->\n<!-- ref not allowed at top level -->\n<!ATTLIST %element;\n            name               %NCName;               #IMPLIED\n            id                 ID                     #IMPLIED\n            ref                %QName;                #IMPLIED\n            type               %QName;                #IMPLIED\n            minOccurs          %nonNegativeInteger;   #IMPLIED\n            maxOccurs          CDATA                  #IMPLIED\n            nillable           %boolean;              #IMPLIED\n            substitutionGroup  %QName;                #IMPLIED\n            abstract           %boolean;              #IMPLIED\n            final              %complexDerivationSet; #IMPLIED\n            block              %blockSet;             #IMPLIED\n            default            CDATA                  #IMPLIED\n            fixed              CDATA                  #IMPLIED\n            form               %formValues;           #IMPLIED\n            %elementAttrs;>\n<!-- type and ref are mutually exclusive.\n     name and ref are mutually exclusive, one is required -->\n<!-- In the absence of type AND ref, type defaults to type of\n     substitutionGroup, if any, else the ur-type, i.e. unconstrained -->\n<!-- default and fixed are mutually exclusive -->\n\n<!ELEMENT %group; ((%annotation;)?,(%mgs;)?)>\n<!ATTLIST %group; \n          name        %NCName;               #IMPLIED\n          ref         %QName;                #IMPLIED\n          minOccurs   %nonNegativeInteger;   #IMPLIED\n          maxOccurs   CDATA                  #IMPLIED\n          id          ID                     #IMPLIED\n          %groupAttrs;>\n\n<!ELEMENT %all; ((%annotation;)?, (%element;)*)>\n<!ATTLIST %all;\n          minOccurs   (1)                    #IMPLIED\n          maxOccurs   (1)                    #IMPLIED\n          id          ID                     #IMPLIED\n          %allAttrs;>\n\n<!ELEMENT %choice; ((%annotation;)?, (%element;| %group;| %cs; | %any;)*)>\n<!ATTLIST %choice;\n          minOccurs   %nonNegativeInteger;   #IMPLIED\n          maxOccurs   CDATA                  #IMPLIED\n          id          ID                     #IMPLIED\n          %choiceAttrs;>\n\n<!ELEMENT %sequence; ((%annotation;)?, (%element;| %group;| %cs; | %any;)*)>\n<!ATTLIST %sequence;\n          minOccurs   %nonNegativeInteger;   #IMPLIED\n          maxOccurs   CDATA                  #IMPLIED\n          id          ID                     #IMPLIED\n          %sequenceAttrs;>\n\n<!-- an anonymous grouping in a model, or\n     a top-level named group definition, or a reference to same -->\n\n<!-- Note that if order is ''all'', group is not allowed inside.\n     If order is ''all'' THIS group must be alone (or referenced alone) at\n     the top level of a content model -->\n<!-- If order is ''all'', minOccurs==maxOccurs==1 on element/any inside -->\n<!-- Should allow minOccurs=0 inside order=''all'' . . . -->\n\n<!ELEMENT %any; (%annotation;)?>\n<!ATTLIST %any;\n            namespace       CDATA                  ''##any''\n            processContents (skip|lax|strict)      ''strict''\n            minOccurs       %nonNegativeInteger;   ''1''\n            maxOccurs       CDATA                  ''1''\n            id              ID                     #IMPLIED\n            %anyAttrs;>\n\n<!-- namespace is interpreted as follows:\n                  ##any      - - any non-conflicting WFXML at all\n\n                  ##other    - - any non-conflicting WFXML from namespace other\n                                  than targetNamespace\n\n                  ##local    - - any unqualified non-conflicting WFXML/attribute\n                  one or     - - any non-conflicting WFXML from\n                  more URI        the listed namespaces\n                  references\n\n                  ##targetNamespace ##local may appear in the above list,\n                    with the obvious meaning -->\n\n<!ELEMENT %anyAttribute; (%annotation;)?>\n<!ATTLIST %anyAttribute;\n            namespace       CDATA              ''##any''\n            processContents (skip|lax|strict)  ''strict''\n            id              ID                 #IMPLIED\n            %anyAttributeAttrs;>\n<!-- namespace is interpreted as for ''any'' above -->\n\n<!-- simpleType only if no type|ref attribute -->\n<!-- ref not allowed at top level, name iff at top level -->\n<!ELEMENT %attribute; ((%annotation;)?, (%simpleType;)?)>\n<!ATTLIST %attribute;\n          name      %NCName;      #IMPLIED\n          id        ID            #IMPLIED\n          ref       %QName;       #IMPLIED\n          type      %QName;       #IMPLIED\n          use       (prohibited|optional|required) #IMPLIED\n          default   CDATA         #IMPLIED\n          fixed     CDATA         #IMPLIED\n          form      %formValues;  #IMPLIED\n          %attributeAttrs;>\n<!-- type and ref are mutually exclusive.\n     name and ref are mutually exclusive, one is required -->\n<!-- default for use is optional when nested, none otherwise -->\n<!-- default and fixed are mutually exclusive -->\n<!-- type attr and simpleType content are mutually exclusive -->\n\n<!-- an attributeGroup is a named collection of attribute decls, or a\n     reference thereto -->\n<!ELEMENT %attributeGroup; ((%annotation;)?,\n                       (%attribute; | %attributeGroup;)*,\n                       (%anyAttribute;)?) >\n<!ATTLIST %attributeGroup;\n                 name       %NCName;       #IMPLIED\n                 id         ID             #IMPLIED\n                 ref        %QName;        #IMPLIED\n                 %attributeGroupAttrs;>\n\n<!-- ref iff no content, no name.  ref iff not top level -->\n\n<!-- better reference mechanisms -->\n<!ELEMENT %unique; ((%annotation;)?, %selector;, (%field;)+)>\n<!ATTLIST %unique;\n          name     %NCName;       #REQUIRED\n	  id       ID             #IMPLIED\n	  %uniqueAttrs;>\n\n<!ELEMENT %key;    ((%annotation;)?, %selector;, (%field;)+)>\n<!ATTLIST %key;\n          name     %NCName;       #REQUIRED\n	  id       ID             #IMPLIED\n	  %keyAttrs;>\n\n<!ELEMENT %keyref; ((%annotation;)?, %selector;, (%field;)+)>\n<!ATTLIST %keyref;\n          name     %NCName;       #REQUIRED\n	  refer    %QName;        #REQUIRED\n	  id       ID             #IMPLIED\n	  %keyrefAttrs;>\n\n<!ELEMENT %selector; ((%annotation;)?)>\n<!ATTLIST %selector;\n          xpath %XPathExpr; #REQUIRED\n          id    ID          #IMPLIED\n          %selectorAttrs;>\n<!ELEMENT %field; ((%annotation;)?)>\n<!ATTLIST %field;\n          xpath %XPathExpr; #REQUIRED\n          id    ID          #IMPLIED\n          %fieldAttrs;>\n\n<!-- Schema combination mechanisms -->\n<!ELEMENT %include; (%annotation;)?>\n<!ATTLIST %include;\n          schemaLocation %URIref; #REQUIRED\n          id             ID       #IMPLIED\n          %includeAttrs;>\n\n<!ELEMENT %import; (%annotation;)?>\n<!ATTLIST %import;\n          namespace      %URIref; #IMPLIED\n          schemaLocation %URIref; #IMPLIED\n          id             ID       #IMPLIED\n          %importAttrs;>\n\n<!ELEMENT %redefine; (%annotation; | %simpleType; | %complexType; |\n                      %attributeGroup; | %group;)*>\n<!ATTLIST %redefine;\n          schemaLocation %URIref; #REQUIRED\n          id             ID       #IMPLIED\n          %redefineAttrs;>\n\n<!ELEMENT %notation; (%annotation;)?>\n<!ATTLIST %notation;\n	  name        %NCName;    #REQUIRED\n	  id          ID          #IMPLIED\n	  public      CDATA       #REQUIRED\n	  system      %URIref;    #IMPLIED\n	  %notationAttrs;>\n\n<!-- Annotation is either application information or documentation -->\n<!-- By having these here they are available for datatypes as well\n     as all the structures elements -->\n\n<!ELEMENT %annotation; (%appinfo; | %documentation;)*>\n<!ATTLIST %annotation; %annotationAttrs;>\n\n<!-- User must define annotation elements in internal subset for this\n     to work -->\n<!ELEMENT %appinfo; ANY>   <!-- too restrictive -->\n<!ATTLIST %appinfo;\n          source     %URIref;      #IMPLIED\n          id         ID         #IMPLIED\n          %appinfoAttrs;>\n<!ELEMENT %documentation; ANY>   <!-- too restrictive -->\n<!ATTLIST %documentation;\n          source     %URIref;   #IMPLIED\n          id         ID         #IMPLIED\n          xml:lang   CDATA      #IMPLIED\n          %documentationAttrs;>\n\n<!NOTATION XMLSchemaStructures PUBLIC\n           ''structures'' ''http://www.w3.org/2001/XMLSchema.xsd'' >\n<!NOTATION XML PUBLIC\n           ''REC-xml-1998-0210'' ''http://www.w3.org/TR/1998/REC-xml-19980210'' >\n','-//W3C//DTD XMLSCHEMA 200102//EN',NULL);

INSERT INTO rbac_role (goid, version, name, tag, entity_type, entity_goid, description, user_created) VALUES (toGoid(0, -100),0,'Administrator','ADMIN',null,null,'Users assigned to the {0} role have full access to the gateway.',0);
INSERT INTO rbac_permission (goid, version, role_goid, operation_type, other_operation, entity_type) VALUES (toGoid(0, -101), 0, toGoid(0, -100), 'CREATE', null, 'ANY');
INSERT INTO rbac_permission (goid, version, role_goid, operation_type, other_operation, entity_type) VALUES (toGoid(0, -102), 0, toGoid(0, -100), 'READ',   null, 'ANY');
INSERT INTO rbac_permission (goid, version, role_goid, operation_type, other_operation, entity_type) VALUES (toGoid(0, -103), 0, toGoid(0, -100), 'UPDATE', null, 'ANY');
INSERT INTO rbac_permission (goid, version, role_goid, operation_type, other_operation, entity_type) VALUES (toGoid(0, -104), 0, toGoid(0, -100), 'DELETE', null, 'ANY');
INSERT INTO rbac_permission (goid, version, role_goid, operation_type, other_operation, entity_type) VALUES (toGoid(0, -105), 0, toGoid(0, -100), 'OTHER', 'log-viewer', 'LOG_SINK');
-- Create Operator role
INSERT INTO rbac_role (goid, version, name, tag, entity_type, entity_goid, description, user_created) VALUES (toGoid(0, -150),0,'Operator',null,null,null,'Users assigned to the {0} role have read only access to the gateway.',0);
INSERT INTO rbac_permission (goid, version, role_goid, operation_type, other_operation, entity_type) VALUES (toGoid(0, -151), 0, toGoid(0, -150), 'READ', null, 'ANY');
INSERT INTO rbac_permission (goid, version, role_goid, operation_type, other_operation, entity_type) VALUES (toGoid(0, -152), 0, toGoid(0, -150), 'OTHER', 'log-viewer', 'LOG_SINK');

-- Create other canned roles
INSERT INTO rbac_role (goid, version, name, tag, entity_type, entity_goid, description, user_created) VALUES (toGoid(0, -200),0,'Manage Internal Users and Groups', null,null,null, 'Users assigned to the {0} role have the ability to create, read, update and delete users and groups in the internal identity provider.',0);
INSERT INTO rbac_permission (goid, version, role_goid, operation_type, other_operation, entity_type) VALUES (toGoid(0, -201),0,toGoid(0, -200),'READ',NULL,'USER');
INSERT INTO rbac_predicate (goid, version, permission_goid) VALUES (toGoid(0, -202),0,toGoid(0, -201));
INSERT INTO rbac_predicate_attribute (goid, attribute, value, mode) VALUES (toGoid(0, -202),'providerId',goidToString(toGoid(0,-2)),'eq');
INSERT INTO rbac_permission (goid, version, role_goid, operation_type, other_operation, entity_type) VALUES (toGoid(0, -203),0,toGoid(0, -200),'READ',NULL,'ID_PROVIDER_CONFIG');
INSERT INTO rbac_predicate (goid, version, permission_goid) VALUES (toGoid(0, -204),0,toGoid(0, -203));
INSERT INTO rbac_predicate_oid (goid, entity_id) VALUES (toGoid(0, -204),goidToString(toGoid(0,-2)));
INSERT INTO rbac_permission (goid, version, role_goid, operation_type, other_operation, entity_type) VALUES (toGoid(0, -205),0,toGoid(0, -200),'UPDATE',NULL,'USER');
INSERT INTO rbac_predicate (goid, version, permission_goid) VALUES (toGoid(0, -206),0,toGoid(0, -205));
INSERT INTO rbac_predicate_attribute (goid, attribute, value, mode) VALUES (toGoid(0, -206),'providerId',goidToString(toGoid(0,-2)),'eq');
INSERT INTO rbac_permission (goid, version, role_goid, operation_type, other_operation, entity_type) VALUES (toGoid(0, -207),0,toGoid(0, -200),'READ',NULL,'GROUP');
INSERT INTO rbac_predicate (goid, version, permission_goid) VALUES (toGoid(0, -208),0,toGoid(0, -207));
INSERT INTO rbac_predicate_attribute (goid, attribute, value, mode) VALUES (toGoid(0, -208),'providerId',goidToString(toGoid(0,-2)),'eq');
INSERT INTO rbac_permission (goid, version, role_goid, operation_type, other_operation, entity_type) VALUES (toGoid(0, -209),0,toGoid(0, -200),'DELETE',NULL,'USER');
INSERT INTO rbac_predicate (goid, version, permission_goid) VALUES (toGoid(0, -210),0,toGoid(0, -209));
INSERT INTO rbac_predicate_attribute (goid, attribute, value, mode) VALUES (toGoid(0, -210),'providerId',goidToString(toGoid(0,-2)),'eq');
INSERT INTO rbac_permission (goid, version, role_goid, operation_type, other_operation, entity_type) VALUES (toGoid(0, -211),0,toGoid(0, -200),'CREATE',NULL,'USER');
INSERT INTO rbac_predicate (goid, version, permission_goid) VALUES (toGoid(0, -212),0,toGoid(0, -211));
INSERT INTO rbac_predicate_attribute (goid, attribute, value, mode) VALUES (toGoid(0, -212),'providerId',goidToString(toGoid(0,-2)),'eq');
INSERT INTO rbac_permission (goid, version, role_goid, operation_type, other_operation, entity_type) VALUES (toGoid(0, -213),0,toGoid(0, -200),'CREATE',NULL,'GROUP');
INSERT INTO rbac_predicate (goid, version, permission_goid) VALUES (toGoid(0, -214),0,toGoid(0, -213));
INSERT INTO rbac_predicate_attribute (goid, attribute, value, mode) VALUES (toGoid(0, -214),'providerId',goidToString(toGoid(0,-2)),'eq');
INSERT INTO rbac_permission (goid, version, role_goid, operation_type, other_operation, entity_type) VALUES (toGoid(0, -215),0,toGoid(0, -200),'DELETE',NULL,'GROUP');
INSERT INTO rbac_predicate (goid, version, permission_goid) VALUES (toGoid(0, -216),0,toGoid(0, -215));
INSERT INTO rbac_predicate_attribute (goid, attribute, value, mode) VALUES (toGoid(0, -216),'providerId',goidToString(toGoid(0,-2)),'eq');
INSERT INTO rbac_permission (goid, version, role_goid, operation_type, other_operation, entity_type) VALUES (toGoid(0, -217),0,toGoid(0, -200),'UPDATE',NULL,'GROUP');
INSERT INTO rbac_predicate (goid, version, permission_goid) VALUES (toGoid(0, -218),0,toGoid(0, -217));
INSERT INTO rbac_predicate_attribute (goid, attribute, value, mode) VALUES (toGoid(0, -218),'providerId',goidToString(toGoid(0,-2)),'eq');

INSERT INTO rbac_role (goid, version, name, tag, entity_type, entity_goid, description, user_created) VALUES (toGoid(0, -250),0,'Publish External Identity Providers', null,null,null, 'Users assigned to the {0} role have the ability to create new external identity providers.',0);
INSERT INTO rbac_permission (goid, version, role_goid, operation_type, other_operation, entity_type) VALUES (toGoid(0, -251),0, toGoid(0, -250),'CREATE',NULL,'ID_PROVIDER_CONFIG');
INSERT INTO rbac_predicate (goid, version, permission_goid) VALUES (toGoid(0, -252),0,toGoid(0, -251));
INSERT INTO rbac_predicate_attribute (goid, attribute, value, mode) VALUES (toGoid(0, -252),'typeVal','2','eq');
INSERT INTO rbac_permission (goid, version, role_goid, operation_type, other_operation, entity_type) VALUES (toGoid(0, -253),0, toGoid(0, -250),'CREATE',NULL,'ID_PROVIDER_CONFIG');
INSERT INTO rbac_predicate (goid, version, permission_goid) VALUES (toGoid(0, -254),0,toGoid(0, -253));
INSERT INTO rbac_predicate_attribute (goid, attribute, value, mode) VALUES (toGoid(0, -254),'typeVal','3','eq');
INSERT INTO rbac_permission (goid, version, role_goid, operation_type, other_operation, entity_type) VALUES (toGoid(0, -258),0, toGoid(0, -250),'CREATE',NULL,'ID_PROVIDER_CONFIG');
INSERT INTO rbac_predicate (goid, version, permission_goid) VALUES (toGoid(0, -259),0,toGoid(0, -258));
INSERT INTO rbac_predicate_attribute (goid, attribute, value, mode) VALUES (toGoid(0, -259),'typeVal','4','eq');
INSERT INTO rbac_permission (goid, version, role_goid, operation_type, other_operation, entity_type) VALUES (toGoid(0, -255),0, toGoid(0, -250),'READ',NULL,'TRUSTED_CERT');
INSERT INTO rbac_permission (goid, version, role_goid, operation_type, other_operation, entity_type) VALUES (toGoid(0, -256),0, toGoid(0, -250),'READ',NULL,'SSG_KEYSTORE');
INSERT INTO rbac_permission (goid, version, role_goid, operation_type, other_operation, entity_type) VALUES (toGoid(0, -257),0, toGoid(0, -250),'READ',NULL,'SSG_KEY_ENTRY');

INSERT INTO rbac_role (goid, version, name, tag, entity_type, entity_goid, description, user_created) VALUES (toGoid(0, -300),0,'Search Users and Groups', null,null,null, 'Users assigned to the {0} role have permission to search and view users and groups in all identity providers.',0);
INSERT INTO rbac_permission (goid, version, role_goid, operation_type, other_operation, entity_type) VALUES (toGoid(0, -301),0, toGoid(0, -300),'READ',NULL,'USER');
INSERT INTO rbac_permission (goid, version, role_goid, operation_type, other_operation, entity_type) VALUES (toGoid(0, -302),0, toGoid(0, -300),'READ',NULL,'ID_PROVIDER_CONFIG');
INSERT INTO rbac_permission (goid, version, role_goid, operation_type, other_operation, entity_type) VALUES (toGoid(0, -303),0, toGoid(0, -300),'READ',NULL,'GROUP');

INSERT INTO rbac_role (goid, version, name, tag, entity_type, entity_goid, description, user_created) VALUES (toGoid(0, -350),0,'Publish Webservices', null,null,null, 'Users assigned to the {0} role have the ability to publish new web services.',0);
INSERT INTO rbac_permission (goid, version, role_goid, operation_type, other_operation, entity_type) VALUES (toGoid(0, -351),0, toGoid(0, -350),'READ',NULL,'GROUP');
INSERT INTO rbac_permission (goid, version, role_goid, operation_type, other_operation, entity_type) VALUES (toGoid(0, -352),0, toGoid(0, -350),'READ',NULL,'ID_PROVIDER_CONFIG');
INSERT INTO rbac_permission (goid, version, role_goid, operation_type, other_operation, entity_type) VALUES (toGoid(0, -353),0, toGoid(0, -350),'READ',NULL,'USER');
INSERT INTO rbac_permission (goid, version, role_goid, operation_type, other_operation, entity_type) VALUES (toGoid(0, -354),0, toGoid(0, -350),'CREATE',NULL,'SERVICE');
INSERT INTO rbac_permission (goid, version, role_goid, operation_type, other_operation, entity_type) VALUES (toGoid(0, -355),0, toGoid(0, -350),'READ',NULL,'SERVICE_TEMPLATE');
INSERT INTO rbac_permission (goid, version, role_goid, operation_type, other_operation, entity_type) VALUES (toGoid(0, -356),0, toGoid(0, -350),'READ',NULL,'UDDI_REGISTRY');
INSERT INTO rbac_permission (goid, version, role_goid, operation_type, other_operation, entity_type) VALUES (toGoid(0, -357),0, toGoid(0, -350),'READ',NULL,'JDBC_CONNECTION');
INSERT INTO rbac_permission (goid, version, role_goid, operation_type, other_operation, entity_type) VALUES (toGoid(0, -358),0, toGoid(0, -350),'READ',NULL,'HTTP_CONFIGURATION');
INSERT INTO rbac_permission (goid, version, role_goid, operation_type, other_operation, entity_type) VALUES (toGoid(0, -359),0, toGoid(0, -350),'READ',NULL,'ENCAPSULATED_ASSERTION');
INSERT INTO rbac_permission (goid, version, role_goid, operation_type, other_operation, entity_type) VALUES (toGoid(0, -360),0, toGoid(0, -350),'READ',NULL,'ASSERTION_ACCESS');

INSERT INTO rbac_role (goid, version, name, tag, entity_type, entity_goid, description, user_created) VALUES (toGoid(0, -400),1,'Manage Webservices', null,null,null, 'Users assigned to the {0} role have the ability to publish new services and edit existing ones.',0);
INSERT INTO rbac_permission (goid, version, role_goid, operation_type, other_operation, entity_type) VALUES (toGoid(0, -401),0, toGoid(0, -400),'READ',NULL,'ID_PROVIDER_CONFIG');
INSERT INTO rbac_permission (goid, version, role_goid, operation_type, other_operation, entity_type) VALUES (toGoid(0, -402),0, toGoid(0, -400),'READ',NULL,'GROUP');
INSERT INTO rbac_permission (goid, version, role_goid, operation_type, other_operation, entity_type) VALUES (toGoid(0, -403),0, toGoid(0, -400),'READ',NULL,'USER');
INSERT INTO rbac_permission (goid, version, role_goid, operation_type, other_operation, entity_type) VALUES (toGoid(0, -404),0, toGoid(0, -400),'READ',NULL,'SERVICE');
INSERT INTO rbac_permission (goid, version, role_goid, operation_type, other_operation, entity_type) VALUES (toGoid(0, -405),0, toGoid(0, -400),'CREATE',NULL,'SERVICE');
INSERT INTO rbac_permission (goid, version, role_goid, operation_type, other_operation, entity_type) VALUES (toGoid(0, -406),0, toGoid(0, -400),'UPDATE',NULL,'SERVICE');
INSERT INTO rbac_permission (goid, version, role_goid, operation_type, other_operation, entity_type) VALUES (toGoid(0, -407),0, toGoid(0, -400),'DELETE',NULL,'SERVICE');
INSERT INTO rbac_permission (goid, version, role_goid, operation_type, other_operation, entity_type) VALUES (toGoid(0, -408),0, toGoid(0, -400),'READ',NULL,'CLUSTER_INFO');
INSERT INTO rbac_permission (goid, version, role_goid, operation_type, other_operation, entity_type) VALUES (toGoid(0, -409),0, toGoid(0, -400),'READ',NULL,'SERVICE_USAGE');
INSERT INTO rbac_permission (goid, version, role_goid, operation_type, other_operation, entity_type) VALUES (toGoid(0, -410),0, toGoid(0, -400),'READ',NULL,'METRICS_BIN');
INSERT INTO rbac_permission (goid, version, role_goid, operation_type, other_operation, entity_type) VALUES (toGoid(0, -411),0, toGoid(0, -400),'READ',NULL,'AUDIT_MESSAGE');
INSERT INTO rbac_permission (goid, version, role_goid, operation_type, other_operation, entity_type) VALUES (toGoid(0, -412),0, toGoid(0, -400),'READ',NULL,'JMS_CONNECTION');
INSERT INTO rbac_permission (goid, version, role_goid, operation_type, other_operation, entity_type) VALUES (toGoid(0, -413),0, toGoid(0, -400),'READ',NULL,'JMS_ENDPOINT');
INSERT INTO rbac_permission (goid, version, role_goid, operation_type, other_operation, entity_type) VALUES (toGoid(0, -414),0, toGoid(0, -400),'READ',NULL,'SERVICE_TEMPLATE');
INSERT INTO rbac_permission (goid, version, role_goid, operation_type, other_operation, entity_type) VALUES (toGoid(0, -415),0, toGoid(0, -400),'READ',NULL,'POLICY');
INSERT INTO rbac_permission (goid, version, role_goid, operation_type, other_operation, entity_type) VALUES (toGoid(0, -416),0, toGoid(0, -400),'UPDATE',NULL,'POLICY');
INSERT INTO rbac_permission (goid, version, role_goid, operation_type, other_operation, entity_type) VALUES (toGoid(0, -417),0, toGoid(0, -400),'CREATE',NULL,'FOLDER');
INSERT INTO rbac_permission (goid, version, role_goid, operation_type, other_operation, entity_type) VALUES (toGoid(0, -418),0, toGoid(0, -400),'READ',  NULL,'FOLDER');
INSERT INTO rbac_permission (goid, version, role_goid, operation_type, other_operation, entity_type) VALUES (toGoid(0, -419),0, toGoid(0, -400),'UPDATE',NULL,'FOLDER');
INSERT INTO rbac_permission (goid, version, role_goid, operation_type, other_operation, entity_type) VALUES (toGoid(0, -420),0, toGoid(0, -400),'DELETE',NULL,'FOLDER');
INSERT INTO rbac_permission (goid, version, role_goid, operation_type, other_operation, entity_type) VALUES (toGoid(0, -421),0, toGoid(0, -400),'CREATE',NULL,'POLICY_ALIAS');
INSERT INTO rbac_permission (goid, version, role_goid, operation_type, other_operation, entity_type) VALUES (toGoid(0, -422),0, toGoid(0, -400),'READ',  NULL,'POLICY_ALIAS');
INSERT INTO rbac_permission (goid, version, role_goid, operation_type, other_operation, entity_type) VALUES (toGoid(0, -423),0, toGoid(0, -400),'UPDATE',NULL,'POLICY_ALIAS');
INSERT INTO rbac_permission (goid, version, role_goid, operation_type, other_operation, entity_type) VALUES (toGoid(0, -424),0, toGoid(0, -400),'DELETE',NULL,'POLICY_ALIAS');
INSERT INTO rbac_permission (goid, version, role_goid, operation_type, other_operation, entity_type) VALUES (toGoid(0, -425),0, toGoid(0, -400),'CREATE',NULL,'SERVICE_ALIAS');
INSERT INTO rbac_permission (goid, version, role_goid, operation_type, other_operation, entity_type) VALUES (toGoid(0, -426),0, toGoid(0, -400),'READ',  NULL,'SERVICE_ALIAS');
INSERT INTO rbac_permission (goid, version, role_goid, operation_type, other_operation, entity_type) VALUES (toGoid(0, -427),0, toGoid(0, -400),'UPDATE',NULL,'SERVICE_ALIAS');
INSERT INTO rbac_permission (goid, version, role_goid, operation_type, other_operation, entity_type) VALUES (toGoid(0, -428),0, toGoid(0, -400),'DELETE',NULL,'SERVICE_ALIAS');
INSERT INTO rbac_permission (goid, version, role_goid, operation_type, other_operation, entity_type) VALUES (toGoid(0, -429),0, toGoid(0, -400),'READ',NULL,'UDDI_REGISTRY');
INSERT INTO rbac_permission (goid, version, role_goid, operation_type, other_operation, entity_type) VALUES (toGoid(0, -430),0, toGoid(0, -400),'READ',NULL,'UDDI_PROXIED_SERVICE_INFO');
INSERT INTO rbac_permission (goid, version, role_goid, operation_type, other_operation, entity_type) VALUES (toGoid(0, -431),0, toGoid(0, -400),'UPDATE',NULL,'UDDI_PROXIED_SERVICE_INFO');
INSERT INTO rbac_permission (goid, version, role_goid, operation_type, other_operation, entity_type) VALUES (toGoid(0, -432),0, toGoid(0, -400),'DELETE',NULL,'UDDI_PROXIED_SERVICE_INFO');
INSERT INTO rbac_permission (goid, version, role_goid, operation_type, other_operation, entity_type) VALUES (toGoid(0, -433),0, toGoid(0, -400),'CREATE',NULL,'UDDI_PROXIED_SERVICE_INFO');
INSERT INTO rbac_permission (goid, version, role_goid, operation_type, other_operation, entity_type) VALUES (toGoid(0, -434),0, toGoid(0, -400),'READ',NULL,'UDDI_SERVICE_CONTROL');
INSERT INTO rbac_permission (goid, version, role_goid, operation_type, other_operation, entity_type) VALUES (toGoid(0, -435),0, toGoid(0, -400),'UPDATE',NULL,'UDDI_SERVICE_CONTROL');
INSERT INTO rbac_permission (goid, version, role_goid, operation_type, other_operation, entity_type) VALUES (toGoid(0, -436),0, toGoid(0, -400),'DELETE',NULL,'UDDI_SERVICE_CONTROL');
INSERT INTO rbac_permission (goid, version, role_goid, operation_type, other_operation, entity_type) VALUES (toGoid(0, -437),0, toGoid(0, -400),'CREATE',NULL,'UDDI_SERVICE_CONTROL');
INSERT INTO rbac_permission (goid, version, role_goid, operation_type, other_operation, entity_type) VALUES (toGoid(0, -438),0, toGoid(0, -400),'READ',NULL,'JDBC_CONNECTION');
INSERT INTO rbac_permission (goid, version, role_goid, operation_type, other_operation, entity_type) VALUES (toGoid(0, -439),0, toGoid(0, -400),'READ',NULL,'HTTP_CONFIGURATION');
INSERT INTO rbac_permission (goid, version, role_goid, operation_type, other_operation, entity_type) VALUES (toGoid(0, -440),0, toGoid(0, -400),'CREATE',NULL,'POLICY');
INSERT INTO rbac_permission (goid, version, role_goid, operation_type, other_operation, entity_type) VALUES (toGoid(0, -441),0, toGoid(0, -400),'READ',NULL,'ENCAPSULATED_ASSERTION');
INSERT INTO rbac_permission (goid, version, role_goid, operation_type, other_operation, entity_type) VALUES (toGoid(0, -442),0, toGoid(0, -400),'READ',NULL,'ASSERTION_ACCESS');

INSERT INTO rbac_role (goid, version, name, tag, entity_type, entity_goid, description, user_created) VALUES (toGoid(0, -450),0,'View Audit Records', null,null,null, 'Users assigned to the {0} role have the ability to view audits in the manager.',0);
INSERT INTO rbac_permission (goid, version, role_goid, operation_type, other_operation, entity_type) VALUES (toGoid(0, -451),0, toGoid(0, -450),'READ',NULL,'CLUSTER_INFO');
INSERT INTO rbac_permission (goid, version, role_goid, operation_type, other_operation, entity_type) VALUES (toGoid(0, -452),0, toGoid(0, -450),'READ',NULL,'AUDIT_RECORD');

INSERT INTO rbac_role (goid, version, name, tag, entity_type, entity_goid, description, user_created) VALUES (toGoid(0, -500),0,'View Service Metrics', null,null,null, 'Users assigned to the {0} role have the ability to monitor service metrics in the manager.',0);
INSERT INTO rbac_permission (goid, version, role_goid, operation_type, other_operation, entity_type) VALUES (toGoid(0, -501),0, toGoid(0, -500),'READ',NULL,'METRICS_BIN');
INSERT INTO rbac_permission (goid, version, role_goid, operation_type, other_operation, entity_type) VALUES (toGoid(0, -502),0, toGoid(0, -500),'READ',NULL,'SERVICE');
INSERT INTO rbac_permission (goid, version, role_goid, operation_type, other_operation, entity_type) VALUES (toGoid(0, -503),0, toGoid(0, -500),'READ',NULL,'CLUSTER_INFO');
INSERT INTO rbac_permission (goid, version, role_goid, operation_type, other_operation, entity_type) VALUES (toGoid(0, -504),0, toGoid(0, -500),'READ',NULL,'SERVICE_USAGE');
INSERT INTO rbac_permission (goid, version, role_goid, operation_type, other_operation, entity_type) VALUES (toGoid(0, -505),0, toGoid(0, -500),'READ',NULL,'FOLDER');

INSERT INTO rbac_role (goid, version, name, tag, entity_type, entity_goid, description, user_created) VALUES (toGoid(0, -550),0,'Manage Cluster Status', null,null,null, 'Users assigned to the {0} role have the ability to read, create, update and delete cluster status information.',0);
INSERT INTO rbac_permission (goid, version, role_goid, operation_type, other_operation, entity_type) VALUES (toGoid(0, -551),0, toGoid(0, -550),'READ',NULL,'CLUSTER_INFO');
INSERT INTO rbac_permission (goid, version, role_goid, operation_type, other_operation, entity_type) VALUES (toGoid(0, -552),0, toGoid(0, -550),'UPDATE',NULL,'CLUSTER_INFO');
INSERT INTO rbac_permission (goid, version, role_goid, operation_type, other_operation, entity_type) VALUES (toGoid(0, -553),0, toGoid(0, -550),'DELETE',NULL,'CLUSTER_INFO');
INSERT INTO rbac_permission (goid, version, role_goid, operation_type, other_operation, entity_type) VALUES (toGoid(0, -554),0, toGoid(0, -550),'READ',NULL,'METRICS_BIN');

INSERT INTO rbac_role (goid, version, name, tag, entity_type, entity_goid, description, user_created) VALUES (toGoid(0, -600),0,'Manage Certificates (truststore)', null,null,null, 'Users assigned to the {0} role have the ability to read, create, update and delete trusted certificates and policies for revocation checking.',0);
INSERT INTO rbac_permission (goid, version, role_goid, operation_type, other_operation, entity_type) VALUES (toGoid(0, -601),0, toGoid(0, -600),'UPDATE',NULL,'TRUSTED_CERT');
INSERT INTO rbac_permission (goid, version, role_goid, operation_type, other_operation, entity_type) VALUES (toGoid(0, -602),0, toGoid(0, -600),'READ',NULL,'TRUSTED_CERT');
INSERT INTO rbac_permission (goid, version, role_goid, operation_type, other_operation, entity_type) VALUES (toGoid(0, -603),0, toGoid(0, -600),'DELETE',NULL,'TRUSTED_CERT');
INSERT INTO rbac_permission (goid, version, role_goid, operation_type, other_operation, entity_type) VALUES (toGoid(0, -604),0, toGoid(0, -600),'CREATE',NULL,'TRUSTED_CERT');
INSERT INTO rbac_permission (goid, version, role_goid, operation_type, other_operation, entity_type) VALUES (toGoid(0, -605),0, toGoid(0, -600),'UPDATE',NULL,'REVOCATION_CHECK_POLICY');
INSERT INTO rbac_permission (goid, version, role_goid, operation_type, other_operation, entity_type) VALUES (toGoid(0, -606),0, toGoid(0, -600),'READ',NULL,'REVOCATION_CHECK_POLICY');
INSERT INTO rbac_permission (goid, version, role_goid, operation_type, other_operation, entity_type) VALUES (toGoid(0, -607),0, toGoid(0, -600),'DELETE',NULL,'REVOCATION_CHECK_POLICY');
INSERT INTO rbac_permission (goid, version, role_goid, operation_type, other_operation, entity_type) VALUES (toGoid(0, -608),0, toGoid(0, -600),'CREATE',NULL,'REVOCATION_CHECK_POLICY');

INSERT INTO rbac_role (goid, version, name, tag, entity_type, entity_goid, description, user_created) VALUES (toGoid(0, -650),0,'Manage JMS Connections', null,null,null, 'Users assigned to the {0} role have the ability to read, create, update and delete JMS connections.',0);
INSERT INTO rbac_permission (goid, version, role_goid, operation_type, other_operation, entity_type) VALUES (toGoid(0, -651),1, toGoid(0, -650),'READ',NULL,'JMS_CONNECTION');
INSERT INTO rbac_permission (goid, version, role_goid, operation_type, other_operation, entity_type) VALUES (toGoid(0, -652),1, toGoid(0, -650),'DELETE',NULL,'JMS_CONNECTION');
INSERT INTO rbac_permission (goid, version, role_goid, operation_type, other_operation, entity_type) VALUES (toGoid(0, -653),1, toGoid(0, -650),'CREATE',NULL,'JMS_CONNECTION');
INSERT INTO rbac_permission (goid, version, role_goid, operation_type, other_operation, entity_type) VALUES (toGoid(0, -654),1, toGoid(0, -650),'UPDATE',NULL,'JMS_CONNECTION');
INSERT INTO rbac_permission (goid, version, role_goid, operation_type, other_operation, entity_type) VALUES (toGoid(0, -655),1, toGoid(0, -650),'CREATE',NULL,'JMS_ENDPOINT');
INSERT INTO rbac_permission (goid, version, role_goid, operation_type, other_operation, entity_type) VALUES (toGoid(0, -656),1, toGoid(0, -650),'DELETE',NULL,'JMS_ENDPOINT');
INSERT INTO rbac_permission (goid, version, role_goid, operation_type, other_operation, entity_type) VALUES (toGoid(0, -657),1, toGoid(0, -650),'UPDATE',NULL,'JMS_ENDPOINT');
INSERT INTO rbac_permission (goid, version, role_goid, operation_type, other_operation, entity_type) VALUES (toGoid(0, -658),1, toGoid(0, -650),'READ',NULL,'JMS_ENDPOINT');
INSERT INTO rbac_permission (goid, version, role_goid, operation_type, other_operation, entity_type) VALUES (toGoid(0, -659),1, toGoid(0, -650),'READ',NULL,'SERVICE');
INSERT INTO rbac_permission (goid, version, role_goid, operation_type, other_operation, entity_type) VALUES (toGoid(0, -660),1, toGoid(0, -650),'READ',NULL,'SSG_KEYSTORE');
INSERT INTO rbac_permission (goid, version, role_goid, operation_type, other_operation, entity_type) VALUES (toGoid(0, -661),1, toGoid(0, -650),'READ',NULL,'SSG_KEY_ENTRY');

INSERT INTO rbac_role (goid, version, name, tag, entity_type, entity_goid, description, user_created) VALUES (toGoid(0, -700),0,'Manage Cluster Properties', null,null,null, 'Users assigned to the {0} role have the ability to read, create, update and delete cluster properties.',0);
INSERT INTO rbac_permission (goid, version, role_goid, operation_type, other_operation, entity_type) VALUES (toGoid(0, -701),0, toGoid(0, -700),'READ',NULL,'CLUSTER_PROPERTY');
INSERT INTO rbac_permission (goid, version, role_goid, operation_type, other_operation, entity_type) VALUES (toGoid(0, -702),0, toGoid(0, -700),'CREATE',NULL,'CLUSTER_PROPERTY');
INSERT INTO rbac_permission (goid, version, role_goid, operation_type, other_operation, entity_type) VALUES (toGoid(0, -703),0, toGoid(0, -700),'UPDATE',NULL,'CLUSTER_PROPERTY');
INSERT INTO rbac_permission (goid, version, role_goid, operation_type, other_operation, entity_type) VALUES (toGoid(0, -704),0, toGoid(0, -700),'DELETE',NULL,'CLUSTER_PROPERTY');

INSERT INTO rbac_role (goid, version, name, tag, entity_type, entity_goid, description, user_created) VALUES (toGoid(0, -750),0,'Manage Listen Ports', null,null,null, 'Users assigned to the {0} role have the ability to read, create, update and delete Gateway listen ports (HTTP(S) and FTP(S)) and to list published services.',0);
INSERT INTO rbac_permission (goid, version, role_goid, operation_type, other_operation, entity_type) VALUES (toGoid(0, -751),0, toGoid(0, -750),'READ',NULL,'SSG_CONNECTOR');
INSERT INTO rbac_permission (goid, version, role_goid, operation_type, other_operation, entity_type) VALUES (toGoid(0, -752),0, toGoid(0, -750),'CREATE',NULL,'SSG_CONNECTOR');
INSERT INTO rbac_permission (goid, version, role_goid, operation_type, other_operation, entity_type) VALUES (toGoid(0, -753),0, toGoid(0, -750),'UPDATE',NULL,'SSG_CONNECTOR');
INSERT INTO rbac_permission (goid, version, role_goid, operation_type, other_operation, entity_type) VALUES (toGoid(0, -754),0, toGoid(0, -750),'DELETE',NULL,'SSG_CONNECTOR');
INSERT INTO rbac_permission (goid, version, role_goid, operation_type, other_operation, entity_type) VALUES (toGoid(0, -755),0, toGoid(0, -750),'READ',NULL,'SERVICE');

INSERT INTO rbac_role (goid, version, name, tag, entity_type, entity_goid, description, user_created) VALUES (toGoid(0, -800),0,'Manage Log Sinks', null,null,null, 'Users assigned to the {0} role have the ability to read, create, update and delete log sinks.',0);
INSERT INTO rbac_permission (goid, version, role_goid, operation_type, other_operation, entity_type) VALUES (toGoid(0, -801),0, toGoid(0, -800),'READ',NULL,'LOG_SINK');
INSERT INTO rbac_permission (goid, version, role_goid, operation_type, other_operation, entity_type) VALUES (toGoid(0, -802),0, toGoid(0, -800),'CREATE',NULL,'LOG_SINK');
INSERT INTO rbac_permission (goid, version, role_goid, operation_type, other_operation, entity_type) VALUES (toGoid(0, -803),0, toGoid(0, -800),'UPDATE',NULL,'LOG_SINK');
INSERT INTO rbac_permission (goid, version, role_goid, operation_type, other_operation, entity_type) VALUES (toGoid(0, -804),0, toGoid(0, -800),'DELETE',NULL,'LOG_SINK');
INSERT INTO rbac_permission (goid, version, role_goid, operation_type, other_operation, entity_type) VALUES (toGoid(0, -805),0, toGoid(0, -800),'READ',NULL,'CLUSTER_INFO');
INSERT INTO rbac_permission (goid, version, role_goid, operation_type, other_operation, entity_type) VALUES (toGoid(0, -806),0, toGoid(0, -800),'OTHER','log-viewer','LOG_SINK');
INSERT INTO rbac_permission (goid, version, role_goid, operation_type, other_operation, entity_type) VALUES (toGoid(0, -807),0, toGoid(0, -800),'READ',NULL,'SSG_CONNECTOR');
INSERT INTO rbac_permission (goid, version, role_goid, operation_type, other_operation, entity_type) VALUES (toGoid(0, -808),0, toGoid(0, -800),'READ',NULL,'SERVICE');
INSERT INTO rbac_permission (goid, version, role_goid, operation_type, other_operation, entity_type) VALUES (toGoid(0, -809),0, toGoid(0, -800),'READ',NULL,'FOLDER');
INSERT INTO rbac_permission (goid, version, role_goid, operation_type, other_operation, entity_type) VALUES (toGoid(0, -810),0, toGoid(0, -800),'READ',NULL,'JMS_ENDPOINT');
INSERT INTO rbac_permission (goid, version, role_goid, operation_type, other_operation, entity_type) VALUES (toGoid(0, -811),0, toGoid(0, -800),'READ',NULL,'USER');
INSERT INTO rbac_permission (goid, version, role_goid, operation_type, other_operation, entity_type) VALUES (toGoid(0, -812),0, toGoid(0, -800),'READ',NULL,'ID_PROVIDER_CONFIG');
INSERT INTO rbac_permission (goid, version, role_goid, operation_type, other_operation, entity_type) VALUES (toGoid(0, -813),0, toGoid(0, -800),'READ',NULL,'POLICY');
INSERT INTO rbac_permission (goid, version, role_goid, operation_type, other_operation, entity_type) VALUES (toGoid(0, -814),0, toGoid(0, -800),'READ',NULL,'EMAIL_LISTENER');

INSERT INTO rbac_role (goid, version, name, tag, entity_type, entity_goid, description, user_created) VALUES (toGoid(0, -850),0,'Gateway Maintenance', null,null,null, 'Users assigned to the {0} role have the ability to perform Gateway maintenance tasks.',0);
INSERT INTO rbac_permission (goid, version, role_goid, operation_type, other_operation, entity_type) VALUES (toGoid(0, -851),0, toGoid(0, -850),'READ',NULL,'CLUSTER_PROPERTY');
INSERT INTO rbac_predicate (goid, version, permission_goid) VALUES (toGoid(0, -852),0,toGoid(0, -851));
INSERT INTO rbac_predicate_attribute (goid, attribute, value, mode) VALUES (toGoid(0, -852),'name','audit.archiver.ftp.config','eq');
INSERT INTO rbac_permission (goid, version, role_goid, operation_type, other_operation, entity_type) VALUES (toGoid(0, -853),0, toGoid(0, -850),'UPDATE',NULL,'CLUSTER_PROPERTY');
INSERT INTO rbac_predicate (goid, version, permission_goid) VALUES (toGoid(0, -854),0,toGoid(0, -853));
INSERT INTO rbac_predicate_attribute (goid, attribute, value, mode) VALUES (toGoid(0, -854),'name','audit.archiver.ftp.config','eq');
INSERT INTO rbac_permission (goid, version, role_goid, operation_type, other_operation, entity_type) VALUES (toGoid(0, -855),0, toGoid(0, -850),'CREATE',NULL,'CLUSTER_PROPERTY');
INSERT INTO rbac_predicate (goid, version, permission_goid) VALUES (toGoid(0, -856),0,toGoid(0, -855));
INSERT INTO rbac_predicate_attribute (goid, attribute, value, mode) VALUES (toGoid(0, -856),'name','audit.archiver.ftp.config','eq');
INSERT INTO rbac_permission (goid, version, role_goid, operation_type, other_operation, entity_type) VALUES (toGoid(0, -857),0, toGoid(0, -850),'DELETE',NULL,'AUDIT_RECORD');
-- No predicates implies all entities

INSERT INTO rbac_role (goid, version, name, tag, entity_type, entity_goid, description, user_created) VALUES (toGoid(0, -900),0,'Manage Email Listeners', null,null,null, 'Users assigned to the {0} role have the ability to read, create, update and delete email listeners.',0);
INSERT INTO rbac_permission (goid, version, role_goid, operation_type, other_operation, entity_type) VALUES (toGoid(0, -901),0, toGoid(0, -900),'READ',NULL,'EMAIL_LISTENER');
INSERT INTO rbac_permission (goid, version, role_goid, operation_type, other_operation, entity_type) VALUES (toGoid(0, -902),0, toGoid(0, -900),'CREATE',NULL,'EMAIL_LISTENER');
INSERT INTO rbac_permission (goid, version, role_goid, operation_type, other_operation, entity_type) VALUES (toGoid(0, -903),0, toGoid(0, -900),'UPDATE',NULL,'EMAIL_LISTENER');
INSERT INTO rbac_permission (goid, version, role_goid, operation_type, other_operation, entity_type) VALUES (toGoid(0, -904),0, toGoid(0, -900),'DELETE',NULL,'EMAIL_LISTENER');
INSERT INTO rbac_permission (goid, version, role_goid, operation_type, other_operation, entity_type) VALUES (toGoid(0, -905),0, toGoid(0, -900),'READ',NULL,'SERVICE');

INSERT INTO rbac_role (goid, version, name, tag, entity_type, entity_goid, description, user_created) VALUES (toGoid(0, -950),0,'Manage JDBC Connections', null,null,null, 'Users assigned to the {0} role have the ability to read, create, update and delete JDBC connections.',0);
INSERT INTO rbac_permission (goid, version, role_goid, operation_type, other_operation, entity_type) VALUES (toGoid(0, -951),0, toGoid(0, -950),'READ',NULL,'JDBC_CONNECTION');
INSERT INTO rbac_permission (goid, version, role_goid, operation_type, other_operation, entity_type) VALUES (toGoid(0, -952),0, toGoid(0, -950),'CREATE',NULL,'JDBC_CONNECTION');
INSERT INTO rbac_permission (goid, version, role_goid, operation_type, other_operation, entity_type) VALUES (toGoid(0, -953),0, toGoid(0, -950),'UPDATE',NULL,'JDBC_CONNECTION');
INSERT INTO rbac_permission (goid, version, role_goid, operation_type, other_operation, entity_type) VALUES (toGoid(0, -954),0, toGoid(0, -950),'DELETE',NULL,'JDBC_CONNECTION');

INSERT INTO rbac_role (goid, version, name, tag, entity_type, entity_goid, description, user_created) VALUES (toGoid(0, -1000),0,'Manage UDDI Registries', null,null,null, 'Users assigned to the {0} role have the ability to read, create, update and delete UDDI Registry connections.',0);
INSERT INTO rbac_permission (goid, version, role_goid, operation_type, other_operation, entity_type) VALUES (toGoid(0, -1001),0, toGoid(0, -1000),'READ',NULL,'UDDI_REGISTRY');
INSERT INTO rbac_permission (goid, version, role_goid, operation_type, other_operation, entity_type) VALUES (toGoid(0, -1002),0, toGoid(0, -1000),'CREATE',NULL,'UDDI_REGISTRY');
INSERT INTO rbac_permission (goid, version, role_goid, operation_type, other_operation, entity_type) VALUES (toGoid(0, -1003),0, toGoid(0, -1000),'UPDATE',NULL,'UDDI_REGISTRY');
INSERT INTO rbac_permission (goid, version, role_goid, operation_type, other_operation, entity_type) VALUES (toGoid(0, -1004),0, toGoid(0, -1000),'DELETE',NULL,'UDDI_REGISTRY');
INSERT INTO rbac_permission (goid, version, role_goid, operation_type, other_operation, entity_type) VALUES (toGoid(0, -1005),0, toGoid(0, -1000),'READ',NULL,'SERVICE');

INSERT INTO rbac_role (goid, version, name, tag, entity_type, entity_goid, description, user_created) VALUES (toGoid(0, -1050),0,'Manage Secure Passwords', null,null,null, 'Users assigned to the {0} role have the ability to read, create, update and delete any stored password.',0);
INSERT INTO rbac_permission (goid, version, role_goid, operation_type, other_operation, entity_type) VALUES (toGoid(0, -1051),0, toGoid(0, -1050),'READ',NULL,'SECURE_PASSWORD');
INSERT INTO rbac_permission (goid, version, role_goid, operation_type, other_operation, entity_type) VALUES (toGoid(0, -1052),0, toGoid(0, -1050),'CREATE',NULL,'SECURE_PASSWORD');
INSERT INTO rbac_permission (goid, version, role_goid, operation_type, other_operation, entity_type) VALUES (toGoid(0, -1053),0, toGoid(0, -1050),'UPDATE',NULL,'SECURE_PASSWORD');
INSERT INTO rbac_permission (goid, version, role_goid, operation_type, other_operation, entity_type) VALUES (toGoid(0, -1054),0, toGoid(0, -1050),'DELETE',NULL,'SECURE_PASSWORD');

INSERT INTO rbac_role (goid, version, name, tag, entity_type, entity_goid, description, user_created) VALUES (toGoid(0, -1100),1,'Manage Private Keys',NULL,null,NULL,'Users in this role have the ability to read, create, update, and delete private keys, as well as the ability to change the designated special-purpose keys (eg, the SSL or CA key).',0);
INSERT INTO rbac_permission (goid, version, role_goid, operation_type, other_operation, entity_type) VALUES
    (toGoid(0, -1101),0, toGoid(0, -1100),'UPDATE',NULL,'CLUSTER_PROPERTY'),
    (toGoid(0, -1102),0, toGoid(0, -1100),'DELETE',NULL,'SSG_KEY_ENTRY'),
    (toGoid(0, -1103),0, toGoid(0, -1100),'READ',NULL,'CLUSTER_PROPERTY'),
    (toGoid(0, -1104),0, toGoid(0, -1100),'READ',NULL,'SSG_KEY_ENTRY'),
    (toGoid(0, -1105),0, toGoid(0, -1100),'READ',NULL,'CLUSTER_PROPERTY'),
    (toGoid(0, -1106),0, toGoid(0, -1100),'UPDATE',NULL,'SSG_KEY_ENTRY'),
    (toGoid(0, -1107),0, toGoid(0, -1100),'CREATE',NULL,'SSG_KEY_ENTRY'),
    (toGoid(0, -1108),0, toGoid(0, -1100),'UPDATE',NULL,'CLUSTER_PROPERTY'),
    (toGoid(0, -1109),0, toGoid(0, -1100),'DELETE',NULL,'CLUSTER_PROPERTY'),
    (toGoid(0, -1110),0, toGoid(0, -1100),'CREATE',NULL,'CLUSTER_PROPERTY'),
    (toGoid(0, -1111),0, toGoid(0, -1100),'CREATE',NULL,'CLUSTER_PROPERTY'),
    (toGoid(0, -1112),0, toGoid(0, -1100),'UPDATE',NULL,'SSG_KEYSTORE'),
    (toGoid(0, -1113),0, toGoid(0, -1100),'DELETE',NULL,'CLUSTER_PROPERTY'),
    (toGoid(0, -1114),0, toGoid(0, -1100),'READ',NULL,'SSG_KEYSTORE'),
    (toGoid(0, -1115),0, toGoid(0, -1100),'UPDATE',NULL,'CLUSTER_PROPERTY'),
    (toGoid(0, -1116),0, toGoid(0, -1100),'DELETE',NULL,'CLUSTER_PROPERTY'),
    (toGoid(0, -1117),0, toGoid(0, -1100),'CREATE',NULL,'CLUSTER_PROPERTY'),
    (toGoid(0, -1118),0, toGoid(0, -1100),'READ',NULL,'CLUSTER_PROPERTY'),
    (toGoid(0, -1119),0, toGoid(0, -1100),'UPDATE',NULL,'CLUSTER_PROPERTY'),
    (toGoid(0, -1120),0, toGoid(0, -1100),'DELETE',NULL,'CLUSTER_PROPERTY'),
    (toGoid(0, -1121),0, toGoid(0, -1100),'CREATE',NULL,'CLUSTER_PROPERTY'),
    (toGoid(0, -1122),0, toGoid(0, -1100),'READ',NULL,'CLUSTER_PROPERTY');
INSERT INTO rbac_predicate (goid, version, permission_goid) VALUES
    (toGoid(0, -1101),0, toGoid(0, -1101)),
    (toGoid(0, -1103),0, toGoid(0, -1103)),
    (toGoid(0, -1105),0, toGoid(0, -1105)),
    (toGoid(0, -1108),0, toGoid(0, -1108)),
    (toGoid(0, -1109),0, toGoid(0, -1109)),
    (toGoid(0, -1110),0, toGoid(0, -1110)),
    (toGoid(0, -1111),0, toGoid(0, -1111)),
    (toGoid(0, -1113),0, toGoid(0, -1113)),
    (toGoid(0, -1115),0, toGoid(0, -1115)),
    (toGoid(0, -1116),0, toGoid(0, -1116)),
    (toGoid(0, -1117),0, toGoid(0, -1117)),
    (toGoid(0, -1118),0, toGoid(0, -1118)),
    (toGoid(0, -1119),0, toGoid(0, -1119)),
    (toGoid(0, -1120),0, toGoid(0, -1120)),
    (toGoid(0, -1121),0, toGoid(0, -1121)),
    (toGoid(0, -1122),0, toGoid(0, -1122));
INSERT INTO rbac_predicate_attribute (goid, attribute, value, mode) VALUES
    (toGoid(0, -1101),'name','keyStore.defaultSsl.alias','eq'),
    (toGoid(0, -1103),'name','keyStore.defaultCa.alias','eq'),
    (toGoid(0, -1105),'name','keyStore.defaultSsl.alias','eq'),
    (toGoid(0, -1108),'name','keyStore.defaultCa.alias','eq'),
    (toGoid(0, -1109),'name','keyStore.defaultSsl.alias','eq'),
    (toGoid(0, -1110),'name','keyStore.defaultCa.alias','eq'),
    (toGoid(0, -1111),'name','keyStore.defaultSsl.alias','eq'),
    (toGoid(0, -1113),'name','keyStore.defaultCa.alias','eq'),
    (toGoid(0, -1115),'name','keyStore.auditViewer.alias','eq'),
    (toGoid(0, -1116),'name','keyStore.auditViewer.alias','eq'),
    (toGoid(0, -1117),'name','keyStore.auditViewer.alias','eq'),
    (toGoid(0, -1118),'name','keyStore.auditViewer.alias','eq'),
    (toGoid(0, -1119),'name','keyStore.auditSigning.alias','eq'),
    (toGoid(0, -1120),'name','keyStore.auditSigning.alias','eq'),
    (toGoid(0, -1121),'name','keyStore.auditSigning.alias','eq'),
    (toGoid(0, -1122),'name','keyStore.auditSigning.alias','eq');

INSERT INTO rbac_role (goid, version, name, tag, entity_type, entity_goid, description, user_created) VALUES (toGoid(0, -1150),0,'Manage Password Policies', null,null,null, 'Users assigned to the {0} role have the ability to read and update any stored password policy and view the identity providers.',0);
INSERT INTO rbac_permission (goid, version, role_goid, operation_type, other_operation, entity_type) VALUES (toGoid(0, -1151),0, toGoid(0, -1150),'READ',NULL,'PASSWORD_POLICY');
-- INSERT INTO rbac_permission (goid, version, role_goid, operation_type, other_operation, entity_type) VALUES (toGoid(0, -1052),0, toGoid(0, -1050),'CREATE',NULL,'PASSWORD_POLICY');
INSERT INTO rbac_permission (goid, version, role_goid, operation_type, other_operation, entity_type) VALUES (toGoid(0, -1153),0, toGoid(0, -1150),'UPDATE',NULL,'PASSWORD_POLICY');
-- INSERT INTO rbac_permission (goid, version, role_goid, operation_type, other_operation, entity_type) VALUES (toGoid(0, -1054),0, toGoid(0, -1050),'DELETE',NULL,'PASSWORD_POLICY');
INSERT INTO rbac_permission (goid, version, role_goid, operation_type, other_operation, entity_type) VALUES (toGoid(0, -1155),0, toGoid(0, -1150),'READ',NULL,'ID_PROVIDER_CONFIG');

--
-- New role to invoke the audit viewer policy. Requires READ on audits to be able to open the audit viewer.
--
INSERT INTO rbac_role (goid, version, name, tag, entity_type, entity_goid, description, user_created) VALUES (toGoid(0, -1200),0,'Invoke Audit Viewer Policy', null,null,null, 'Allow the INTERNAL audit-viewer policy to be invoked for an audited message (request / response or detail)',0);
INSERT INTO rbac_permission (goid, version, role_goid, operation_type, other_operation, entity_type) VALUES (toGoid(0, -1201),0, toGoid(0, -1200),'OTHER','audit-viewer policy', 'AUDIT_RECORD');
INSERT INTO rbac_permission (goid, version, role_goid, operation_type, other_operation, entity_type) VALUES (toGoid(0, -1202),0, toGoid(0, -1200),'READ',NULL,'AUDIT_RECORD');
INSERT INTO rbac_permission (goid, version, role_goid, operation_type, other_operation, entity_type) VALUES (toGoid(0, -1203),0, toGoid(0, -1200),'READ',NULL,'CLUSTER_INFO');

INSERT INTO rbac_role (goid, version, name, tag, entity_type, entity_goid, description, user_created) VALUES (toGoid(0, -1250),0,'Manage Administrative Accounts Configuration', null,null,null, 'Users assigned to the {0} role have the ability to create/read/update cluster properties applicable to administrative accounts configurations.',0);
INSERT INTO rbac_permission (goid, version, role_goid, operation_type, other_operation, entity_type) VALUES (toGoid(0, -1251),0, toGoid(0, -1250),'READ',NULL,'CLUSTER_PROPERTY');
INSERT INTO rbac_predicate (goid, version, permission_goid) VALUES (toGoid(0, -1252),0,toGoid(0, -1251));
INSERT INTO rbac_predicate_attribute (goid, attribute, value, mode) VALUES (toGoid(0, -1252),'name','logon.maxAllowableAttempts','eq');
INSERT INTO rbac_permission (goid, version, role_goid, operation_type, other_operation, entity_type) VALUES (toGoid(0, -1253),0, toGoid(0, -1250),'READ',NULL,'CLUSTER_PROPERTY');
INSERT INTO rbac_predicate (goid, version, permission_goid) VALUES (toGoid(0, -1254),0,toGoid(0, -1253));
INSERT INTO rbac_predicate_attribute (goid, attribute, value, mode) VALUES (toGoid(0, -1254),'name','logon.lockoutTime','eq');
INSERT INTO rbac_permission (goid, version, role_goid, operation_type, other_operation, entity_type) VALUES (toGoid(0, -1255),0, toGoid(0, -1250),'READ',NULL,'CLUSTER_PROPERTY');
INSERT INTO rbac_predicate (goid, version, permission_goid) VALUES (toGoid(0, -1256),0,toGoid(0, -1255));
INSERT INTO rbac_predicate_attribute (goid, attribute, value, mode) VALUES (toGoid(0, -1256),'name','logon.sessionExpiry','eq');
INSERT INTO rbac_permission (goid, version, role_goid, operation_type, other_operation, entity_type) VALUES (toGoid(0, -1257),0, toGoid(0, -1250),'READ',NULL,'CLUSTER_PROPERTY');
INSERT INTO rbac_predicate (goid, version, permission_goid) VALUES (toGoid(0, -1258),0,toGoid(0, -1257));
INSERT INTO rbac_predicate_attribute (goid, attribute, value, mode) VALUES (toGoid(0, -1258),'name','logon.inactivityPeriod','eq');
INSERT INTO rbac_permission (goid, version, role_goid, operation_type, other_operation, entity_type) VALUES (toGoid(0, -1259),0, toGoid(0, -1250),'UPDATE',NULL,'CLUSTER_PROPERTY');
INSERT INTO rbac_predicate (goid, version, permission_goid) VALUES (toGoid(0, -1260),0,toGoid(0, -1259));
INSERT INTO rbac_predicate_attribute (goid, attribute, value, mode) VALUES (toGoid(0, -1260),'name','logon.maxAllowableAttempts','eq');
INSERT INTO rbac_permission (goid, version, role_goid, operation_type, other_operation, entity_type) VALUES (toGoid(0, -1261),0, toGoid(0, -1250),'UPDATE',NULL,'CLUSTER_PROPERTY');
INSERT INTO rbac_predicate (goid, version, permission_goid) VALUES (toGoid(0, -1262),0,toGoid(0, -1261));
INSERT INTO rbac_predicate_attribute (goid, attribute, value, mode) VALUES (toGoid(0, -1262),'name','logon.lockoutTime','eq');
INSERT INTO rbac_permission (goid, version, role_goid, operation_type, other_operation, entity_type) VALUES (toGoid(0, -1263),0, toGoid(0, -1250),'UPDATE',NULL,'CLUSTER_PROPERTY');
INSERT INTO rbac_predicate (goid, version, permission_goid) VALUES (toGoid(0, -1264),0,toGoid(0, -1263));
INSERT INTO rbac_predicate_attribute (goid, attribute, value, mode) VALUES (toGoid(0, -1264),'name','logon.sessionExpiry','eq');
INSERT INTO rbac_permission (goid, version, role_goid, operation_type, other_operation, entity_type) VALUES (toGoid(0, -1265),0, toGoid(0, -1250),'UPDATE',NULL,'CLUSTER_PROPERTY');
INSERT INTO rbac_predicate (goid, version, permission_goid) VALUES (toGoid(0, -1266),0,toGoid(0, -1265));
INSERT INTO rbac_predicate_attribute (goid, attribute, value, mode) VALUES (toGoid(0, -1266),'name','logon.inactivityPeriod','eq');
INSERT INTO rbac_permission (goid, version, role_goid, operation_type, other_operation, entity_type) VALUES (toGoid(0, -1267),0, toGoid(0, -1250),'CREATE',NULL,'CLUSTER_PROPERTY');
INSERT INTO rbac_predicate (goid, version, permission_goid) VALUES (toGoid(0, -1268),0,toGoid(0, -1267));
INSERT INTO rbac_predicate_attribute (goid, attribute, value, mode) VALUES (toGoid(0, -1268),'name','logon.maxAllowableAttempts','eq');
INSERT INTO rbac_permission (goid, version, role_goid, operation_type, other_operation, entity_type) VALUES (toGoid(0, -1269),0, toGoid(0, -1250),'CREATE',NULL,'CLUSTER_PROPERTY');
INSERT INTO rbac_predicate (goid, version, permission_goid) VALUES (toGoid(0, -1270),0,toGoid(0, -1269));
INSERT INTO rbac_predicate_attribute (goid, attribute, value, mode) VALUES (toGoid(0, -1270),'name','logon.lockoutTime','eq');
INSERT INTO rbac_permission (goid, version, role_goid, operation_type, other_operation, entity_type) VALUES (toGoid(0, -1271),0, toGoid(0, -1250),'CREATE',NULL,'CLUSTER_PROPERTY');
INSERT INTO rbac_predicate (goid, version, permission_goid) VALUES (toGoid(0, -1272),0,toGoid(0, -1271));
INSERT INTO rbac_predicate_attribute (goid, attribute, value, mode) VALUES (toGoid(0, -1272),'name','logon.sessionExpiry','eq');
INSERT INTO rbac_permission (goid, version, role_goid, operation_type, other_operation, entity_type) VALUES (toGoid(0, -1273),0, toGoid(0, -1250),'CREATE',NULL,'CLUSTER_PROPERTY');
INSERT INTO rbac_predicate (goid, version, permission_goid) VALUES (toGoid(0, -1274),0,toGoid(0, -1273));
INSERT INTO rbac_predicate_attribute (goid, attribute, value, mode) VALUES (toGoid(0, -1274),'name','logon.inactivityPeriod','eq');

--
-- New role for viewing the default log (oid = -810)
--
-- NOTE: This is an entity specific role and will be deleted if the default log
-- sink is removed.
--
INSERT INTO rbac_role (goid, version, name, tag, entity_type, entity_goid, description, user_created) VALUES (toGoid(0, -1300),0,'View ssg Log Sink (#-1,300)',null,'LOG_SINK',toGoid(0, -810), 'Users assigned to the {0} role have the ability to read the log sink and any associated log files.',0);
INSERT INTO rbac_permission (goid, version, role_goid, operation_type, other_operation, entity_type) VALUES (toGoid(0, -1301),0, toGoid(0, -1300),'READ',NULL,'LOG_SINK');
INSERT INTO rbac_predicate (goid, version, permission_goid) VALUES (toGoid(0, -1301),0,toGoid(0, -1301));
INSERT INTO rbac_predicate_oid (goid, entity_id) VALUES (toGoid(0, -1301),goidToString(toGoid(0, -810)));
INSERT INTO rbac_permission (goid, version, role_goid, operation_type, other_operation, entity_type) VALUES (toGoid(0, -1302),0, toGoid(0, -1300),'READ',NULL,'CLUSTER_INFO');

INSERT INTO rbac_permission (goid, version, role_goid, operation_type, other_operation, entity_type) VALUES (toGoid(0, -1303),0, toGoid(0, -1300),'OTHER','log-viewer','LOG_SINK');

INSERT INTO rbac_role (goid, version, name, tag, entity_type, entity_goid, description, user_created) VALUES (toGoid(0, -1350),0,'Manage Encapsulated Assertions', null,'ENCAPSULATED_ASSERTION',null, 'Users assigned to the {0} role have the ability to create/read/update/delete encapsulated assertions.',0);
INSERT INTO rbac_permission (goid, version, role_goid, operation_type, other_operation, entity_type) VALUES (toGoid(0, -1351),0, toGoid(0, -1350),'CREATE',null,'ENCAPSULATED_ASSERTION');
INSERT INTO rbac_permission (goid, version, role_goid, operation_type, other_operation, entity_type) VALUES (toGoid(0, -1352),0, toGoid(0, -1350),'READ',NULL,'ENCAPSULATED_ASSERTION');
INSERT INTO rbac_permission (goid, version, role_goid, operation_type, other_operation, entity_type) VALUES (toGoid(0, -1353),0, toGoid(0, -1350),'UPDATE',null, 'ENCAPSULATED_ASSERTION');
INSERT INTO rbac_permission (goid, version, role_goid, operation_type, other_operation, entity_type) VALUES (toGoid(0, -1354),0, toGoid(0, -1350),'DELETE',NULL,'ENCAPSULATED_ASSERTION');
INSERT INTO rbac_permission (goid, version, role_goid, operation_type, other_operation, entity_type) VALUES (toGoid(0, -1355),0, toGoid(0, -1350),'READ',NULL,'POLICY');
INSERT INTO rbac_predicate (goid, version, permission_goid) VALUES (toGoid(0, -1356),0,toGoid(0, -1355));
INSERT INTO rbac_predicate_attribute (goid, attribute, value, mode) VALUES (toGoid(0, -1356),'type','Included Policy Fragment','eq');
INSERT INTO rbac_permission (goid, version, role_goid, operation_type, other_operation, entity_type) VALUES (toGoid(0, -1356),0, toGoid(0, -1350),'READ',NULL,'ASSERTION_ACCESS');

INSERT INTO rbac_role (goid, version, name, tag, entity_type, entity_goid, description, user_created) VALUES (toGoid(0, -1450),0,'Manage Custom Key Value Store', null,'CUSTOM_KEY_VALUE_STORE',null, 'Users assigned to the {0} role have the ability to read, create, update, and delete key values from custom key value store.',0);
INSERT INTO rbac_permission (goid, version, role_goid, operation_type, other_operation, entity_type) VALUES (toGoid(0, -1451),0, toGoid(0, -1450),'CREATE',null,'CUSTOM_KEY_VALUE_STORE');
INSERT INTO rbac_permission (goid, version, role_goid, operation_type, other_operation, entity_type) VALUES (toGoid(0, -1452),0, toGoid(0, -1450),'READ',null,'CUSTOM_KEY_VALUE_STORE');
INSERT INTO rbac_permission (goid, version, role_goid, operation_type, other_operation, entity_type) VALUES (toGoid(0, -1453),0, toGoid(0, -1450),'UPDATE',null,'CUSTOM_KEY_VALUE_STORE');
INSERT INTO rbac_permission (goid, version, role_goid, operation_type, other_operation, entity_type) VALUES (toGoid(0, -1454),0, toGoid(0, -1450),'DELETE',null,'CUSTOM_KEY_VALUE_STORE');

-- Assign Administrator role to existing admin user
INSERT INTO rbac_assignment (goid, provider_goid, role_goid, identity_id, entity_type) VALUES (toGoid(0, -105), toGoid(0, -2), toGoid(0, -100), goidToString(toGoid(0,3)), 'User');

INSERT INTO sink_config (goid, version, name, description, type, enabled, severity, categories, properties, security_zone_goid) VALUES (toGoid(0, -810),0,'ssg','Main log','FILE',1,'INFO','AUDIT,LOG','<java version="1.6.0" class="java.beans.XMLDecoder"><object class="java.util.HashMap"><void method="put"><string>file.maxSize</string><string>20000</string></void><void method="put"><string>file.format</string><string>STANDARD</string></void><void method="put"><string>file.logCount</string><string>10</string></void></object></java>',NULL);
INSERT INTO sink_config (goid, version, name, description, type, enabled, severity, categories, properties, security_zone_goid) VALUES (toGoid(0, -811),0,'sspc','Process Controller Log','FILE',0,'FINEST','SSPC','<java version="1.6.0" class="java.beans.XMLDecoder"><object class="java.util.HashMap"><void method="put"><string>file.maxSize</string><string>20000</string></void><void method="put"><string>file.format</string><string>STANDARD</string></void><void method="put"><string>file.logCount</string><string>10</string></void></object></java>',NULL);


--
-- Table for generic (runtime) entity types
--
create table generic_entity (
  goid CHAR(16) FOR BIT DATA not null,
  version integer,
  name varchar(255),
  description clob(8388607),
  classname varchar(1024) not null,
  enabled smallint default 1,
  value_xml clob(8388607),
  primary key (goid),
  unique (classname, name)
);

--
-- Change "Manage JMS Connections" role to restrict access for both JMS and MQ native destination management.
-- Add permissions to manage SSG Active Connectors of type MqNative.
-- Add read permission for Secure Password management.
--
UPDATE rbac_role SET name='Manage Message Destinations', description='Users assigned to the {0} role have the ability to read, create, update and delete message destinations.' WHERE goid=toGoid(0, -650);
INSERT INTO rbac_permission (goid, version, role_goid, operation_type, other_operation, entity_type) VALUES (toGoid(0, -662),1, toGoid(0, -650),'READ',NULL,'SSG_ACTIVE_CONNECTOR');
INSERT INTO rbac_predicate (goid, version, permission_goid) VALUES (toGoid(0, -663),0,toGoid(0, -662));
INSERT INTO rbac_predicate_attribute (goid, attribute, value, mode) VALUES (toGoid(0, -663),'type','MqNative','eq');
INSERT INTO rbac_permission (goid, version, role_goid, operation_type, other_operation, entity_type) VALUES (toGoid(0, -664),1, toGoid(0, -650),'DELETE',NULL,'SSG_ACTIVE_CONNECTOR');
INSERT INTO rbac_predicate (goid, version, permission_goid) VALUES (toGoid(0, -665),0,toGoid(0, -664));
INSERT INTO rbac_predicate_attribute (goid, attribute, value, mode) VALUES (toGoid(0, -665),'type','MqNative','eq');
INSERT INTO rbac_permission (goid, version, role_goid, operation_type, other_operation, entity_type) VALUES (toGoid(0, -666),1, toGoid(0, -650),'CREATE',NULL,'SSG_ACTIVE_CONNECTOR');
INSERT INTO rbac_predicate (goid, version, permission_goid) VALUES (toGoid(0, -667),0,toGoid(0, -666));
INSERT INTO rbac_predicate_attribute (goid, attribute, value, mode) VALUES (toGoid(0, -667),'type','MqNative','eq');
INSERT INTO rbac_permission (goid, version, role_goid, operation_type, other_operation, entity_type) VALUES (toGoid(0, -668),1, toGoid(0, -650),'UPDATE',NULL,'SSG_ACTIVE_CONNECTOR');
INSERT INTO rbac_predicate (goid, version, permission_goid) VALUES (toGoid(0, -669),0,toGoid(0, -668));
INSERT INTO rbac_predicate_attribute (goid, attribute, value, mode) VALUES (toGoid(0, -669),'type','MqNative','eq');
INSERT INTO rbac_permission (goid, version, role_goid, operation_type, other_operation, entity_type) VALUES (toGoid(0, -670),0, toGoid(0, -650),'READ',NULL,'SECURE_PASSWORD');

-- Reserve -700001 objectid for cluster.hostname and insert default
INSERT INTO cluster_properties (goid, version, propkey, propvalue, properties) VALUES (toGoid(0,-700001),0,'cluster.hostname','',null);

--
-- Encapsulated Assertions
--
CREATE TABLE encapsulated_assertion (
  goid CHAR(16) FOR BIT DATA not null,
  version integer,
  name varchar(255),
  guid varchar(255) not null unique,
  policy_goid CHAR(16) FOR BIT DATA NOT NULL,
  security_zone_goid CHAR(16) FOR BIT DATA references security_zone(goid) on delete set null,
  PRIMARY KEY (goid)
);

alter table encapsulated_assertion
    add constraint FK_ENCASS_POL
    foreign key (policy_goid)
    references policy;

CREATE TABLE encapsulated_assertion_property (
  encapsulated_assertion_goid CHAR(16) FOR BIT DATA NOT NULL,
  name varchar(255) NOT NULL,
  value clob(2147483647) NOT NULL
);

alter table encapsulated_assertion_property
    add constraint FK_ENCASSPROP_ENCASS
    foreign key (encapsulated_assertion_goid)
    references encapsulated_assertion
    on delete cascade;

CREATE TABLE encapsulated_assertion_argument (
  goid CHAR(16) FOR BIT DATA not null,
  version integer,
  encapsulated_assertion_goid CHAR(16) FOR BIT DATA NOT NULL,
  argument_name varchar(255) NOT NULL,
  argument_type varchar(255) NOT NULL,
  gui_prompt smallint NOT NULL,
  gui_label varchar(255),
  ordinal integer NOT NULL,
  PRIMARY KEY (goid)
);

alter table encapsulated_assertion_argument
    add constraint FK_ENCASSARG_ENCASS
    foreign key (encapsulated_assertion_goid)
    references encapsulated_assertion
    on delete cascade;

CREATE TABLE encapsulated_assertion_result (
  goid CHAR(16) FOR BIT DATA not null,
  version integer,
  encapsulated_assertion_goid CHAR(16) FOR BIT DATA NOT NULL,
  result_name varchar(255) NOT NULL,
  result_type varchar(255) NOT NULL,
  PRIMARY KEY (goid)
);

alter table encapsulated_assertion_result
    add constraint FK_ENCASSRES_ENCASS
    foreign key (encapsulated_assertion_goid)
    references encapsulated_assertion
    on delete cascade;

CREATE TABLE firewall_rule (
  goid CHAR(16) FOR BIT DATA NOT NULL,
  version integer NOT NULL,
  ordinal integer NOT NULL,
  name varchar(128) NOT NULL,
  enabled smallint NOT NULL DEFAULT 0,
  PRIMARY KEY (goid)
);

CREATE TABLE firewall_rule_property (
  firewall_rule_goid CHAR(16) FOR BIT DATA not null,
  name varchar(128) NOT NULL,
  value clob(2147483647) NOT NULL
);

alter table firewall_rule_property
    add constraint FK_FIREWALL_PROPERTY_GOID
    foreign key (firewall_rule_goid)
    references firewall_rule
    on delete cascade;

-- create new RBAC role for Manage Firewall Rules --
INSERT INTO rbac_role (goid, version, name, entity_type, description, user_created) VALUES (toGoid(0, -1400), 0, 'Manage Firewall Rules', 'FIREWALL_RULE', 'Users assigned to the {0} role have the ability to read, create, update and delete Firewall rules.', 0);
INSERT INTO rbac_permission (goid, version, role_goid, operation_type, other_operation, entity_type) VALUES (toGoid(0, -1275),0,toGoid(0, -1400),'CREATE',NULL,'FIREWALL_RULE');
INSERT INTO rbac_permission (goid, version, role_goid, operation_type, other_operation, entity_type) VALUES (toGoid(0, -1276),0,toGoid(0, -1400),'READ',NULL,'FIREWALL_RULE');
INSERT INTO rbac_permission (goid, version, role_goid, operation_type, other_operation, entity_type) VALUES (toGoid(0, -1277),0,toGoid(0, -1400),'UPDATE',NULL,'FIREWALL_RULE');
INSERT INTO rbac_permission (goid, version, role_goid, operation_type, other_operation, entity_type) VALUES (toGoid(0, -1278),0,toGoid(0, -1400),'DELETE',NULL,'FIREWALL_RULE');


-- create new RBAC role for Manage SiteMinder Configuration --
INSERT INTO rbac_role (goid, version, name, tag, entity_type, entity_goid, description, user_created) VALUES (toGoid(0, -1500),0,'Manage SiteMinder Configuration', null, 'SITEMINDER_CONFIGURATION', null, 'Users assigned to the {0} role have the ability to read, create, update and delete SiteMinder configuration.',0);
INSERT INTO rbac_permission (goid, version, role_goid, operation_type, other_operation, entity_type) VALUES (toGoid(0, -1501),0,toGoid(0, -1500),'READ',NULL,'SITEMINDER_CONFIGURATION');
INSERT INTO rbac_permission (goid, version, role_goid, operation_type, other_operation, entity_type) VALUES (toGoid(0, -1502),0,toGoid(0, -1500),'CREATE',NULL,'SITEMINDER_CONFIGURATION');
INSERT INTO rbac_permission (goid, version, role_goid, operation_type, other_operation, entity_type) VALUES (toGoid(0, -1503),0,toGoid(0, -1500),'UPDATE',NULL,'SITEMINDER_CONFIGURATION');
INSERT INTO rbac_permission (goid, version, role_goid, operation_type, other_operation, entity_type) VALUES (toGoid(0, -1504),0,toGoid(0, -1500),'DELETE',NULL,'SITEMINDER_CONFIGURATION');
INSERT INTO rbac_permission (goid, version, role_goid, operation_type, other_operation, entity_type) VALUES (toGoid(0, -1505),0,toGoid(0, -1500),'READ',NULL,'SECURE_PASSWORD');

--
-- Custom key value store
--
CREATE TABLE custom_key_value_store (
  goid CHAR(16) FOR BIT DATA NOT NULL,
  version integer NOT NULL,
  name varchar(128) NOT NULL,
  value blob(2147483647) NOT NULL,
  PRIMARY KEY (goid),
  UNIQUE (name)
);

--
-- License documents for updated licensing model
--

CREATE TABLE license_document (
  goid CHAR(16) FOR BIT DATA NOT NULL,
  version integer NOT NULL,
  contents clob(2147483647),
  PRIMARY KEY (goid)
);

CREATE TABLE goid_upgrade_map (
  prefix bigint NOT NULL,
  table_name varchar(255) NOT NULL,
  PRIMARY KEY (prefix, table_name)
);

INSERT INTO goid_upgrade_map (table_name, prefix) VALUES
      ('keystore_file', 0);
<|MERGE_RESOLUTION|>--- conflicted
+++ resolved
@@ -1,1842 +1,1838 @@
--- **************************************************************************
--- Schema for audit tables
--- **************************************************************************
---
--- This is created from a script since we need a delete cascade that is not
--- supported by hibernate:
---
--- http://opensource.atlassian.com/projects/hibernate/browse/ANN-747
---
--- See Core_Dev_Useful_Info#Database_Changes on Layer 7 wiki
---
-
---
--- FUNCTION --
---
--- These are helper functions used by derby. Derby's built in functions are ver limited. These help deal with goid's
-
--- converts a high and a low bigint to a goid
-CREATE FUNCTION toGoid(high bigint, low bigint) RETURNS char(16) for bit data
-    PARAMETER STYLE JAVA NO SQL LANGUAGE JAVA
-    EXTERNAL NAME 'com.l7tech.server.upgrade.DerbyFunctions.toGoid';
-
--- returns a goid as a hex string
-CREATE FUNCTION goidToString(bytes char(16) for bit data) RETURNS CHAR(32)
-    PARAMETER STYLE JAVA NO SQL LANGUAGE JAVA
-    EXTERNAL NAME 'com.l7tech.server.upgrade.DerbyFunctions.goidToString';
-
--- returns the first parameter if it is not null otherwise returns the second parameter.
-CREATE FUNCTION ifNull(v1 VARCHAR(128), v2 VARCHAR(128)) RETURNS VARCHAR(128)
-    PARAMETER STYLE JAVA NO SQL LANGUAGE JAVA
-    EXTERNAL NAME 'com.l7tech.server.upgrade.DerbyFunctions.ifNull';
-
--- returns a random long using our random long utils
-CREATE FUNCTION randomLong() RETURNS bigint
-    PARAMETER STYLE JAVA NO SQL LANGUAGE JAVA
-    EXTERNAL NAME 'com.l7tech.server.upgrade.DerbyFunctions.randomLong';
-
--- returns a random long using our random long utils. This long is guaranteed to not be 0
-CREATE FUNCTION randomLongNotReserved() RETURNS bigint
-    PARAMETER STYLE JAVA NO SQL LANGUAGE JAVA
-    EXTERNAL NAME 'com.l7tech.server.upgrade.DerbyFunctions.randomLongNotReserved';
-
-CREATE procedure setVariable(keyParam CHAR(128), valueParam CHAR(128))
-    PARAMETER STYLE JAVA NO SQL LANGUAGE JAVA
-    EXTERNAL NAME 'com.l7tech.server.upgrade.DerbyFunctions.setVariable';
-
-CREATE FUNCTION getVariable(keyParam CHAR(128)) RETURNS CHAR(128)
-    PARAMETER STYLE JAVA NO SQL LANGUAGE JAVA
-    EXTERNAL NAME 'com.l7tech.server.upgrade.DerbyFunctions.getVariable';
-
-
-create table security_zone (
-  goid CHAR(16) FOR BIT DATA not null,
-  version integer not null,
-  name varchar(128) not null unique,
-  description varchar(255) not null,
-  entity_types varchar(4096) not null,
-  PRIMARY KEY (goid)
-);
-
-create table audit_admin (
-    action char(1),
-    entity_class varchar(1024),
-    entity_id CHAR(16) FOR BIT DATA,
-    goid CHAR(16) FOR BIT DATA not null,
-    primary key (goid)
-);
-
-create table audit_detail (
-    goid CHAR(16) FOR BIT DATA not null,
-    audit_goid CHAR(16) FOR BIT DATA not null,
-    component_id integer,
-    exception_message clob(2147483647),
-    message_id integer not null,
-    ordinal integer,
-    time bigint not null,
-    primary key (goid)
-);
-
-create table audit_detail_params (
-    audit_detail_goid CHAR(16) FOR BIT DATA not null,
-    value clob(2147483647),
-    position integer not null,
-    primary key (audit_detail_goid, position)
-);
-
-create table audit_main (
-    goid CHAR(16) FOR BIT DATA not null,
-    provider_goid CHAR(16) FOR BIT DATA,
-    ip_address varchar(32),
-    message varchar(255) not null,
-    time bigint not null,
-    name varchar(255),
-    nodeid varchar(32) not null,
-    signature varchar(1024),
-    audit_level varchar(12) not null,
-    user_id varchar(255),
-    user_name varchar(255),
-    primary key (goid)
-);
-
-create table audit_message (
-    authenticated smallint default 0,
-    authenticationType integer,
-    operation_name varchar(255),
-    request_length integer not null,
-    request_zipxml blob(2147483647),
-    response_length integer,
-    response_status integer,
-    response_zipxml blob(2147483647),
-    routing_latency integer,
-    service_goid CHAR(16) FOR BIT DATA,
-    status integer not null,
-    request_id varchar(40) not null,
-    goid CHAR(16) FOR BIT DATA not null,
-    mapping_values_goid CHAR(16) FOR BIT DATA,
-    primary key (goid)
-);
-
-create table audit_system (
-    action varchar(32) not null,
-    component_id integer not null,
-    goid CHAR(16) FOR BIT DATA not null,
-    primary key (goid)
-);
-
-create table message_context_mapping_keys (
-    goid CHAR(16) FOR BIT DATA not null,
-    version integer,
-    digested varchar(36) not null,
-    mapping1_key varchar(128),
-    mapping1_type varchar(36),
-    mapping2_key varchar(128),
-    mapping2_type varchar(36),
-    mapping3_key varchar(128),
-    mapping3_type varchar(36),
-    mapping4_key varchar(128),
-    mapping4_type varchar(36),
-    mapping5_key varchar(128),
-    mapping5_type varchar(36),
-    create_time bigint,
-    primary key (goid)
-);
-
-create table message_context_mapping_values (
-    goid CHAR(16) FOR BIT DATA not null,
-    digested varchar(36) not null,
-    mapping_keys_goid CHAR(16) FOR BIT DATA,
-    auth_user_provider_id CHAR(16) FOR BIT DATA,
-    auth_user_id varchar(255),
-    auth_user_unique_id varchar(255),
-    service_operation varchar(255),
-    mapping1_value varchar(255),
-    mapping2_value varchar(255),
-    mapping3_value varchar(255),
-    mapping4_value varchar(255),
-    mapping5_value varchar(255),
-    create_time bigint,
-    primary key (goid)
-);
-
-alter table audit_admin
-    add constraint FK364471EB7AEF109A
-    foreign key (goid)
-    references audit_main
-    on delete cascade;
-
-alter table audit_detail
-    add constraint FK97797D35810D4766
-    foreign key (audit_goid)
-    references audit_main
-    on delete cascade;
-
-alter table audit_detail_params
-    add constraint FK990923D0753897C0
-    foreign key (audit_detail_goid)
-    references audit_detail
-    on delete cascade;
-
-alter table audit_message
-    add constraint FK33C837A37AEF109A
-    foreign key (goid)
-    references audit_main
-    on delete cascade;
-
-alter table audit_message
-    add constraint message_context_mapping
-    foreign key (mapping_values_goid)
-    references message_context_mapping_values;
-
-alter table audit_system
-    add constraint FKB22BD7137AEF109A
-    foreign key (goid)
-    references audit_main
-    on delete cascade;
-
-alter table message_context_mapping_values
-    add constraint FKABF3A97B4B03F6D1
-    foreign key (mapping_keys_goid)
-    references message_context_mapping_keys;
-
--- **************************************************************************
--- Schema for schema versioning
--- **************************************************************************
---
--- This is created from a script since we use JDBC for access
---
-
-create table ssg_version (
-    current_version varchar(10) not null
-);
-
-<<<<<<< HEAD
-insert into ssg_version (current_version) VALUES ('8.2.00');
-=======
-insert into ssg_version (current_version) VALUES ('8.2.0');
->>>>>>> 7f00eacc
-
--- **************************************************************************
--- Schema for hibernate support
--- **************************************************************************
-
---
--- Initialize the object identifier high value to 1
---
-create sequence hibernate_sequence start with 1;
-
--- **************************************************************************
--- Schema for everything else, not very tested / reviewed
--- **************************************************************************
-
-create table active_connector (
-    goid CHAR(16) FOR BIT DATA not null,
-    name varchar(128) not null,
-    version integer,
-    enabled smallint,
-    hardwired_service_goid CHAR(16) FOR BIT DATA,
-    type varchar(64) not null,
-    security_zone_goid CHAR(16) FOR BIT DATA references security_zone(goid) on delete set null,
-    primary key (goid)
-);
-
-create table active_connector_property (
-    connector_goid CHAR(16) FOR BIT DATA not null,
-    value varchar(32672) not null,
-    name varchar(128) not null,
-    primary key (connector_goid, name)
-);
-
-create table client_cert (
-    goid CHAR(16) FOR BIT DATA not null,
-    cert clob(2147483647),
-    issuer_dn varchar(2048),
-    serial varchar(255),
-    ski varchar(64),
-    subject_dn varchar(2048),
-    thumbprint_sha1 varchar(64),
-    login varchar(255),
-    provider  CHAR(16) FOR BIT DATA not null,
-    reset_counter integer not null,
-    user_id varchar(255),
-    primary key (goid)
-);
-
-create table cluster_info (
-    nodeid varchar(32) not null,
-    address varchar(39) not null,
-    avgload double not null,
-    uptime bigint not null,
-    esm_address varchar(39) not null,
-    statustimestamp bigint not null,
-    mac varchar(18) not null,
-    multicast_address varchar(39),
-    name varchar(128) not null,
-    primary key (nodeid)
-);
-
-create table cluster_master (
-  nodeid varchar(32),
-  touched_time bigint not null,
-  version integer not null
-);
-
-create table cluster_properties (
-    goid CHAR(16) FOR BIT DATA not null,
-    version integer,
-    propKey varchar(255) not null unique,
-    propValue clob(2147483647) not null,
-    properties clob(2147483647),
-    primary key (goid)
-);
-
-create table connector (
-    goid CHAR(16) FOR BIT DATA not null,
-    name varchar(128) not null,
-    version integer,
-    client_auth integer,
-    enabled smallint,
-    endpoints varchar(255) not null,
-    key_alias varchar(255),
-    keystore_goid CHAR(16) FOR BIT DATA,
-    port integer,
-    scheme varchar(128) not null,
-    secure smallint,
-    security_zone_goid CHAR(16) FOR BIT DATA references security_zone(goid) on delete set null,
-    primary key (goid)
-);
-
-create table connector_property (
-    connector_goid CHAR(16) FOR BIT DATA  not null,
-    value varchar(32672) not null,
-    name varchar(128) not null,
-    primary key (connector_goid, name)
-);
-
-create table counters (
-    goid CHAR(16) FOR BIT DATA not null,
-    countername varchar(255) not null,
-    cnt_sec bigint default 0,
-    cnt_min bigint default 0,
-    cnt_hr bigint default 0,
-    cnt_day bigint default 0,
-    cnt_mnt bigint default 0,
-    last_update bigint default 0,
-    primary key (goid),
-    unique (countername)
-);
-
-create table email_listener (
-    goid CHAR(16) FOR BIT DATA not null,
-    name varchar(128) not null,
-    version integer,
-    active smallint not null,
-    delete_on_receive smallint not null,
-    folder varchar(255) not null,
-    host varchar(128) not null,
-    password varchar(32) not null,
-    poll_interval integer not null,
-    port integer not null,
-    properties clob(2147483647),
-    server_type varchar(4) not null,
-    use_ssl smallint not null,
-    username varchar(255) not null,
-    security_zone_goid CHAR(16) FOR BIT DATA references security_zone(goid) on delete set null,
-    primary key (goid)
-);
-
-create table email_listener_state (
-    goid CHAR(16) FOR BIT DATA not null,
-    last_message_id bigint,
-    last_poll_time bigint,
-    owner_node_id varchar(36),
-    version integer,
-    email_listener_goid CHAR(16) FOR BIT DATA not null,
-    primary key (goid),
-    unique (email_listener_goid)
-);
-
-create table fed_group (
-    goid  CHAR(16) FOR BIT DATA not null,
-    name varchar(128) not null,
-    version integer,
-    description varchar(4096),
-    provider_goid  CHAR(16) FOR BIT DATA not null,
-    primary key (goid)
-);
-
-create table fed_group_virtual (
-    goid  CHAR(16) FOR BIT DATA not null,
-    name varchar(128) not null,
-    version integer,
-    description varchar(4096),
-    provider_goid  CHAR(16) FOR BIT DATA not null,
-    saml_email_pattern varchar(128),
-    x509_subject_dn_pattern varchar(1024),
-    properties clob(2147483647),
-    primary key (goid)
-);
-
-create table fed_user (
-    goid  CHAR(16) FOR BIT DATA not null,
-    name varchar(128) not null,
-    version integer,
-    email varchar(128),
-    first_name varchar(32),
-    last_name varchar(32),
-    login varchar(255) not null,
-    provider_goid  CHAR(16) FOR BIT DATA,
-    subject_dn varchar(1024),
-    primary key (goid)
-);
-
-create table fed_user_group (
-    provider_goid  CHAR(16) FOR BIT DATA not null,
-    fed_group_goid  CHAR(16) FOR BIT DATA not null,
-    fed_user_goid  CHAR(16) FOR BIT DATA not null,
-    primary key (provider_goid, fed_group_goid, fed_user_goid)
-);
-
-create table folder (
-    goid CHAR(16) FOR BIT DATA not null,
-    version integer not null,
-    name varchar(255),
-    parent_folder_goid CHAR(16) FOR BIT DATA,
-    security_zone_goid CHAR(16) FOR BIT DATA references security_zone(goid) on delete set null,
-    primary key (goid)
-);
-
-create table http_configuration (
-    goid CHAR(16) FOR BIT DATA not null,
-    timeout_connect integer,
-    follow_redirects smallint,
-    host varchar(128) not null,
-    ntlm_domain varchar(255),
-    ntlm_host varchar(128),
-    password_goid CHAR(16) FOR BIT DATA,
-    path varchar(4096),
-    port integer,
-    protocol varchar(255),
-    proxy_host varchar(128),
-    proxy_password_goid CHAR(16) FOR BIT DATA,
-    proxy_port integer,
-    proxy_username varchar(255),
-    proxy_use varchar(255),
-    timeout_read integer,
-    tls_cipher_suites varchar(4096),
-    tls_key_use varchar(255),
-    tls_key_alias varchar(255),
-    tls_keystore_goid CHAR(16) FOR BIT DATA,
-    tls_version varchar(8),
-    username varchar(255),
-    version integer,
-    security_zone_goid CHAR(16) FOR BIT DATA references security_zone(goid) on delete set null,
-    primary key (goid)
-);
-
-create table identity_provider (
-    goid  CHAR(16) FOR BIT DATA not null,
-    version integer,
-    name varchar(128) not null,
-    description clob(2147483647),
-    type integer not null,
-    properties clob(2147483647),
-    security_zone_goid CHAR(16) FOR BIT DATA references security_zone(goid) on delete set null,
-    primary key (goid)
-);
-
-create table internal_group (
-    goid CHAR(16) FOR BIT DATA not null,
-    name varchar(128) not null,
-    version integer,
-    description varchar(4096),
-    enabled smallint default 1,
-    primary key (goid)
-);
-
-create table internal_user (
-    goid CHAR(16) FOR BIT DATA not null,
-    version integer,
-    name varchar(128) not null,
-    login varchar(255) not null,
-    password varchar(256) not null,
-    digest varchar(32),
-    first_name varchar(32),
-    last_name varchar(32),
-    email varchar(128),
-    description varchar(255),
-    expiration bigint not null,
-    password_expiry bigint,
-    change_password smallint default 1,
-    enabled smallint default 1,
-    properties clob(2147483647),
-    primary key (goid)
-);
-
-create table internal_user_group (
-    goid  CHAR(16) FOR BIT DATA not null,
-    provider_goid  CHAR(16) FOR BIT DATA not null,
-    subgroup_id varchar(255),
-    user_goid  CHAR(16) FOR BIT DATA not null,
-    internal_group CHAR(16) FOR BIT DATA  not null,
-    version integer,
-    primary key (goid)
-);
-
-create table jdbc_connection (
-    goid CHAR(16) FOR BIT DATA not null,
-    name varchar(128) not null,
-    version integer,
-    driver_class varchar(1024) not null,
-    enabled smallint,
-    jdbc_url varchar(4096) not null,
-    max_pool_size integer,
-    min_pool_size integer,
-    password varchar(255) not null,
-    additional_properties clob(2147483647),
-    user_name varchar(255) not null,
-    security_zone_goid CHAR(16) FOR BIT DATA references security_zone(goid) on delete set null,
-    primary key (goid)
-);
-
-create table siteminder_configuration (
-  goid CHAR(16) FOR BIT DATA not null,
-  version integer,
-  name varchar(128) not null,
-  address varchar(128) not null,
-  secret varchar(4096) not null,
-  ipcheck smallint default 0,
-  update_sso_token smallint default 0,
-  enabled smallint,
-  hostname varchar(255) not null,
-  fipsmode integer not null default 0,
-  host_configuration varchar(256),
-  user_name varchar(256),
-  password_goid CHAR(16) FOR BIT DATA,
-  noncluster_failover smallint default 0,
-  cluster_threshold integer DEFAULT 50,
-  security_zone_goid CHAR(16) FOR BIT DATA references security_zone(goid) on delete set null,
-  primary key (goid)
-);
-
-CREATE TABLE siteminder_configuration_property (
-  siteminder_configuration_goid CHAR(16) FOR BIT DATA references siteminder_configuration(goid) on delete cascade,
-  name varchar(128) not null,
-  value varchar(32672) not null,
-  primary key (siteminder_configuration_goid,name)
-);
-
-create table jms_connection (
-    goid CHAR(16) FOR BIT DATA not null,
-    name varchar(128) not null,
-    version integer,
-    destination_factory_url varchar(4096),
-    factory_classname varchar(1024),
-    jndi_url varchar(255),
-    password varchar(255),
-    properties clob(2147483647),
-    provider_type varchar(255),
-    queue_factory_url varchar(255),
-    is_template smallint default 0,
-    topic_factory_url varchar(255),
-    username varchar(255),
-    security_zone_goid CHAR(16) FOR BIT DATA references security_zone(goid) on delete set null,
-    primary key (goid)
-);
-
-create table jms_endpoint (
-    goid CHAR(16) FOR BIT DATA not null,
-    name varchar(128) not null,
-    version integer,
-    acknowledgement_type varchar(255),
-    connection_goid CHAR(16) FOR BIT DATA not null,
-    destination_name varchar(128),
-    disabled smallint,
-    failure_destination_name varchar(128),
-    max_concurrent_requests integer,
-    is_message_source smallint default 0,
-    outbound_message_type varchar(255),
-    password varchar(255),
-    destination_type smallint,
-    reply_to_queue_name varchar(128),
-    reply_type integer default 0,
-    request_max_size bigint not null,
-    is_template smallint default 0,
-    use_message_id_for_correlation smallint,
-    username varchar(255),
-    security_zone_goid CHAR(16) FOR BIT DATA references security_zone(goid) on delete set null,
-    is_passthrough_message_rules smallint default 1,
-    primary key (goid)
-);
-
-create table jms_endpoint_message_rule (
-  goid CHAR(16) FOR BIT DATA not null,
-  version integer,
-  jms_endpoint_goid CHAR(16) FOR BIT DATA not null REFERENCES jms_endpoint (goid) ON DELETE CASCADE,
-  rule_name varchar(256),
-  is_passthrough smallint,
-  custom_pattern varchar(4096),
-  PRIMARY KEY (goid)
-);
-
-create table keystore_file (
-    goid CHAR(16) FOR BIT DATA not null,
-    version integer,
-    name varchar(128) not null,
-    format varchar(255),
-    databytes blob(2147483647),
-    properties clob(2147483647),
-    primary key (goid)
-);
-
-create table keystore_key_metadata (
-  goid CHAR(16) FOR BIT DATA not null,
-  version integer,
-  keystore_file_goid CHAR(16) FOR BIT DATA not null references keystore_file(goid) on delete cascade,
-  alias varchar(255) not null,
-  security_zone_goid CHAR(16) FOR BIT DATA references security_zone(goid) on delete set null,
-  primary key (goid),
-  unique (keystore_file_goid, alias)
-);
-
-create table logon_info (
-    goid CHAR(16) FOR BIT DATA not null,
-    fail_count integer,
-    last_activity bigint,
-    last_attempted bigint,
-    login varchar(255),
-    provider_goid  CHAR(16) FOR BIT DATA,
-    state varchar(255),
-    version integer,
-    primary key (goid)
-);
-
-create table message_id (
-  messageid varchar(255) not null,
-  expires bigint not null,
-  primary key (messageid)
-);
-
-create table password_history (
-    goid CHAR(16) FOR BIT DATA not null,
-    last_changed bigint,
-    prev_password varchar(255) not null,
-    internal_user_goid CHAR(16) FOR BIT DATA not null,
-    primary key (goid)
-);
-
-create table password_policy (
-    goid CHAR(16) FOR BIT DATA not null,
-    version integer,
-    properties clob(2147483647),
-    internal_identity_provider_goid  CHAR(16) FOR BIT DATA,
-    primary key (goid)
-);
-
-create table policy (
-    goid CHAR(16) FOR BIT DATA not null,
-    version integer not null,
-    guid varchar(255),
-    name varchar(255),
-    policy_type varchar(255),
-    "xml" clob(2147483647),
-    soap smallint,
-    internal_tag varchar(64),
-    folder_goid CHAR(16) FOR BIT DATA,
-    security_zone_goid CHAR(16) FOR BIT DATA references security_zone(goid) on delete set null,
-    primary key (goid)
-);
-
-create table policy_alias (
-    goid CHAR(16) FOR BIT DATA not null,
-    version integer not null,
-    policy_goid CHAR(16) FOR BIT DATA,
-    folder_goid CHAR(16) FOR BIT DATA,
-    security_zone_goid CHAR(16) FOR BIT DATA references security_zone(goid) on delete set null,
-    primary key (goid)
-);
-
-create table policy_version (
-    goid CHAR(16) FOR BIT DATA not null,
-    version integer not null,
-    name varchar(255),
-    policy_goid CHAR(16) FOR BIT DATA,
-    ordinal bigint,
-    time bigint,
-    user_provider_goid  CHAR(16) FOR BIT DATA,
-    user_login varchar(255),
-    "xml"  clob(2147483647),
-    active smallint,
-    primary key (goid)
-);
-
-create table published_service (
-    goid CHAR(16) FOR BIT DATA not null,
-    version integer not null,
-    name varchar(255),
-    wsdl_url varchar(4096),
-    wsdl_xml clob(2147483647),
-    disabled smallint,
-    soap smallint,
-    internal smallint,
-    routing_uri varchar(255),
-    default_routing_url varchar(255),
-    http_methods varchar(255),
-    lax_resolution smallint,
-    wss_processing smallint,
-    tracing smallint,
-    soap_version varchar(255),
-    policy_goid CHAR(16) FOR BIT DATA,
-    folder_goid CHAR(16) FOR BIT DATA,
-    security_zone_goid CHAR(16) FOR BIT DATA references security_zone(goid) on delete set null,
-    primary key (goid)
-);
-
-create table published_service_alias (
-    goid CHAR(16) FOR BIT DATA not null,
-    version integer not null,
-    published_service_goid CHAR(16) FOR BIT DATA,
-    folder_goid CHAR(16) FOR BIT DATA,
-    security_zone_goid CHAR(16) FOR BIT DATA references security_zone(goid) on delete set null,
-    primary key (goid)
-);
-
-create table rbac_assignment (
-    goid CHAR(16) FOR BIT DATA not null,
-    provider_goid  CHAR(16) FOR BIT DATA not null,
-    role_goid CHAR(16) FOR BIT DATA not null,
-    identity_id varchar(255) not null,
-    entity_type varchar(50) not null,
-    primary key (goid),
-    unique (provider_goid, role_goid, identity_id, entity_type)
-);
-
-create table rbac_permission (
-    goid CHAR(16) FOR BIT DATA not null,
-    version integer,
-    role_goid CHAR(16) FOR BIT DATA not null,
-    operation_type varchar(16) not null,
-    other_operation varchar(255),
-    entity_type varchar(255) not null,
-    primary key (goid)
-);
-
-create table rbac_predicate (
-    goid CHAR(16) FOR BIT DATA not null,
-    version integer,
-    permission_goid CHAR(16) FOR BIT DATA not null,
-    primary key (goid)
-);
-
-create table rbac_predicate_attribute (
-    goid CHAR(16) FOR BIT DATA not null,
-    attribute varchar(255) not null,
-    value varchar(4096),
-    mode varchar(255),
-    primary key (goid)
-);
-
-create table rbac_predicate_entityfolder (
-    goid CHAR(16) FOR BIT DATA not null,
-    entity_type varchar(64),
-    entity_id varchar(255),
-    primary key (goid)
-);
-
-create table rbac_predicate_folder (
-    goid CHAR(16) FOR BIT DATA not null,
-    folder_goid CHAR(16) FOR BIT DATA not null,
-    transitive smallint not null,
-    primary key (goid)
-);
-
-create table rbac_predicate_security_zone (
-    goid CHAR(16) FOR BIT DATA not null references rbac_predicate(goid) on delete cascade,
-    security_zone_goid CHAR(16) FOR BIT DATA references security_zone(goid) on delete cascade,
-    primary key (goid)
-);
-
-create table rbac_predicate_oid (
-    goid CHAR(16) FOR BIT DATA not null,
-    entity_id varchar(255) not null,
-    primary key (goid)
-);
-
-create table rbac_role (
-  goid CHAR(16) FOR BIT DATA not null,
-    version integer,
-    name varchar(128) not null,
-    tag varchar(36),
-    entity_type varchar(255),
-    description varchar(255),
-    user_created smallint not null default 0,
-    entity_goid CHAR(16) FOR BIT DATA,
-    primary key (goid)
-);
-
-create table assertion_access (
-  goid CHAR(16) FOR BIT DATA not null,
-  version integer,
-  name varchar(255) not null unique,
-  security_zone_goid CHAR(16) FOR BIT DATA references security_zone(goid) on delete set null,
-  primary key (goid)
-);
-
-create table resolution_configuration (
-  goid CHAR(16) FOR BIT DATA not null,
-    version integer,
-    name varchar(128) not null,
-    path_required smallint default 0,
-    path_case_sensitive smallint default 0,
-    use_url_header smallint default 0,
-    use_service_oid smallint default 0,
-    use_soap_action smallint default 0,
-    use_soap_namespace smallint default 0,
-    primary key (goid)
-);
-
-create table resource_entry (
-    goid CHAR(16) FOR BIT DATA not null,
-    version integer,
-    description varchar(2048),
-    uri varchar(4096),
-    uri_hash varchar(128),
-    type varchar(32),
-    content_type varchar(1024),
-    content clob(2147483647),
-    resource_key1 varchar(4096),
-    resource_key2 varchar(4096),
-    resource_key3 varchar(4096),
-    security_zone_goid CHAR(16) FOR BIT DATA references security_zone(goid) on delete set null,
-    primary key (goid)
-);
-
-create table revocation_check_policy (
-    goid CHAR(16) FOR BIT DATA not null,
-    name varchar(128) not null,
-    version integer,
-    continue_server_unavailable smallint default 0,
-    default_policy smallint default 0,
-    default_success smallint default 0,
-    revocation_policy_xml clob(2147483647),
-    security_zone_goid CHAR(16) FOR BIT DATA references security_zone(goid) on delete set null,
-    primary key (goid)
-);
-
-create table sample_messages (
-    goid CHAR(16) FOR BIT DATA not null,
-    name varchar(255),
-    operation_name varchar(255),
-    published_service_goid CHAR(16) FOR BIT DATA,
-    "xml" clob(2147483647),
-    security_zone_goid CHAR(16) FOR BIT DATA references security_zone(goid) on delete set null,
-    primary key (goid)
-);
-
-create table secure_password (
-    goid CHAR(16) FOR BIT DATA not null,
-    name varchar(128) not null,
-    version integer,
-    description varchar(256),
-    encoded_password clob(65535) not null,
-    last_update bigint,
-    type varchar(64) not null,
-    usage_from_variable smallint,
-    security_zone_goid CHAR(16) FOR BIT DATA references security_zone(goid) on delete set null,
-    primary key (goid)
-);
-
-create table service_documents (
-    goid CHAR(16) FOR BIT DATA not null,
-    version integer not null,
-    service_goid CHAR(16) FOR BIT DATA,
-    uri varchar(4096),
-    type varchar(255),
-    content_type varchar(1024),
-    content clob(2147483647),
-    primary key (goid)
-);
-
-create table service_metrics (
-    goid CHAR(16) FOR BIT DATA not null,
-    nodeid varchar(255),
-    published_service_goid CHAR(16) FOR BIT DATA,
-    resolution integer,
-    period_start bigint,
-    start_time bigint,
-    end_time bigint,
-    attempted integer,
-    authorized integer,
-    completed integer,
-    back_min integer,
-    back_sum bigint,
-    back_max integer,
-    front_min integer,
-    front_sum bigint,
-    front_max integer,
-    interval_size integer,
-    service_state varchar(16),
-    primary key (goid)
-);
-
-create table service_metrics_details (
-    service_metrics_goid CHAR(16) FOR BIT DATA not null,
-    mapping_values_goid CHAR(16) FOR BIT DATA not null,
-    attempted integer,
-    authorized integer,
-    completed integer,
-    back_min integer,
-    back_sum bigint,
-    back_max integer,
-    front_min integer,
-    front_sum bigint,
-    front_max integer,
-    primary key (service_metrics_goid, mapping_values_goid)
-);
-
-create table service_usage (
-    serviceid CHAR(16) FOR BIT DATA not null,
-    nodeid varchar(255) not null,
-    requestnr bigint,
-    authorizedreqnr bigint,
-    completedreqnr bigint,
-    primary key (serviceid, nodeid)
-);
-
-create table shared_keys (
-    encodingid varchar(32) not null,
-    b64edval varchar(2048) not null,
-    primary key (encodingid)
-);
-
-create table sink_config (
-    goid CHAR(16) FOR BIT DATA not null,
-    version integer,
-    name varchar(32) not null,
-    description clob(2147483647),
-    type varchar(32),
-    enabled smallint,
-    severity varchar(32),
-    categories clob(2147483647),
-    properties clob(2147483647),
-    security_zone_goid CHAR(16) FOR BIT DATA references security_zone(goid) on delete set null,
-    primary key (goid)
-);
-
-create table trusted_cert (
-    goid CHAR(16) FOR BIT DATA not null,
-    cert_base64 clob(2147483647),
-    issuer_dn varchar(2048),
-    serial varchar(1024),
-    ski varchar(64),
-    subject_dn varchar(2048),
-    thumbprint_sha1 varchar(64),
-    name varchar(128) not null,
-    revocation_check_policy_goid CHAR(16) FOR BIT DATA CONSTRAINT FK_trusted_cert_revocation_check_policy references revocation_check_policy (goid),
-    revocation_type varchar(128) not null,
-    trust_anchor smallint,
-    trusted_as_saml_attesting_entity smallint default 0,
-    trusted_for_saml smallint default 0,
-    trusted_for_client smallint default 0,
-    trusted_for_server smallint default 0,
-    trusted_for_ssl smallint default 0,
-    verify_hostname smallint default 0,
-    version integer,
-    security_zone_goid CHAR(16) FOR BIT DATA references security_zone(goid) on delete set null,
-    primary key (goid)
-);
-
-create table trusted_esm (
-    goid CHAR(16) FOR BIT DATA not null,
-    name varchar(128) not null,
-    version integer,
-    trusted_cert_goid CHAR(16) FOR BIT DATA not null,
-    primary key (goid)
-);
-
-create table trusted_esm_user (
-    goid CHAR(16) FOR BIT DATA not null,
-    esm_user_display_name varchar(128),
-    esm_user_id varchar(128),
-    provider_goid  CHAR(16) FOR BIT DATA not null,
-    user_id varchar(255),
-    version integer,
-    trusted_esm_goid CHAR(16) FOR BIT DATA not null,
-    primary key (goid)
-);
-
-create table uddi_business_service_status (
-    goid CHAR(16) FOR BIT DATA not null,
-    published_service_goid CHAR(16) FOR BIT DATA,
-    metrics_reference_status varchar(255),
-    uddi_metrics_tmodel_key varchar(255),
-    uddi_policy_publish_url varchar(4096),
-    policy_status varchar(255),
-    uddi_policy_tmodel_key varchar(255),
-    uddi_policy_url varchar(4096),
-    uddi_registry_goid CHAR(16) FOR BIT DATA,
-    uddi_service_key varchar(255),
-    uddi_service_name varchar(255),
-    version integer,
-    primary key (goid)
-);
-
-create table uddi_proxied_service (
-    goid CHAR(16) FOR BIT DATA not null,
-    uddi_service_key varchar(255),
-    uddi_service_name varchar(255),
-    version integer,
-    wsdl_service_name varchar(255),
-    wsdl_service_namespace varchar(255),
-    uddi_proxied_service_info_goid CHAR(16) FOR BIT DATA not null,
-    primary key (goid)
-);
-
-create table uddi_proxied_service_info (
-    goid CHAR(16) FOR BIT DATA not null,
-    created_from_existing smallint,
-    metrics_enabled smallint,
-    publish_type varchar(255),
-    publish_wspolicy_enabled smallint,
-    publish_wspolicy_full smallint,
-    publish_wspolicy_inlined smallint,
-    published_service_goid CHAR(16) FOR BIT DATA,
-    remove_other_bindings smallint,
-    properties clob(2147483647),
-    uddi_business_key varchar(255),
-    uddi_business_name varchar(255),
-    uddi_registry_goid CHAR(16) FOR BIT DATA,
-    update_proxy_on_local_change smallint,
-    version integer,
-    wsdl_hash varchar(512),
-    security_zone_goid CHAR(16) FOR BIT DATA references security_zone(goid) on delete set null,
-    primary key (goid)
-);
-
-create table uddi_publish_status (
-    goid CHAR(16) FOR BIT DATA not null,
-    fail_count integer,
-    publish_status varchar(255),
-    uddi_proxied_service_info_goid CHAR(16) FOR BIT DATA not null,
-    version integer,
-    primary key (goid)
-);
-
-create table uddi_registries (
-    goid CHAR(16) FOR BIT DATA not null,
-    name varchar(128) not null,
-    version integer,
-    base_url varchar(4096),
-    client_auth smallint,
-    enabled smallint,
-    inquiry_url varchar(4096),
-    key_alias varchar(255),
-    keystore_goid CHAR(16) FOR BIT DATA,
-    metrics_publish_frequency bigint,
-    metrics_enabled smallint,
-    monitoring_enabled smallint,
-    monitor_frequency bigint,
-    publish_url varchar(4096),
-    password varchar(255),
-    user_name varchar(255),
-    security_url varchar(4096),
-    subscribe_for_notifications smallint,
-    subscription_url varchar(4096),
-    registry_type varchar(255),
-    security_zone_goid CHAR(16) FOR BIT DATA references security_zone(goid) on delete set null,
-    primary key (goid)
-);
-
-create table uddi_registry_subscription (
-    goid CHAR(16) FOR BIT DATA not null,
-    uddi_subscription_check_time bigint,
-    uddi_subscription_expiry_time bigint,
-    uddi_subscription_key varchar(255),
-    uddi_subscription_notified_time bigint,
-    uddi_registry_goid CHAR(16) FOR BIT DATA,
-    version integer,
-    primary key (goid)
-);
-
-create table uddi_service_control (
-    goid CHAR(16) FOR BIT DATA not null,
-    disable_service_on_change smallint,
-    has_been_overwritten smallint,
-    has_had_endpoints_removed smallint,
-    metrics_enabled smallint,
-    monitoring_enabled smallint,
-    publish_wspolicy_enabled smallint,
-    publish_wspolicy_full smallint,
-    publish_wspolicy_inlined smallint,
-    published_service_goid CHAR(16) FOR BIT DATA,
-    uddi_business_key varchar(255),
-    uddi_business_name varchar(255),
-    uddi_registry_goid CHAR(16) FOR BIT DATA,
-    uddi_service_key varchar(255),
-    uddi_service_name varchar(255),
-    under_uddi_control smallint,
-    update_wsdl_on_change smallint,
-    version integer,
-    wsdl_port_binding varchar(255),
-    wsdl_port_binding_namespace varchar(255),
-    wsdl_port_name varchar(255),
-    wsdl_service_name varchar(255),
-    security_zone_goid CHAR(16) FOR BIT DATA references security_zone(goid) on delete set null,
-    primary key (goid)
-);
-
-create table uddi_service_control_monitor_runtime (
-    goid CHAR(16) FOR BIT DATA not null,
-    access_point_url varchar(4096),
-    last_uddi_modified_timestamp bigint,
-    uddi_service_control_goid CHAR(16) FOR BIT DATA,
-    version integer,
-    primary key (goid)
-);
-
-create table wsdm_subscription (
-    goid CHAR(16) FOR BIT DATA not null,
-    esm_service_goid CHAR(16) FOR BIT DATA not null,
-    last_notification bigint,
-    notification_policy_guid varchar(36),
-    owner_node_id varchar(64),
-    published_service_goid CHAR(16) FOR BIT DATA not null,
-    callback_url varchar(4096) not null,
-    reference_parameters varchar(16384),
-    termination_time bigint not null,
-    topic integer not null,
-    uuid varchar(36) not null unique,
-    version integer,
-    primary key (goid)
-);
-
-create table wssc_session (
-    goid CHAR(16) FOR BIT DATA not null,
-    created bigint,
-    encrypted_key varchar(255),
-    expires bigint,
-    identifier varchar(4096) not null,
-    inbound smallint,
-    namespace varchar(4096),
-    provider_goid  CHAR(16) FOR BIT DATA,
-    service_url varchar(4096),
-    session_key_hash varchar(128) not null unique,
-    token varchar(32672),
-    user_id varchar(255),
-    user_login varchar(255),
-    primary key (goid)
-);
-
-alter table active_connector_property
-    add constraint FK58920F603AEA90B6
-    foreign key (connector_goid)
-    references active_connector
-    on delete cascade;
-
-alter table connector_property
-    add constraint FK7EC2A187BA66EE5C
-    foreign key (connector_goid)
-    references connector
-    on delete cascade;
-
-alter table email_listener_state
-    add constraint FK5A708C492FC43EC3
-    foreign key (email_listener_goid)
-    references email_listener
-    on delete cascade;
-
-alter table folder
-    add constraint FKB45D1C6EF8097918
-    foreign key (parent_folder_goid)
-    references folder;
-
-alter table password_history
-    add constraint FKF16E7AF0C9B8DFC1
-    foreign key (internal_user_goid)
-    references internal_user;
-
-alter table policy
-    add constraint FKC56DA532DB935A63
-    foreign key (folder_goid)
-    references folder;
-
-alter table policy_alias
-    add constraint FKA07B7103DB935A63
-    foreign key (folder_goid)
-    references folder
-    on delete cascade;
-
-alter table policy_alias
-    add constraint FK_POL_ALIAS_POLICY
-    foreign key (policy_goid)
-    references policy
-    on delete cascade;
-
-alter table published_service
-    add constraint FK25874164DB935A63
-    foreign key (folder_goid)
-    references folder;
-
-alter table published_service
-    add constraint FK25874164DAFA444B
-    foreign key (policy_goid)
-    references policy;
-
-alter table published_service_alias
-    add constraint FK6AE79FB5DB935A63
-    foreign key (folder_goid)
-    references folder
-    on delete cascade;
-
-alter table rbac_assignment
-    add constraint FK51FEC6DACCD6DF3E
-    foreign key (role_goid)
-    references rbac_role;
-
-alter table rbac_permission
-    add constraint FKF5F905DCCCD6DF3E
-    foreign key (role_goid)
-    references rbac_role
-    on delete cascade;
-
-alter table rbac_predicate
-    add constraint FKB894B40A45FC8430
-    foreign key (permission_goid)
-    references rbac_permission
-    on delete cascade;
-
-alter table rbac_predicate_attribute
-    add constraint FK563B54A7918005E4
-    foreign key (goid)
-    references rbac_predicate
-    on delete cascade;
-
-alter table rbac_predicate_entityfolder
-    add constraint FK6AE46026918005E4
-    foreign key (goid)
-    references rbac_predicate
-    on delete cascade;
-
-alter table rbac_predicate_folder
-    add constraint FKF111A643DB935A63
-    foreign key (folder_goid)
-    references folder
-    on delete cascade;
-
-alter table rbac_predicate_folder
-    add constraint FKF111A643918005E4
-    foreign key (goid)
-    references rbac_predicate
-    on delete cascade;
-
-alter table rbac_predicate_oid
-    add constraint FK37D47C15918005E4
-    foreign key (goid)
-    references rbac_predicate
-    on delete cascade;
-
-alter table trusted_esm
-    add constraint FK581D7A373ACD94B6
-    foreign key (trusted_cert_goid)
-    references trusted_cert;
-
-alter table trusted_esm_user
-    add constraint FKC48AF4D34548A1A6
-    foreign key (trusted_esm_goid)
-    references trusted_esm
-    on delete cascade;
-
-alter table uddi_proxied_service
-    add constraint FK127C390874249C8B
-    foreign key (uddi_proxied_service_info_goid)
-    references uddi_proxied_service_info
-    on delete cascade;
-
-alter table sample_messages
-    add constraint FK_SAMPLE_MESSAGE_PUB_SERVICE
-    foreign key (published_service_goid)
-    references published_service
-    on delete cascade;
-
--- **************************************************************************
--- Populate initial data
--- **************************************************************************
-
-INSERT INTO identity_provider (goid,name,description,type,properties,version,security_zone_goid) VALUES (toGoid(0,-2),'Internal Identity Provider','Internal Identity Provider',1,'<java version="1.6.0_01" class="java.beans.XMLDecoder"><object class="java.util.HashMap"><void method="put"><string>adminEnabled</string><boolean>true</boolean></void></object></java>',0,NULL);
-
--- The same hash from resetAdmin.sh is used here. Digest property is set to NULL by default.
-INSERT INTO internal_user (goid, version, name, login, password, digest, first_name, last_name, email, description, expiration, password_expiry, change_password, enabled, properties) VALUES (toGoid(0,3),0,'admin','admin','$6$S7Z3HcudYNsObgs8$SjwZ3xtCkSjXOK2vHfOVEg2dJES3cgvtIUdHbEN/KdCBXoI6uuPSbxTEwcH.av6lpcb1p6Lu.gFeIX04FBxiJ.',NULL,'','','','',-1,1577865600000,0,1,NULL);
-
-INSERT INTO folder (goid, version, name, parent_folder_goid, security_zone_goid) VALUES (toGoid(0,-5002), 0, 'Root Node', NULL, NULL);
-
-INSERT INTO resolution_configuration (goid, version, name, path_case_sensitive, use_url_header, use_service_oid, use_soap_action, use_soap_namespace) VALUES (toGoid(0, -2), 0, 'Default', 1, 1, 1, 1, 1);
-
-INSERT INTO cluster_master (nodeid, touched_time, version) VALUES (NULL, 0, 0);
-
--- placeholder for legacy Software Static, never loaded or saved
-insert into keystore_file (goid, version, name, format, databytes, properties) values (toGoid(0,0), 0, 'Software Static', 'ss', null, null);
-
--- tar.gz of items in sca 6000 keydata directory
-insert into keystore_file (goid, version, name, format, databytes, properties) values (toGoid(0,1), 0, 'HSM', 'hsm.sca.targz', null, null);
-
--- bytes of a PKCS#12 keystore
-insert into keystore_file (goid, version, name, format, databytes, properties) values (toGoid(0,2), 0, 'Software DB', 'sdb.pkcs12', null, null);
-
--- placeholder for ID reserved for Luna, never loaded or saved
-insert into keystore_file (goid, version, name, format, databytes, properties) values (toGoid(0,3), 0, 'SafeNet HSM', 'luna', null, null);
-
--- serialized NcipherKeyStoreData for an nCipher keystore
-insert into keystore_file (goid, version, name, format, databytes, properties) values (toGoid(0,4), 0, 'nCipher HSM', 'hsm.NcipherKeyStoreData', null, null);
-
--- STIG default:
-INSERT INTO password_policy (goid, version, properties, internal_identity_provider_goid) VALUES (toGoid(0, -2), 0, '<?xml version="1.0" encoding="UTF-8"?><java version="1.6.0_21" class="java.beans.XMLDecoder"> <object class="java.util.TreeMap">  <void method="put">   <string>allowableChangesPerDay</string>   <boolean>true</boolean>  </void>  <void method="put">   <string>charDiffMinimum</string>   <int>4</int>  </void>  <void method="put">   <string>forcePasswordChangeNewUser</string>   <boolean>true</boolean>  </void>  <void method="put">   <string>lowerMinimum</string>   <int>1</int>  </void>  <void method="put">   <string>maxPasswordLength</string>   <int>32</int>  </void>  <void method="put">   <string>minPasswordLength</string>   <int>8</int>  </void>  <void method="put">   <string>noRepeatingCharacters</string>   <boolean>true</boolean>  </void>  <void method="put">   <string>numberMinimum</string>   <int>1</int>  </void>  <void method="put">   <string>passwordExpiry</string>   <int>90</int>  </void>  <void method="put">   <string>repeatFrequency</string>   <int>10</int>  </void>  <void method="put">   <string>symbolMinimum</string>   <int>1</int>  </void>  <void method="put">   <string>upperMinimum</string>   <int>1</int>  </void> </object></java>', toGoid(0,-2));
-
--- Default global resources
-INSERT INTO resource_entry (goid, version, uri, uri_hash, type, content_type, content, resource_key1, security_zone_goid) VALUES (toGoid(0,-3),0,'http://schemas.xmlsoap.org/soap/envelope/','hC3quuokv29o8XDUK1vtJg29ywKS/fDsnJsj2chtn0maXa6J/7ga3LQxz12tlDYbLmJVWV/iP4PJsmBZ7lGiaQ==','XML_SCHEMA','text/xml','<?xml version=''1.0'' encoding=''UTF-8'' ?>\n<xs:schema xmlns:xs=\"http://www.w3.org/2001/XMLSchema\"\n           xmlns:tns=\"http://schemas.xmlsoap.org/soap/envelope/\"\n           targetNamespace=\"http://schemas.xmlsoap.org/soap/envelope/\" >\n  <!-- Envelope, header and body -->\n  <xs:element name=\"Envelope\" type=\"tns:Envelope\" />\n  <xs:complexType name=\"Envelope\" >\n    <xs:sequence>\n      <xs:element ref=\"tns:Header\" minOccurs=\"0\" />\n      <xs:element ref=\"tns:Body\" minOccurs=\"1\" />\n      <xs:any namespace=\"##other\" minOccurs=\"0\" maxOccurs=\"unbounded\" processContents=\"lax\" />\n    </xs:sequence>\n    <xs:anyAttribute namespace=\"##other\" processContents=\"lax\" />\n  </xs:complexType>\n  <xs:element name=\"Header\" type=\"tns:Header\" />\n  <xs:complexType name=\"Header\" >\n    <xs:sequence>\n      <xs:any namespace=\"##other\" minOccurs=\"0\" maxOccurs=\"unbounded\" processContents=\"lax\" />\n    </xs:sequence>\n    <xs:anyAttribute namespace=\"##other\" processContents=\"lax\" />\n  </xs:complexType>\n  <xs:element name=\"Body\" type=\"tns:Body\" />\n  <xs:complexType name=\"Body\" >\n    <xs:sequence>\n      <xs:any namespace=\"##any\" minOccurs=\"0\" maxOccurs=\"unbounded\" processContents=\"lax\" />\n    </xs:sequence>\n    <xs:anyAttribute namespace=\"##any\" processContents=\"lax\" >\n          <xs:annotation>\n            <xs:documentation>\n                  Prose in the spec does not specify that attributes are allowed on the Body element\n                </xs:documentation>\n          </xs:annotation>\n        </xs:anyAttribute>\n  </xs:complexType>\n  <!-- Global Attributes.  The following attributes are intended to be usable via qualified attribute names on any complex type referencing them.  -->\n  <xs:attribute name=\"mustUnderstand\" >\n     <xs:simpleType>\n     <xs:restriction base=''xs:boolean''>\n           <xs:pattern value=''0|1'' />\n         </xs:restriction>\n   </xs:simpleType>\n  </xs:attribute>\n  <xs:attribute name=\"actor\" type=\"xs:anyURI\" />\n  <xs:simpleType name=\"encodingStyle\" >\n    <xs:annotation>\n          <xs:documentation>\n            ''encodingStyle'' indicates any canonicalization conventions followed in the contents of the containing element.  For example, the value ''http://schemas.xmlsoap.org/soap/encoding/'' indicates the pattern described in SOAP specification\n          </xs:documentation>\n        </xs:annotation>\n    <xs:list itemType=\"xs:anyURI\" />\n  </xs:simpleType>\n  <xs:attribute name=\"encodingStyle\" type=\"tns:encodingStyle\" />\n  <xs:attributeGroup name=\"encodingStyle\" >\n    <xs:attribute ref=\"tns:encodingStyle\" />\n  </xs:attributeGroup>  <xs:element name=\"Fault\" type=\"tns:Fault\" />\n  <xs:complexType name=\"Fault\" final=\"extension\" >\n    <xs:annotation>\n          <xs:documentation>\n            Fault reporting structure\n          </xs:documentation>\n        </xs:annotation>\n    <xs:sequence>\n      <xs:element name=\"faultcode\" type=\"xs:QName\" />\n      <xs:element name=\"faultstring\" type=\"xs:string\" />\n      <xs:element name=\"faultactor\" type=\"xs:anyURI\" minOccurs=\"0\" />\n      <xs:element name=\"detail\" type=\"tns:detail\" minOccurs=\"0\" />\n    </xs:sequence>\n  </xs:complexType>\n  <xs:complexType name=\"detail\">\n    <xs:sequence>\n      <xs:any namespace=\"##any\" minOccurs=\"0\" maxOccurs=\"unbounded\" processContents=\"lax\" />\n    </xs:sequence>\n    <xs:anyAttribute namespace=\"##any\" processContents=\"lax\" />\n  </xs:complexType>\n</xs:schema>','http://schemas.xmlsoap.org/soap/envelope/',NULL);
-INSERT INTO resource_entry (goid, version, uri, uri_hash, type, content_type, content, resource_key1, security_zone_goid) VALUES (toGoid(0,-4),0,'http://www.w3.org/2003/05/soap-envelope/','/IwS8Jif23iT/LGYVajOwoHmLxd/Acxqv8VZoeG7SN/5Qp0gcKmM+pnzTYc1qeaqg0YucLMOt3mmhPzH/tcpUQ==','XML_SCHEMA','text/xml','<?xml version=''1.0''?>\n<!-- Schema defined in the SOAP Version 1.2 Part 1 specification\n     Recommendation:\n     http://www.w3.org/TR/2003/REC-soap12-part1-20030624/\n\n     Copyright (C)2003 W3C(R) (MIT, ERCIM, Keio), All Rights Reserved.\n     W3C viability, trademark, document use and software licensing rules\n     apply.\n     http://www.w3.org/Consortium/Legal/\n\n     This document is governed by the W3C Software License [1] as\n     described in the FAQ [2].\n\n     [1] http://www.w3.org/Consortium/Legal/copyright-software-19980720\n     [2] http://www.w3.org/Consortium/Legal/IPR-FAQ-20000620.html#DTD\n-->\n\n<xs:schema xmlns:xs=\"http://www.w3.org/2001/XMLSchema\"\n           xmlns:tns=\"http://www.w3.org/2003/05/soap-envelope\"\n           targetNamespace=\"http://www.w3.org/2003/05/soap-envelope\" \n		   elementFormDefault=\"qualified\" >\n\n  <xs:import namespace=\"http://www.w3.org/XML/1998/namespace\" \n             schemaLocation=\"http://www.w3.org/2001/xml.xsd\"/>\n\n  <!-- Envelope, header and body -->\n  <xs:element name=\"Envelope\" type=\"tns:Envelope\" />\n  <xs:complexType name=\"Envelope\" >\n    <xs:sequence>\n      <xs:element ref=\"tns:Header\" minOccurs=\"0\" />\n      <xs:element ref=\"tns:Body\" minOccurs=\"1\" />\n    </xs:sequence>\n    <xs:anyAttribute namespace=\"##other\" processContents=\"lax\" />\n  </xs:complexType>\n\n  <xs:element name=\"Header\" type=\"tns:Header\" />\n  <xs:complexType name=\"Header\" >\n    <xs:annotation>\n	  <xs:documentation>\n	  Elements replacing the wildcard MUST be namespace qualified, but can be in the targetNamespace\n	  </xs:documentation>\n	</xs:annotation>\n    <xs:sequence>\n      <xs:any namespace=\"##any\" processContents=\"lax\" minOccurs=\"0\" maxOccurs=\"unbounded\"  />\n    </xs:sequence>\n    <xs:anyAttribute namespace=\"##other\" processContents=\"lax\" />\n  </xs:complexType>\n  \n  <xs:element name=\"Body\" type=\"tns:Body\" />\n  <xs:complexType name=\"Body\" >\n    <xs:sequence>\n      <xs:any namespace=\"##any\" processContents=\"lax\" minOccurs=\"0\" maxOccurs=\"unbounded\" />\n    </xs:sequence>\n    <xs:anyAttribute namespace=\"##other\" processContents=\"lax\" />\n  </xs:complexType>\n\n  <!-- Global Attributes.  The following attributes are intended to be\n  usable via qualified attribute names on any complex type referencing\n  them.  -->\n  <xs:attribute name=\"mustUnderstand\" type=\"xs:boolean\" default=\"0\" />\n  <xs:attribute name=\"relay\" type=\"xs:boolean\" default=\"0\" />\n  <xs:attribute name=\"role\" type=\"xs:anyURI\" />\n\n  <!-- ''encodingStyle'' indicates any canonicalization conventions\n  followed in the contents of the containing element.  For example, the\n  value ''http://www.w3.org/2003/05/soap-encoding'' indicates the pattern\n  described in the SOAP Version 1.2 Part 2: Adjuncts Recommendation -->\n\n  <xs:attribute name=\"encodingStyle\" type=\"xs:anyURI\" />\n\n  <xs:element name=\"Fault\" type=\"tns:Fault\" />\n  <xs:complexType name=\"Fault\" final=\"extension\" >\n    <xs:annotation>\n	  <xs:documentation>\n	    Fault reporting structure\n	  </xs:documentation>\n	</xs:annotation>\n    <xs:sequence>\n      <xs:element name=\"Code\" type=\"tns:faultcode\" />\n      <xs:element name=\"Reason\" type=\"tns:faultreason\" />\n      <xs:element name=\"Node\" type=\"xs:anyURI\" minOccurs=\"0\" />\n	  <xs:element name=\"Role\" type=\"xs:anyURI\" minOccurs=\"0\" />\n      <xs:element name=\"Detail\" type=\"tns:detail\" minOccurs=\"0\" />\n    </xs:sequence>\n  </xs:complexType>\n\n  <xs:complexType name=\"faultreason\" >\n    <xs:sequence>\n	  <xs:element name=\"Text\" type=\"tns:reasontext\" \n                  minOccurs=\"1\"  maxOccurs=\"unbounded\" />\n	</xs:sequence>\n  </xs:complexType>\n\n  <xs:complexType name=\"reasontext\" >\n    <xs:simpleContent>\n	  <xs:extension base=\"xs:string\" >\n	    <xs:attribute ref=\"xml:lang\" use=\"required\" />\n	  </xs:extension>\n	</xs:simpleContent>\n  </xs:complexType>\n  \n  <xs:complexType name=\"faultcode\">\n    <xs:sequence>\n      <xs:element name=\"Value\"\n                  type=\"tns:faultcodeEnum\"/>\n      <xs:element name=\"Subcode\"\n                  type=\"tns:subcode\"\n                  minOccurs=\"0\"/>\n    </xs:sequence>\n  </xs:complexType>\n\n  <xs:simpleType name=\"faultcodeEnum\">\n    <xs:restriction base=\"xs:QName\">\n      <xs:enumeration value=\"tns:DataEncodingUnknown\"/>\n      <xs:enumeration value=\"tns:MustUnderstand\"/>\n      <xs:enumeration value=\"tns:Receiver\"/>\n      <xs:enumeration value=\"tns:Sender\"/>\n      <xs:enumeration value=\"tns:VersionMismatch\"/>\n    </xs:restriction>\n  </xs:simpleType>\n\n  <xs:complexType name=\"subcode\">\n    <xs:sequence>\n      <xs:element name=\"Value\"\n                  type=\"xs:QName\"/>\n      <xs:element name=\"Subcode\"\n                  type=\"tns:subcode\"\n                  minOccurs=\"0\"/>\n    </xs:sequence>\n  </xs:complexType>\n\n  <xs:complexType name=\"detail\">\n    <xs:sequence>\n      <xs:any namespace=\"##any\" processContents=\"lax\" minOccurs=\"0\" maxOccurs=\"unbounded\"  />\n    </xs:sequence>\n    <xs:anyAttribute namespace=\"##other\" processContents=\"lax\" /> \n  </xs:complexType>\n\n  <!-- Global element declaration and complex type definition for header entry returned due to a mustUnderstand fault -->\n  <xs:element name=\"NotUnderstood\" type=\"tns:NotUnderstoodType\" />\n  <xs:complexType name=\"NotUnderstoodType\" >\n    <xs:attribute name=\"qname\" type=\"xs:QName\" use=\"required\" />\n  </xs:complexType>\n\n\n  <!-- Global element and associated types for managing version transition as described in Appendix A of the SOAP Version 1.2 Part 1 Recommendation  -->  <xs:complexType name=\"SupportedEnvType\" >\n    <xs:attribute name=\"qname\" type=\"xs:QName\" use=\"required\" />\n  </xs:complexType>\n\n  <xs:element name=\"Upgrade\" type=\"tns:UpgradeType\" />\n  <xs:complexType name=\"UpgradeType\" >\n    <xs:sequence>\n	  <xs:element name=\"SupportedEnvelope\" type=\"tns:SupportedEnvType\" minOccurs=\"1\" maxOccurs=\"unbounded\" />\n	</xs:sequence>\n  </xs:complexType>\n\n\n</xs:schema>','http://www.w3.org/2003/05/soap-envelope',NULL);
-INSERT INTO resource_entry (goid, version, uri, uri_hash, type, content_type, content, resource_key1, security_zone_goid) VALUES (toGoid(0,-5),0,'http://www.w3.org/2001/xml.xsd','hVcrKrS/aEB3urzQRjRATz5Jr2R4ai52xKbb/R2iaclst0ENOxLEU+IPdEtmrfiKGq0HOlCG3JDTTliMnoL0Zg==','XML_SCHEMA','text/xml','<?xml version=''1.0''?>\n<xs:schema targetNamespace=\"http://www.w3.org/XML/1998/namespace\" xmlns:xs=\"http://www.w3.org/2001/XMLSchema\" xml:lang=\"en\">\n\n <xs:annotation>\n  <xs:documentation>\n   See http://www.w3.org/XML/1998/namespace.html and\n   http://www.w3.org/TR/REC-xml for information about this namespace.\n\n    This schema document describes the XML namespace, in a form\n    suitable for import by other schema documents.\n\n    Note that local names in this namespace are intended to be defined\n    only by the World Wide Web Consortium or its subgroups.  The\n    following names are currently defined in this namespace and should\n    not be used with conflicting semantics by any Working Group,\n    specification, or document instance:\n\n    base (as an attribute name): denotes an attribute whose value\n         provides a URI to be used as the base for interpreting any\n         relative URIs in the scope of the element on which it\n         appears; its value is inherited.  This name is reserved\n         by virtue of its definition in the XML Base specification.\n\n    id   (as an attribute name): denotes an attribute whose value\n         should be interpreted as if declared to be of type ID.\n         This name is reserved by virtue of its definition in the\n         xml:id specification.\n\n    lang (as an attribute name): denotes an attribute whose value\n         is a language code for the natural language of the content of\n         any element; its value is inherited.  This name is reserved\n         by virtue of its definition in the XML specification.\n\n    space (as an attribute name): denotes an attribute whose\n         value is a keyword indicating what whitespace processing\n         discipline is intended for the content of the element; its\n         value is inherited.  This name is reserved by virtue of its\n         definition in the XML specification.\n\n    Father (in any context at all): denotes Jon Bosak, the chair of\n         the original XML Working Group.  This name is reserved by\n         the following decision of the W3C XML Plenary and\n         XML Coordination groups:\n\n             In appreciation for his vision, leadership and dedication\n             the W3C XML Plenary on this 10th day of February, 2000\n             reserves for Jon Bosak in perpetuity the XML name\n             xml:Father\n  </xs:documentation>\n </xs:annotation>\n\n <xs:annotation>\n  <xs:documentation>This schema defines attributes and an attribute group\n        suitable for use by\n        schemas wishing to allow xml:base, xml:lang, xml:space or xml:id\n        attributes on elements they define.\n\n        To enable this, such a schema must import this schema\n        for the XML namespace, e.g. as follows:\n        &lt;schema . . .>\n         . . .\n         &lt;import namespace=\"http://www.w3.org/XML/1998/namespace\"\n                    schemaLocation=\"http://www.w3.org/2001/xml.xsd\"/>\n\n        Subsequently, qualified reference to any of the attributes\n        or the group defined below will have the desired effect, e.g.\n\n        &lt;type . . .>\n         . . .\n         &lt;attributeGroup ref=\"xml:specialAttrs\"/>\n \n         will define a type which will schema-validate an instance\n         element with any of those attributes</xs:documentation>\n </xs:annotation>\n\n <xs:annotation>\n  <xs:documentation>In keeping with the XML Schema WG''s standard versioning\n   policy, this schema document will persist at\n   http://www.w3.org/2007/08/xml.xsd.\n   At the date of issue it can also be found at\n   http://www.w3.org/2001/xml.xsd.\n   The schema document at that URI may however change in the future,\n   in order to remain compatible with the latest version of XML Schema\n   itself, or with the XML namespace itself.  In other words, if the XML\n   Schema or XML namespaces change, the version of this document at\n   http://www.w3.org/2001/xml.xsd will change\n   accordingly; the version at\n   http://www.w3.org/2007/08/xml.xsd will not change.\n  </xs:documentation>\n </xs:annotation>\n\n <xs:attribute name=\"lang\">\n  <xs:annotation>\n   <xs:documentation>Attempting to install the relevant ISO 2- and 3-letter\n         codes as the enumerated possible values is probably never\n         going to be a realistic possibility.  See\n         RFC 3066 at http://www.ietf.org/rfc/rfc3066.txt and the IANA registry\n         at http://www.iana.org/assignments/lang-tag-apps.htm for\n         further information.\n\n         The union allows for the ''un-declaration'' of xml:lang with\n         the empty string.</xs:documentation>\n  </xs:annotation>\n  <xs:simpleType>\n   <xs:union memberTypes=\"xs:language\">\n    <xs:simpleType>\n     <xs:restriction base=\"xs:string\">\n      <xs:enumeration value=\"\"/>\n     </xs:restriction>\n    </xs:simpleType>\n   </xs:union>\n  </xs:simpleType>\n </xs:attribute>\n\n <xs:attribute name=\"space\">\n  <xs:simpleType>\n   <xs:restriction base=\"xs:NCName\">\n    <xs:enumeration value=\"default\"/>\n    <xs:enumeration value=\"preserve\"/>\n   </xs:restriction>\n  </xs:simpleType>\n </xs:attribute>\n\n <xs:attribute name=\"base\" type=\"xs:anyURI\">\n  <xs:annotation>\n   <xs:documentation>See http://www.w3.org/TR/xmlbase/ for\n                     information about this attribute.</xs:documentation>\n  </xs:annotation>\n </xs:attribute>\n\n <xs:attribute name=\"id\" type=\"xs:ID\">\n  <xs:annotation>\n   <xs:documentation>See http://www.w3.org/TR/xml-id/ for\n                     information about this attribute.</xs:documentation>\n  </xs:annotation>\n </xs:attribute>\n\n <xs:attributeGroup name=\"specialAttrs\">\n  <xs:attribute ref=\"xml:base\"/>\n  <xs:attribute ref=\"xml:lang\"/>\n  <xs:attribute ref=\"xml:space\"/>\n  <xs:attribute ref=\"xml:id\"/>\n </xs:attributeGroup>\n\n</xs:schema>','http://www.w3.org/XML/1998/namespace',NULL);
-INSERT INTO resource_entry (goid, version, uri, uri_hash, type, content_type, content, resource_key1, security_zone_goid) VALUES (toGoid(0,-6),0,'http://www.w3.org/2001/datatypes.dtd','CnGeQLLg3aDZGm+VXQAHZEimjslNt6DgjHWn3RZ8VH3haj30QvOihEtZxgzq9y68dj9YSJ8JP71BQVEJ+9ycYg==','DTD','text/plain','<!--\n        DTD for XML Schemas: Part 2: Datatypes\n        $Id: datatypes.dtd,v 1.23 2001/03/16 17:36:30 ht Exp $\n        Note this DTD is NOT normative, or even definitive. - - the\n        prose copy in the datatypes REC is the definitive version\n        (which shouldn''t differ from this one except for this comment\n        and entity expansions, but just in case)\n  -->\n\n<!--\n        This DTD cannot be used on its own, it is intended\n        only for incorporation in XMLSchema.dtd, q.v.\n  -->\n\n<!-- Define all the element names, with optional prefix -->\n<!ENTITY % simpleType \"%p;simpleType\">\n<!ENTITY % restriction \"%p;restriction\">\n<!ENTITY % list \"%p;list\">\n<!ENTITY % union \"%p;union\">\n<!ENTITY % maxExclusive \"%p;maxExclusive\">\n<!ENTITY % minExclusive \"%p;minExclusive\">\n<!ENTITY % maxInclusive \"%p;maxInclusive\">\n<!ENTITY % minInclusive \"%p;minInclusive\">\n<!ENTITY % totalDigits \"%p;totalDigits\">\n<!ENTITY % fractionDigits \"%p;fractionDigits\">\n<!ENTITY % length \"%p;length\">\n<!ENTITY % minLength \"%p;minLength\">\n<!ENTITY % maxLength \"%p;maxLength\">\n<!ENTITY % enumeration \"%p;enumeration\">\n<!ENTITY % whiteSpace \"%p;whiteSpace\">\n<!ENTITY % pattern \"%p;pattern\">\n\n<!--\n        Customisation entities for the ATTLIST of each element\n        type. Define one of these if your schema takes advantage\n        of the anyAttribute=''##other'' in the schema for schemas\n  -->\n\n<!ENTITY % simpleTypeAttrs \"\">\n<!ENTITY % restrictionAttrs \"\">\n<!ENTITY % listAttrs \"\">\n<!ENTITY % unionAttrs \"\">\n<!ENTITY % maxExclusiveAttrs \"\">\n<!ENTITY % minExclusiveAttrs \"\">\n<!ENTITY % maxInclusiveAttrs \"\">\n<!ENTITY % minInclusiveAttrs \"\">\n<!ENTITY % totalDigitsAttrs \"\">\n<!ENTITY % fractionDigitsAttrs \"\">\n<!ENTITY % lengthAttrs \"\">\n<!ENTITY % minLengthAttrs \"\">\n<!ENTITY % maxLengthAttrs \"\">\n<!ENTITY % enumerationAttrs \"\">\n<!ENTITY % whiteSpaceAttrs \"\">\n<!ENTITY % patternAttrs \"\">\n\n<!-- Define some entities for informative use as attribute\n        types -->\n<!ENTITY % URIref \"CDATA\">\n<!ENTITY % XPathExpr \"CDATA\">\n<!ENTITY % QName \"NMTOKEN\">\n<!ENTITY % QNames \"NMTOKENS\">\n<!ENTITY % NCName \"NMTOKEN\">\n<!ENTITY % nonNegativeInteger \"NMTOKEN\">\n<!ENTITY % boolean \"(true|false)\">\n<!ENTITY % simpleDerivationSet \"CDATA\">\n<!--\n        #all or space-separated list drawn from derivationChoice\n  -->\n\n<!--\n        Note that the use of ''facet'' below is less restrictive\n        than is really intended:  There should in fact be no\n        more than one of each of minInclusive, minExclusive,\n        maxInclusive, maxExclusive, totalDigits, fractionDigits,\n        length, maxLength, minLength within datatype,\n        and the min- and max- variants of Inclusive and Exclusive\n        are mutually exclusive. On the other hand,  pattern and\n        enumeration may repeat.\n  -->\n<!ENTITY % minBound \"(%minInclusive; | %minExclusive;)\">\n<!ENTITY % maxBound \"(%maxInclusive; | %maxExclusive;)\">\n<!ENTITY % bounds \"%minBound; | %maxBound;\">\n<!ENTITY % numeric \"%totalDigits; | %fractionDigits;\">\n<!ENTITY % ordered \"%bounds; | %numeric;\">\n<!ENTITY % unordered\n   \"%pattern; | %enumeration; | %whiteSpace; | %length; |\n   %maxLength; | %minLength;\">\n<!ENTITY % facet \"%ordered; | %unordered;\">\n<!ENTITY % facetAttr \n        \"value CDATA #REQUIRED\n        id ID #IMPLIED\">\n<!ENTITY % fixedAttr \"fixed %boolean; #IMPLIED\">\n<!ENTITY % facetModel \"(%annotation;)?\">\n<!ELEMENT %simpleType;\n        ((%annotation;)?, (%restriction; | %list; | %union;))>\n<!ATTLIST %simpleType;\n    name      %NCName; #IMPLIED\n    final     %simpleDerivationSet; #IMPLIED\n    id        ID       #IMPLIED\n    %simpleTypeAttrs;>\n<!-- name is required at top level -->\n<!ELEMENT %restriction; ((%annotation;)?,\n                         (%restriction1; |\n                          ((%simpleType;)?,(%facet;)*)),\n                         (%attrDecls;))>\n<!ATTLIST %restriction;\n    base      %QName;                  #IMPLIED\n    id        ID       #IMPLIED\n    %restrictionAttrs;>\n<!--\n        base and simpleType child are mutually exclusive,\n        one is required.\n\n        restriction is shared between simpleType and\n        simpleContent and complexContent (in XMLSchema.xsd).\n        restriction1 is for the latter cases, when this\n        is restricting a complex type, as is attrDecls.\n  -->\n<!ELEMENT %list; ((%annotation;)?,(%simpleType;)?)>\n<!ATTLIST %list;\n    itemType      %QName;             #IMPLIED\n    id        ID       #IMPLIED\n    %listAttrs;>\n<!--\n        itemType and simpleType child are mutually exclusive,\n        one is required\n  -->\n<!ELEMENT %union; ((%annotation;)?,(%simpleType;)*)>\n<!ATTLIST %union;\n    id            ID       #IMPLIED\n    memberTypes   %QNames;            #IMPLIED\n    %unionAttrs;>\n<!--\n        At least one item in memberTypes or one simpleType\n        child is required\n  -->\n\n<!ELEMENT %maxExclusive; %facetModel;>\n<!ATTLIST %maxExclusive;\n        %facetAttr;\n        %fixedAttr;\n        %maxExclusiveAttrs;>\n<!ELEMENT %minExclusive; %facetModel;>\n<!ATTLIST %minExclusive;\n        %facetAttr;\n        %fixedAttr;\n        %minExclusiveAttrs;>\n\n<!ELEMENT %maxInclusive; %facetModel;>\n<!ATTLIST %maxInclusive;\n        %facetAttr;\n        %fixedAttr;\n        %maxInclusiveAttrs;>\n<!ELEMENT %minInclusive; %facetModel;>\n<!ATTLIST %minInclusive;\n        %facetAttr;\n        %fixedAttr;\n        %minInclusiveAttrs;>\n\n<!ELEMENT %totalDigits; %facetModel;>\n<!ATTLIST %totalDigits;\n        %facetAttr;\n        %fixedAttr;\n        %totalDigitsAttrs;>\n<!ELEMENT %fractionDigits; %facetModel;>\n<!ATTLIST %fractionDigits;\n        %facetAttr;\n        %fixedAttr;\n        %fractionDigitsAttrs;>\n\n<!ELEMENT %length; %facetModel;>\n<!ATTLIST %length;\n        %facetAttr;\n        %fixedAttr;\n        %lengthAttrs;>\n<!ELEMENT %minLength; %facetModel;>\n<!ATTLIST %minLength;\n        %facetAttr;\n        %fixedAttr;\n        %minLengthAttrs;>\n<!ELEMENT %maxLength; %facetModel;>\n<!ATTLIST %maxLength;\n        %facetAttr;\n        %fixedAttr;\n        %maxLengthAttrs;>\n\n<!-- This one can be repeated -->\n<!ELEMENT %enumeration; %facetModel;>\n<!ATTLIST %enumeration;\n        %facetAttr;\n        %enumerationAttrs;>\n\n<!ELEMENT %whiteSpace; %facetModel;>\n<!ATTLIST %whiteSpace;\n        %facetAttr;\n        %fixedAttr;\n        %whiteSpaceAttrs;>\n\n<!-- This one can be repeated -->\n<!ELEMENT %pattern; %facetModel;>\n<!ATTLIST %pattern;\n        %facetAttr;\n        %patternAttrs;>\n','datatypes',NULL);
-INSERT INTO resource_entry (goid, version, uri, uri_hash, type, content_type, content, resource_key1, security_zone_goid) VALUES (toGoid(0,-7),0,'http://www.w3.org/2001/XMLSchema.dtd','8yxOhhglB4ig2jm9Tl3Jb7wJ53OS0+aRQBJgpdleDH/HFJ9+XjbMys52YTDpRTqn8q1Zt8xAUMQEl9kEdjAlMw==','DTD','text/plain','<!-- DTD for XML Schemas: Part 1: Structures\n     Public Identifier: \"-//W3C//DTD XMLSCHEMA 200102//EN\"\n     Official Location: http://www.w3.org/2001/XMLSchema.dtd -->\n<!-- $Id: XMLSchema.dtd,v 1.31 2001/10/24 15:50:16 ht Exp $ -->\n<!-- Note this DTD is NOT normative, or even definitive. -->           <!--d-->\n<!-- prose copy in the structures REC is the definitive version -->    <!--d-->\n<!-- (which shouldn''t differ from this one except for this -->         <!--d-->\n<!-- comment and entity expansions, but just in case) -->              <!--d-->\n<!-- With the exception of cases with multiple namespace\n     prefixes for the XML Schema namespace, any XML document which is\n     not valid per this DTD given redefinitions in its internal subset of the\n     ''p'' and ''s'' parameter entities below appropriate to its namespace\n     declaration of the XML Schema namespace is almost certainly not\n     a valid schema. -->\n\n<!-- The simpleType element and its constituent parts\n     are defined in XML Schema: Part 2: Datatypes -->\n<!ENTITY % xs-datatypes PUBLIC ''datatypes'' ''datatypes.dtd'' >\n\n<!ENTITY % p ''xs:''> <!-- can be overriden in the internal subset of a\n                         schema document to establish a different\n                         namespace prefix -->\n<!ENTITY % s '':xs''> <!-- if %p is defined (e.g. as foo:) then you must\n                         also define %s as the suffix for the appropriate\n                         namespace declaration (e.g. :foo) -->\n<!ENTITY % nds ''xmlns%s;''>\n\n<!-- Define all the element names, with optional prefix -->\n<!ENTITY % schema \"%p;schema\">\n<!ENTITY % complexType \"%p;complexType\">\n<!ENTITY % complexContent \"%p;complexContent\">\n<!ENTITY % simpleContent \"%p;simpleContent\">\n<!ENTITY % extension \"%p;extension\">\n<!ENTITY % element \"%p;element\">\n<!ENTITY % unique \"%p;unique\">\n<!ENTITY % key \"%p;key\">\n<!ENTITY % keyref \"%p;keyref\">\n<!ENTITY % selector \"%p;selector\">\n<!ENTITY % field \"%p;field\">\n<!ENTITY % group \"%p;group\">\n<!ENTITY % all \"%p;all\">\n<!ENTITY % choice \"%p;choice\">\n<!ENTITY % sequence \"%p;sequence\">\n<!ENTITY % any \"%p;any\">\n<!ENTITY % anyAttribute \"%p;anyAttribute\">\n<!ENTITY % attribute \"%p;attribute\">\n<!ENTITY % attributeGroup \"%p;attributeGroup\">\n<!ENTITY % include \"%p;include\">\n<!ENTITY % import \"%p;import\">\n<!ENTITY % redefine \"%p;redefine\">\n<!ENTITY % notation \"%p;notation\">\n\n<!-- annotation elements -->\n<!ENTITY % annotation \"%p;annotation\">\n<!ENTITY % appinfo \"%p;appinfo\">\n<!ENTITY % documentation \"%p;documentation\">\n\n<!-- Customisation entities for the ATTLIST of each element type.\n     Define one of these if your schema takes advantage of the\n     anyAttribute=''##other'' in the schema for schemas -->\n\n<!ENTITY % schemaAttrs ''''>\n<!ENTITY % complexTypeAttrs ''''>\n<!ENTITY % complexContentAttrs ''''>\n<!ENTITY % simpleContentAttrs ''''>\n<!ENTITY % extensionAttrs ''''>\n<!ENTITY % elementAttrs ''''>\n<!ENTITY % groupAttrs ''''>\n<!ENTITY % allAttrs ''''>\n<!ENTITY % choiceAttrs ''''>\n<!ENTITY % sequenceAttrs ''''>\n<!ENTITY % anyAttrs ''''>\n<!ENTITY % anyAttributeAttrs ''''>\n<!ENTITY % attributeAttrs ''''>\n<!ENTITY % attributeGroupAttrs ''''>\n<!ENTITY % uniqueAttrs ''''>\n<!ENTITY % keyAttrs ''''>\n<!ENTITY % keyrefAttrs ''''>\n<!ENTITY % selectorAttrs ''''>\n<!ENTITY % fieldAttrs ''''>\n<!ENTITY % includeAttrs ''''>\n<!ENTITY % importAttrs ''''>\n<!ENTITY % redefineAttrs ''''>\n<!ENTITY % notationAttrs ''''>\n<!ENTITY % annotationAttrs ''''>\n<!ENTITY % appinfoAttrs ''''>\n<!ENTITY % documentationAttrs ''''>\n\n<!ENTITY % complexDerivationSet \"CDATA\">\n      <!-- #all or space-separated list drawn from derivationChoice -->\n<!ENTITY % blockSet \"CDATA\">\n      <!-- #all or space-separated list drawn from\n                      derivationChoice + ''substitution'' -->\n\n<!ENTITY % mgs ''%all; | %choice; | %sequence;''>\n<!ENTITY % cs ''%choice; | %sequence;''>\n<!ENTITY % formValues ''(qualified|unqualified)''>\n\n\n<!ENTITY % attrDecls    ''((%attribute;| %attributeGroup;)*,(%anyAttribute;)?)''>\n\n<!ENTITY % particleAndAttrs ''((%mgs; | %group;)?, %attrDecls;)''>\n\n<!-- This is used in part2 -->\n<!ENTITY % restriction1 ''((%mgs; | %group;)?)''>\n\n%xs-datatypes;\n\n<!-- the duplication below is to produce an unambiguous content model\n     which allows annotation everywhere -->\n<!ELEMENT %schema; ((%include; | %import; | %redefine; | %annotation;)*,\n                    ((%simpleType; | %complexType;\n                      | %element; | %attribute;\n                      | %attributeGroup; | %group;\n                      | %notation; ),\n                     (%annotation;)*)* )>\n<!ATTLIST %schema;\n   targetNamespace      %URIref;               #IMPLIED\n   version              CDATA                  #IMPLIED\n   %nds;                %URIref;               #FIXED ''http://www.w3.org/2001/XMLSchema''\n   xmlns                CDATA                  #IMPLIED\n   finalDefault         %complexDerivationSet; ''''\n   blockDefault         %blockSet;             ''''\n   id                   ID                     #IMPLIED\n   elementFormDefault   %formValues;           ''unqualified''\n   attributeFormDefault %formValues;           ''unqualified''\n   xml:lang             CDATA                  #IMPLIED\n   %schemaAttrs;>\n<!-- Note the xmlns declaration is NOT in the Schema for Schemas,\n     because at the Infoset level where schemas operate,\n     xmlns(:prefix) is NOT an attribute! -->\n<!-- The declaration of xmlns is a convenience for schema authors -->\n \n<!-- The id attribute here and below is for use in external references\n     from non-schemas using simple fragment identifiers.\n     It is NOT used for schema-to-schema reference, internal or\n     external. -->\n\n<!-- a type is a named content type specification which allows attribute\n     declarations-->\n<!-- -->\n\n<!ELEMENT %complexType; ((%annotation;)?,\n                         (%simpleContent;|%complexContent;|\n                          %particleAndAttrs;))>\n\n<!ATTLIST %complexType;\n          name      %NCName;                        #IMPLIED\n          id        ID                              #IMPLIED\n          abstract  %boolean;                       #IMPLIED\n          final     %complexDerivationSet;          #IMPLIED\n          block     %complexDerivationSet;          #IMPLIED\n          mixed (true|false) ''false''\n          %complexTypeAttrs;>\n\n<!-- particleAndAttrs is shorthand for a root type -->\n<!-- mixed is disallowed if simpleContent, overriden if complexContent\n     has one too. -->\n\n<!-- If anyAttribute appears in one or more referenced attributeGroups\n     and/or explicitly, the intersection of the permissions is used -->\n\n<!ELEMENT %complexContent; ((%annotation;)?, (%restriction;|%extension;))>\n<!ATTLIST %complexContent;\n          mixed (true|false) #IMPLIED\n          id    ID           #IMPLIED\n          %complexContentAttrs;>\n\n<!-- restriction should use the branch defined above, not the simple\n     one from part2; extension should use the full model  -->\n\n<!ELEMENT %simpleContent; ((%annotation;)?, (%restriction;|%extension;))>\n<!ATTLIST %simpleContent;\n          id    ID           #IMPLIED\n          %simpleContentAttrs;>\n\n<!-- restriction should use the simple branch from part2, not the \n     one defined above; extension should have no particle  -->\n\n<!ELEMENT %extension; ((%annotation;)?, (%particleAndAttrs;))>\n<!ATTLIST %extension;\n          base  %QName;      #REQUIRED\n          id    ID           #IMPLIED\n          %extensionAttrs;>\n\n<!-- an element is declared by either:\n a name and a type (either nested or referenced via the type attribute)\n or a ref to an existing element declaration -->\n\n<!ELEMENT %element; ((%annotation;)?, (%complexType;| %simpleType;)?,\n                     (%unique; | %key; | %keyref;)*)>\n<!-- simpleType or complexType only if no type|ref attribute -->\n<!-- ref not allowed at top level -->\n<!ATTLIST %element;\n            name               %NCName;               #IMPLIED\n            id                 ID                     #IMPLIED\n            ref                %QName;                #IMPLIED\n            type               %QName;                #IMPLIED\n            minOccurs          %nonNegativeInteger;   #IMPLIED\n            maxOccurs          CDATA                  #IMPLIED\n            nillable           %boolean;              #IMPLIED\n            substitutionGroup  %QName;                #IMPLIED\n            abstract           %boolean;              #IMPLIED\n            final              %complexDerivationSet; #IMPLIED\n            block              %blockSet;             #IMPLIED\n            default            CDATA                  #IMPLIED\n            fixed              CDATA                  #IMPLIED\n            form               %formValues;           #IMPLIED\n            %elementAttrs;>\n<!-- type and ref are mutually exclusive.\n     name and ref are mutually exclusive, one is required -->\n<!-- In the absence of type AND ref, type defaults to type of\n     substitutionGroup, if any, else the ur-type, i.e. unconstrained -->\n<!-- default and fixed are mutually exclusive -->\n\n<!ELEMENT %group; ((%annotation;)?,(%mgs;)?)>\n<!ATTLIST %group; \n          name        %NCName;               #IMPLIED\n          ref         %QName;                #IMPLIED\n          minOccurs   %nonNegativeInteger;   #IMPLIED\n          maxOccurs   CDATA                  #IMPLIED\n          id          ID                     #IMPLIED\n          %groupAttrs;>\n\n<!ELEMENT %all; ((%annotation;)?, (%element;)*)>\n<!ATTLIST %all;\n          minOccurs   (1)                    #IMPLIED\n          maxOccurs   (1)                    #IMPLIED\n          id          ID                     #IMPLIED\n          %allAttrs;>\n\n<!ELEMENT %choice; ((%annotation;)?, (%element;| %group;| %cs; | %any;)*)>\n<!ATTLIST %choice;\n          minOccurs   %nonNegativeInteger;   #IMPLIED\n          maxOccurs   CDATA                  #IMPLIED\n          id          ID                     #IMPLIED\n          %choiceAttrs;>\n\n<!ELEMENT %sequence; ((%annotation;)?, (%element;| %group;| %cs; | %any;)*)>\n<!ATTLIST %sequence;\n          minOccurs   %nonNegativeInteger;   #IMPLIED\n          maxOccurs   CDATA                  #IMPLIED\n          id          ID                     #IMPLIED\n          %sequenceAttrs;>\n\n<!-- an anonymous grouping in a model, or\n     a top-level named group definition, or a reference to same -->\n\n<!-- Note that if order is ''all'', group is not allowed inside.\n     If order is ''all'' THIS group must be alone (or referenced alone) at\n     the top level of a content model -->\n<!-- If order is ''all'', minOccurs==maxOccurs==1 on element/any inside -->\n<!-- Should allow minOccurs=0 inside order=''all'' . . . -->\n\n<!ELEMENT %any; (%annotation;)?>\n<!ATTLIST %any;\n            namespace       CDATA                  ''##any''\n            processContents (skip|lax|strict)      ''strict''\n            minOccurs       %nonNegativeInteger;   ''1''\n            maxOccurs       CDATA                  ''1''\n            id              ID                     #IMPLIED\n            %anyAttrs;>\n\n<!-- namespace is interpreted as follows:\n                  ##any      - - any non-conflicting WFXML at all\n\n                  ##other    - - any non-conflicting WFXML from namespace other\n                                  than targetNamespace\n\n                  ##local    - - any unqualified non-conflicting WFXML/attribute\n                  one or     - - any non-conflicting WFXML from\n                  more URI        the listed namespaces\n                  references\n\n                  ##targetNamespace ##local may appear in the above list,\n                    with the obvious meaning -->\n\n<!ELEMENT %anyAttribute; (%annotation;)?>\n<!ATTLIST %anyAttribute;\n            namespace       CDATA              ''##any''\n            processContents (skip|lax|strict)  ''strict''\n            id              ID                 #IMPLIED\n            %anyAttributeAttrs;>\n<!-- namespace is interpreted as for ''any'' above -->\n\n<!-- simpleType only if no type|ref attribute -->\n<!-- ref not allowed at top level, name iff at top level -->\n<!ELEMENT %attribute; ((%annotation;)?, (%simpleType;)?)>\n<!ATTLIST %attribute;\n          name      %NCName;      #IMPLIED\n          id        ID            #IMPLIED\n          ref       %QName;       #IMPLIED\n          type      %QName;       #IMPLIED\n          use       (prohibited|optional|required) #IMPLIED\n          default   CDATA         #IMPLIED\n          fixed     CDATA         #IMPLIED\n          form      %formValues;  #IMPLIED\n          %attributeAttrs;>\n<!-- type and ref are mutually exclusive.\n     name and ref are mutually exclusive, one is required -->\n<!-- default for use is optional when nested, none otherwise -->\n<!-- default and fixed are mutually exclusive -->\n<!-- type attr and simpleType content are mutually exclusive -->\n\n<!-- an attributeGroup is a named collection of attribute decls, or a\n     reference thereto -->\n<!ELEMENT %attributeGroup; ((%annotation;)?,\n                       (%attribute; | %attributeGroup;)*,\n                       (%anyAttribute;)?) >\n<!ATTLIST %attributeGroup;\n                 name       %NCName;       #IMPLIED\n                 id         ID             #IMPLIED\n                 ref        %QName;        #IMPLIED\n                 %attributeGroupAttrs;>\n\n<!-- ref iff no content, no name.  ref iff not top level -->\n\n<!-- better reference mechanisms -->\n<!ELEMENT %unique; ((%annotation;)?, %selector;, (%field;)+)>\n<!ATTLIST %unique;\n          name     %NCName;       #REQUIRED\n	  id       ID             #IMPLIED\n	  %uniqueAttrs;>\n\n<!ELEMENT %key;    ((%annotation;)?, %selector;, (%field;)+)>\n<!ATTLIST %key;\n          name     %NCName;       #REQUIRED\n	  id       ID             #IMPLIED\n	  %keyAttrs;>\n\n<!ELEMENT %keyref; ((%annotation;)?, %selector;, (%field;)+)>\n<!ATTLIST %keyref;\n          name     %NCName;       #REQUIRED\n	  refer    %QName;        #REQUIRED\n	  id       ID             #IMPLIED\n	  %keyrefAttrs;>\n\n<!ELEMENT %selector; ((%annotation;)?)>\n<!ATTLIST %selector;\n          xpath %XPathExpr; #REQUIRED\n          id    ID          #IMPLIED\n          %selectorAttrs;>\n<!ELEMENT %field; ((%annotation;)?)>\n<!ATTLIST %field;\n          xpath %XPathExpr; #REQUIRED\n          id    ID          #IMPLIED\n          %fieldAttrs;>\n\n<!-- Schema combination mechanisms -->\n<!ELEMENT %include; (%annotation;)?>\n<!ATTLIST %include;\n          schemaLocation %URIref; #REQUIRED\n          id             ID       #IMPLIED\n          %includeAttrs;>\n\n<!ELEMENT %import; (%annotation;)?>\n<!ATTLIST %import;\n          namespace      %URIref; #IMPLIED\n          schemaLocation %URIref; #IMPLIED\n          id             ID       #IMPLIED\n          %importAttrs;>\n\n<!ELEMENT %redefine; (%annotation; | %simpleType; | %complexType; |\n                      %attributeGroup; | %group;)*>\n<!ATTLIST %redefine;\n          schemaLocation %URIref; #REQUIRED\n          id             ID       #IMPLIED\n          %redefineAttrs;>\n\n<!ELEMENT %notation; (%annotation;)?>\n<!ATTLIST %notation;\n	  name        %NCName;    #REQUIRED\n	  id          ID          #IMPLIED\n	  public      CDATA       #REQUIRED\n	  system      %URIref;    #IMPLIED\n	  %notationAttrs;>\n\n<!-- Annotation is either application information or documentation -->\n<!-- By having these here they are available for datatypes as well\n     as all the structures elements -->\n\n<!ELEMENT %annotation; (%appinfo; | %documentation;)*>\n<!ATTLIST %annotation; %annotationAttrs;>\n\n<!-- User must define annotation elements in internal subset for this\n     to work -->\n<!ELEMENT %appinfo; ANY>   <!-- too restrictive -->\n<!ATTLIST %appinfo;\n          source     %URIref;      #IMPLIED\n          id         ID         #IMPLIED\n          %appinfoAttrs;>\n<!ELEMENT %documentation; ANY>   <!-- too restrictive -->\n<!ATTLIST %documentation;\n          source     %URIref;   #IMPLIED\n          id         ID         #IMPLIED\n          xml:lang   CDATA      #IMPLIED\n          %documentationAttrs;>\n\n<!NOTATION XMLSchemaStructures PUBLIC\n           ''structures'' ''http://www.w3.org/2001/XMLSchema.xsd'' >\n<!NOTATION XML PUBLIC\n           ''REC-xml-1998-0210'' ''http://www.w3.org/TR/1998/REC-xml-19980210'' >\n','-//W3C//DTD XMLSCHEMA 200102//EN',NULL);
-
-INSERT INTO rbac_role (goid, version, name, tag, entity_type, entity_goid, description, user_created) VALUES (toGoid(0, -100),0,'Administrator','ADMIN',null,null,'Users assigned to the {0} role have full access to the gateway.',0);
-INSERT INTO rbac_permission (goid, version, role_goid, operation_type, other_operation, entity_type) VALUES (toGoid(0, -101), 0, toGoid(0, -100), 'CREATE', null, 'ANY');
-INSERT INTO rbac_permission (goid, version, role_goid, operation_type, other_operation, entity_type) VALUES (toGoid(0, -102), 0, toGoid(0, -100), 'READ',   null, 'ANY');
-INSERT INTO rbac_permission (goid, version, role_goid, operation_type, other_operation, entity_type) VALUES (toGoid(0, -103), 0, toGoid(0, -100), 'UPDATE', null, 'ANY');
-INSERT INTO rbac_permission (goid, version, role_goid, operation_type, other_operation, entity_type) VALUES (toGoid(0, -104), 0, toGoid(0, -100), 'DELETE', null, 'ANY');
-INSERT INTO rbac_permission (goid, version, role_goid, operation_type, other_operation, entity_type) VALUES (toGoid(0, -105), 0, toGoid(0, -100), 'OTHER', 'log-viewer', 'LOG_SINK');
--- Create Operator role
-INSERT INTO rbac_role (goid, version, name, tag, entity_type, entity_goid, description, user_created) VALUES (toGoid(0, -150),0,'Operator',null,null,null,'Users assigned to the {0} role have read only access to the gateway.',0);
-INSERT INTO rbac_permission (goid, version, role_goid, operation_type, other_operation, entity_type) VALUES (toGoid(0, -151), 0, toGoid(0, -150), 'READ', null, 'ANY');
-INSERT INTO rbac_permission (goid, version, role_goid, operation_type, other_operation, entity_type) VALUES (toGoid(0, -152), 0, toGoid(0, -150), 'OTHER', 'log-viewer', 'LOG_SINK');
-
--- Create other canned roles
-INSERT INTO rbac_role (goid, version, name, tag, entity_type, entity_goid, description, user_created) VALUES (toGoid(0, -200),0,'Manage Internal Users and Groups', null,null,null, 'Users assigned to the {0} role have the ability to create, read, update and delete users and groups in the internal identity provider.',0);
-INSERT INTO rbac_permission (goid, version, role_goid, operation_type, other_operation, entity_type) VALUES (toGoid(0, -201),0,toGoid(0, -200),'READ',NULL,'USER');
-INSERT INTO rbac_predicate (goid, version, permission_goid) VALUES (toGoid(0, -202),0,toGoid(0, -201));
-INSERT INTO rbac_predicate_attribute (goid, attribute, value, mode) VALUES (toGoid(0, -202),'providerId',goidToString(toGoid(0,-2)),'eq');
-INSERT INTO rbac_permission (goid, version, role_goid, operation_type, other_operation, entity_type) VALUES (toGoid(0, -203),0,toGoid(0, -200),'READ',NULL,'ID_PROVIDER_CONFIG');
-INSERT INTO rbac_predicate (goid, version, permission_goid) VALUES (toGoid(0, -204),0,toGoid(0, -203));
-INSERT INTO rbac_predicate_oid (goid, entity_id) VALUES (toGoid(0, -204),goidToString(toGoid(0,-2)));
-INSERT INTO rbac_permission (goid, version, role_goid, operation_type, other_operation, entity_type) VALUES (toGoid(0, -205),0,toGoid(0, -200),'UPDATE',NULL,'USER');
-INSERT INTO rbac_predicate (goid, version, permission_goid) VALUES (toGoid(0, -206),0,toGoid(0, -205));
-INSERT INTO rbac_predicate_attribute (goid, attribute, value, mode) VALUES (toGoid(0, -206),'providerId',goidToString(toGoid(0,-2)),'eq');
-INSERT INTO rbac_permission (goid, version, role_goid, operation_type, other_operation, entity_type) VALUES (toGoid(0, -207),0,toGoid(0, -200),'READ',NULL,'GROUP');
-INSERT INTO rbac_predicate (goid, version, permission_goid) VALUES (toGoid(0, -208),0,toGoid(0, -207));
-INSERT INTO rbac_predicate_attribute (goid, attribute, value, mode) VALUES (toGoid(0, -208),'providerId',goidToString(toGoid(0,-2)),'eq');
-INSERT INTO rbac_permission (goid, version, role_goid, operation_type, other_operation, entity_type) VALUES (toGoid(0, -209),0,toGoid(0, -200),'DELETE',NULL,'USER');
-INSERT INTO rbac_predicate (goid, version, permission_goid) VALUES (toGoid(0, -210),0,toGoid(0, -209));
-INSERT INTO rbac_predicate_attribute (goid, attribute, value, mode) VALUES (toGoid(0, -210),'providerId',goidToString(toGoid(0,-2)),'eq');
-INSERT INTO rbac_permission (goid, version, role_goid, operation_type, other_operation, entity_type) VALUES (toGoid(0, -211),0,toGoid(0, -200),'CREATE',NULL,'USER');
-INSERT INTO rbac_predicate (goid, version, permission_goid) VALUES (toGoid(0, -212),0,toGoid(0, -211));
-INSERT INTO rbac_predicate_attribute (goid, attribute, value, mode) VALUES (toGoid(0, -212),'providerId',goidToString(toGoid(0,-2)),'eq');
-INSERT INTO rbac_permission (goid, version, role_goid, operation_type, other_operation, entity_type) VALUES (toGoid(0, -213),0,toGoid(0, -200),'CREATE',NULL,'GROUP');
-INSERT INTO rbac_predicate (goid, version, permission_goid) VALUES (toGoid(0, -214),0,toGoid(0, -213));
-INSERT INTO rbac_predicate_attribute (goid, attribute, value, mode) VALUES (toGoid(0, -214),'providerId',goidToString(toGoid(0,-2)),'eq');
-INSERT INTO rbac_permission (goid, version, role_goid, operation_type, other_operation, entity_type) VALUES (toGoid(0, -215),0,toGoid(0, -200),'DELETE',NULL,'GROUP');
-INSERT INTO rbac_predicate (goid, version, permission_goid) VALUES (toGoid(0, -216),0,toGoid(0, -215));
-INSERT INTO rbac_predicate_attribute (goid, attribute, value, mode) VALUES (toGoid(0, -216),'providerId',goidToString(toGoid(0,-2)),'eq');
-INSERT INTO rbac_permission (goid, version, role_goid, operation_type, other_operation, entity_type) VALUES (toGoid(0, -217),0,toGoid(0, -200),'UPDATE',NULL,'GROUP');
-INSERT INTO rbac_predicate (goid, version, permission_goid) VALUES (toGoid(0, -218),0,toGoid(0, -217));
-INSERT INTO rbac_predicate_attribute (goid, attribute, value, mode) VALUES (toGoid(0, -218),'providerId',goidToString(toGoid(0,-2)),'eq');
-
-INSERT INTO rbac_role (goid, version, name, tag, entity_type, entity_goid, description, user_created) VALUES (toGoid(0, -250),0,'Publish External Identity Providers', null,null,null, 'Users assigned to the {0} role have the ability to create new external identity providers.',0);
-INSERT INTO rbac_permission (goid, version, role_goid, operation_type, other_operation, entity_type) VALUES (toGoid(0, -251),0, toGoid(0, -250),'CREATE',NULL,'ID_PROVIDER_CONFIG');
-INSERT INTO rbac_predicate (goid, version, permission_goid) VALUES (toGoid(0, -252),0,toGoid(0, -251));
-INSERT INTO rbac_predicate_attribute (goid, attribute, value, mode) VALUES (toGoid(0, -252),'typeVal','2','eq');
-INSERT INTO rbac_permission (goid, version, role_goid, operation_type, other_operation, entity_type) VALUES (toGoid(0, -253),0, toGoid(0, -250),'CREATE',NULL,'ID_PROVIDER_CONFIG');
-INSERT INTO rbac_predicate (goid, version, permission_goid) VALUES (toGoid(0, -254),0,toGoid(0, -253));
-INSERT INTO rbac_predicate_attribute (goid, attribute, value, mode) VALUES (toGoid(0, -254),'typeVal','3','eq');
-INSERT INTO rbac_permission (goid, version, role_goid, operation_type, other_operation, entity_type) VALUES (toGoid(0, -258),0, toGoid(0, -250),'CREATE',NULL,'ID_PROVIDER_CONFIG');
-INSERT INTO rbac_predicate (goid, version, permission_goid) VALUES (toGoid(0, -259),0,toGoid(0, -258));
-INSERT INTO rbac_predicate_attribute (goid, attribute, value, mode) VALUES (toGoid(0, -259),'typeVal','4','eq');
-INSERT INTO rbac_permission (goid, version, role_goid, operation_type, other_operation, entity_type) VALUES (toGoid(0, -255),0, toGoid(0, -250),'READ',NULL,'TRUSTED_CERT');
-INSERT INTO rbac_permission (goid, version, role_goid, operation_type, other_operation, entity_type) VALUES (toGoid(0, -256),0, toGoid(0, -250),'READ',NULL,'SSG_KEYSTORE');
-INSERT INTO rbac_permission (goid, version, role_goid, operation_type, other_operation, entity_type) VALUES (toGoid(0, -257),0, toGoid(0, -250),'READ',NULL,'SSG_KEY_ENTRY');
-
-INSERT INTO rbac_role (goid, version, name, tag, entity_type, entity_goid, description, user_created) VALUES (toGoid(0, -300),0,'Search Users and Groups', null,null,null, 'Users assigned to the {0} role have permission to search and view users and groups in all identity providers.',0);
-INSERT INTO rbac_permission (goid, version, role_goid, operation_type, other_operation, entity_type) VALUES (toGoid(0, -301),0, toGoid(0, -300),'READ',NULL,'USER');
-INSERT INTO rbac_permission (goid, version, role_goid, operation_type, other_operation, entity_type) VALUES (toGoid(0, -302),0, toGoid(0, -300),'READ',NULL,'ID_PROVIDER_CONFIG');
-INSERT INTO rbac_permission (goid, version, role_goid, operation_type, other_operation, entity_type) VALUES (toGoid(0, -303),0, toGoid(0, -300),'READ',NULL,'GROUP');
-
-INSERT INTO rbac_role (goid, version, name, tag, entity_type, entity_goid, description, user_created) VALUES (toGoid(0, -350),0,'Publish Webservices', null,null,null, 'Users assigned to the {0} role have the ability to publish new web services.',0);
-INSERT INTO rbac_permission (goid, version, role_goid, operation_type, other_operation, entity_type) VALUES (toGoid(0, -351),0, toGoid(0, -350),'READ',NULL,'GROUP');
-INSERT INTO rbac_permission (goid, version, role_goid, operation_type, other_operation, entity_type) VALUES (toGoid(0, -352),0, toGoid(0, -350),'READ',NULL,'ID_PROVIDER_CONFIG');
-INSERT INTO rbac_permission (goid, version, role_goid, operation_type, other_operation, entity_type) VALUES (toGoid(0, -353),0, toGoid(0, -350),'READ',NULL,'USER');
-INSERT INTO rbac_permission (goid, version, role_goid, operation_type, other_operation, entity_type) VALUES (toGoid(0, -354),0, toGoid(0, -350),'CREATE',NULL,'SERVICE');
-INSERT INTO rbac_permission (goid, version, role_goid, operation_type, other_operation, entity_type) VALUES (toGoid(0, -355),0, toGoid(0, -350),'READ',NULL,'SERVICE_TEMPLATE');
-INSERT INTO rbac_permission (goid, version, role_goid, operation_type, other_operation, entity_type) VALUES (toGoid(0, -356),0, toGoid(0, -350),'READ',NULL,'UDDI_REGISTRY');
-INSERT INTO rbac_permission (goid, version, role_goid, operation_type, other_operation, entity_type) VALUES (toGoid(0, -357),0, toGoid(0, -350),'READ',NULL,'JDBC_CONNECTION');
-INSERT INTO rbac_permission (goid, version, role_goid, operation_type, other_operation, entity_type) VALUES (toGoid(0, -358),0, toGoid(0, -350),'READ',NULL,'HTTP_CONFIGURATION');
-INSERT INTO rbac_permission (goid, version, role_goid, operation_type, other_operation, entity_type) VALUES (toGoid(0, -359),0, toGoid(0, -350),'READ',NULL,'ENCAPSULATED_ASSERTION');
-INSERT INTO rbac_permission (goid, version, role_goid, operation_type, other_operation, entity_type) VALUES (toGoid(0, -360),0, toGoid(0, -350),'READ',NULL,'ASSERTION_ACCESS');
-
-INSERT INTO rbac_role (goid, version, name, tag, entity_type, entity_goid, description, user_created) VALUES (toGoid(0, -400),1,'Manage Webservices', null,null,null, 'Users assigned to the {0} role have the ability to publish new services and edit existing ones.',0);
-INSERT INTO rbac_permission (goid, version, role_goid, operation_type, other_operation, entity_type) VALUES (toGoid(0, -401),0, toGoid(0, -400),'READ',NULL,'ID_PROVIDER_CONFIG');
-INSERT INTO rbac_permission (goid, version, role_goid, operation_type, other_operation, entity_type) VALUES (toGoid(0, -402),0, toGoid(0, -400),'READ',NULL,'GROUP');
-INSERT INTO rbac_permission (goid, version, role_goid, operation_type, other_operation, entity_type) VALUES (toGoid(0, -403),0, toGoid(0, -400),'READ',NULL,'USER');
-INSERT INTO rbac_permission (goid, version, role_goid, operation_type, other_operation, entity_type) VALUES (toGoid(0, -404),0, toGoid(0, -400),'READ',NULL,'SERVICE');
-INSERT INTO rbac_permission (goid, version, role_goid, operation_type, other_operation, entity_type) VALUES (toGoid(0, -405),0, toGoid(0, -400),'CREATE',NULL,'SERVICE');
-INSERT INTO rbac_permission (goid, version, role_goid, operation_type, other_operation, entity_type) VALUES (toGoid(0, -406),0, toGoid(0, -400),'UPDATE',NULL,'SERVICE');
-INSERT INTO rbac_permission (goid, version, role_goid, operation_type, other_operation, entity_type) VALUES (toGoid(0, -407),0, toGoid(0, -400),'DELETE',NULL,'SERVICE');
-INSERT INTO rbac_permission (goid, version, role_goid, operation_type, other_operation, entity_type) VALUES (toGoid(0, -408),0, toGoid(0, -400),'READ',NULL,'CLUSTER_INFO');
-INSERT INTO rbac_permission (goid, version, role_goid, operation_type, other_operation, entity_type) VALUES (toGoid(0, -409),0, toGoid(0, -400),'READ',NULL,'SERVICE_USAGE');
-INSERT INTO rbac_permission (goid, version, role_goid, operation_type, other_operation, entity_type) VALUES (toGoid(0, -410),0, toGoid(0, -400),'READ',NULL,'METRICS_BIN');
-INSERT INTO rbac_permission (goid, version, role_goid, operation_type, other_operation, entity_type) VALUES (toGoid(0, -411),0, toGoid(0, -400),'READ',NULL,'AUDIT_MESSAGE');
-INSERT INTO rbac_permission (goid, version, role_goid, operation_type, other_operation, entity_type) VALUES (toGoid(0, -412),0, toGoid(0, -400),'READ',NULL,'JMS_CONNECTION');
-INSERT INTO rbac_permission (goid, version, role_goid, operation_type, other_operation, entity_type) VALUES (toGoid(0, -413),0, toGoid(0, -400),'READ',NULL,'JMS_ENDPOINT');
-INSERT INTO rbac_permission (goid, version, role_goid, operation_type, other_operation, entity_type) VALUES (toGoid(0, -414),0, toGoid(0, -400),'READ',NULL,'SERVICE_TEMPLATE');
-INSERT INTO rbac_permission (goid, version, role_goid, operation_type, other_operation, entity_type) VALUES (toGoid(0, -415),0, toGoid(0, -400),'READ',NULL,'POLICY');
-INSERT INTO rbac_permission (goid, version, role_goid, operation_type, other_operation, entity_type) VALUES (toGoid(0, -416),0, toGoid(0, -400),'UPDATE',NULL,'POLICY');
-INSERT INTO rbac_permission (goid, version, role_goid, operation_type, other_operation, entity_type) VALUES (toGoid(0, -417),0, toGoid(0, -400),'CREATE',NULL,'FOLDER');
-INSERT INTO rbac_permission (goid, version, role_goid, operation_type, other_operation, entity_type) VALUES (toGoid(0, -418),0, toGoid(0, -400),'READ',  NULL,'FOLDER');
-INSERT INTO rbac_permission (goid, version, role_goid, operation_type, other_operation, entity_type) VALUES (toGoid(0, -419),0, toGoid(0, -400),'UPDATE',NULL,'FOLDER');
-INSERT INTO rbac_permission (goid, version, role_goid, operation_type, other_operation, entity_type) VALUES (toGoid(0, -420),0, toGoid(0, -400),'DELETE',NULL,'FOLDER');
-INSERT INTO rbac_permission (goid, version, role_goid, operation_type, other_operation, entity_type) VALUES (toGoid(0, -421),0, toGoid(0, -400),'CREATE',NULL,'POLICY_ALIAS');
-INSERT INTO rbac_permission (goid, version, role_goid, operation_type, other_operation, entity_type) VALUES (toGoid(0, -422),0, toGoid(0, -400),'READ',  NULL,'POLICY_ALIAS');
-INSERT INTO rbac_permission (goid, version, role_goid, operation_type, other_operation, entity_type) VALUES (toGoid(0, -423),0, toGoid(0, -400),'UPDATE',NULL,'POLICY_ALIAS');
-INSERT INTO rbac_permission (goid, version, role_goid, operation_type, other_operation, entity_type) VALUES (toGoid(0, -424),0, toGoid(0, -400),'DELETE',NULL,'POLICY_ALIAS');
-INSERT INTO rbac_permission (goid, version, role_goid, operation_type, other_operation, entity_type) VALUES (toGoid(0, -425),0, toGoid(0, -400),'CREATE',NULL,'SERVICE_ALIAS');
-INSERT INTO rbac_permission (goid, version, role_goid, operation_type, other_operation, entity_type) VALUES (toGoid(0, -426),0, toGoid(0, -400),'READ',  NULL,'SERVICE_ALIAS');
-INSERT INTO rbac_permission (goid, version, role_goid, operation_type, other_operation, entity_type) VALUES (toGoid(0, -427),0, toGoid(0, -400),'UPDATE',NULL,'SERVICE_ALIAS');
-INSERT INTO rbac_permission (goid, version, role_goid, operation_type, other_operation, entity_type) VALUES (toGoid(0, -428),0, toGoid(0, -400),'DELETE',NULL,'SERVICE_ALIAS');
-INSERT INTO rbac_permission (goid, version, role_goid, operation_type, other_operation, entity_type) VALUES (toGoid(0, -429),0, toGoid(0, -400),'READ',NULL,'UDDI_REGISTRY');
-INSERT INTO rbac_permission (goid, version, role_goid, operation_type, other_operation, entity_type) VALUES (toGoid(0, -430),0, toGoid(0, -400),'READ',NULL,'UDDI_PROXIED_SERVICE_INFO');
-INSERT INTO rbac_permission (goid, version, role_goid, operation_type, other_operation, entity_type) VALUES (toGoid(0, -431),0, toGoid(0, -400),'UPDATE',NULL,'UDDI_PROXIED_SERVICE_INFO');
-INSERT INTO rbac_permission (goid, version, role_goid, operation_type, other_operation, entity_type) VALUES (toGoid(0, -432),0, toGoid(0, -400),'DELETE',NULL,'UDDI_PROXIED_SERVICE_INFO');
-INSERT INTO rbac_permission (goid, version, role_goid, operation_type, other_operation, entity_type) VALUES (toGoid(0, -433),0, toGoid(0, -400),'CREATE',NULL,'UDDI_PROXIED_SERVICE_INFO');
-INSERT INTO rbac_permission (goid, version, role_goid, operation_type, other_operation, entity_type) VALUES (toGoid(0, -434),0, toGoid(0, -400),'READ',NULL,'UDDI_SERVICE_CONTROL');
-INSERT INTO rbac_permission (goid, version, role_goid, operation_type, other_operation, entity_type) VALUES (toGoid(0, -435),0, toGoid(0, -400),'UPDATE',NULL,'UDDI_SERVICE_CONTROL');
-INSERT INTO rbac_permission (goid, version, role_goid, operation_type, other_operation, entity_type) VALUES (toGoid(0, -436),0, toGoid(0, -400),'DELETE',NULL,'UDDI_SERVICE_CONTROL');
-INSERT INTO rbac_permission (goid, version, role_goid, operation_type, other_operation, entity_type) VALUES (toGoid(0, -437),0, toGoid(0, -400),'CREATE',NULL,'UDDI_SERVICE_CONTROL');
-INSERT INTO rbac_permission (goid, version, role_goid, operation_type, other_operation, entity_type) VALUES (toGoid(0, -438),0, toGoid(0, -400),'READ',NULL,'JDBC_CONNECTION');
-INSERT INTO rbac_permission (goid, version, role_goid, operation_type, other_operation, entity_type) VALUES (toGoid(0, -439),0, toGoid(0, -400),'READ',NULL,'HTTP_CONFIGURATION');
-INSERT INTO rbac_permission (goid, version, role_goid, operation_type, other_operation, entity_type) VALUES (toGoid(0, -440),0, toGoid(0, -400),'CREATE',NULL,'POLICY');
-INSERT INTO rbac_permission (goid, version, role_goid, operation_type, other_operation, entity_type) VALUES (toGoid(0, -441),0, toGoid(0, -400),'READ',NULL,'ENCAPSULATED_ASSERTION');
-INSERT INTO rbac_permission (goid, version, role_goid, operation_type, other_operation, entity_type) VALUES (toGoid(0, -442),0, toGoid(0, -400),'READ',NULL,'ASSERTION_ACCESS');
-
-INSERT INTO rbac_role (goid, version, name, tag, entity_type, entity_goid, description, user_created) VALUES (toGoid(0, -450),0,'View Audit Records', null,null,null, 'Users assigned to the {0} role have the ability to view audits in the manager.',0);
-INSERT INTO rbac_permission (goid, version, role_goid, operation_type, other_operation, entity_type) VALUES (toGoid(0, -451),0, toGoid(0, -450),'READ',NULL,'CLUSTER_INFO');
-INSERT INTO rbac_permission (goid, version, role_goid, operation_type, other_operation, entity_type) VALUES (toGoid(0, -452),0, toGoid(0, -450),'READ',NULL,'AUDIT_RECORD');
-
-INSERT INTO rbac_role (goid, version, name, tag, entity_type, entity_goid, description, user_created) VALUES (toGoid(0, -500),0,'View Service Metrics', null,null,null, 'Users assigned to the {0} role have the ability to monitor service metrics in the manager.',0);
-INSERT INTO rbac_permission (goid, version, role_goid, operation_type, other_operation, entity_type) VALUES (toGoid(0, -501),0, toGoid(0, -500),'READ',NULL,'METRICS_BIN');
-INSERT INTO rbac_permission (goid, version, role_goid, operation_type, other_operation, entity_type) VALUES (toGoid(0, -502),0, toGoid(0, -500),'READ',NULL,'SERVICE');
-INSERT INTO rbac_permission (goid, version, role_goid, operation_type, other_operation, entity_type) VALUES (toGoid(0, -503),0, toGoid(0, -500),'READ',NULL,'CLUSTER_INFO');
-INSERT INTO rbac_permission (goid, version, role_goid, operation_type, other_operation, entity_type) VALUES (toGoid(0, -504),0, toGoid(0, -500),'READ',NULL,'SERVICE_USAGE');
-INSERT INTO rbac_permission (goid, version, role_goid, operation_type, other_operation, entity_type) VALUES (toGoid(0, -505),0, toGoid(0, -500),'READ',NULL,'FOLDER');
-
-INSERT INTO rbac_role (goid, version, name, tag, entity_type, entity_goid, description, user_created) VALUES (toGoid(0, -550),0,'Manage Cluster Status', null,null,null, 'Users assigned to the {0} role have the ability to read, create, update and delete cluster status information.',0);
-INSERT INTO rbac_permission (goid, version, role_goid, operation_type, other_operation, entity_type) VALUES (toGoid(0, -551),0, toGoid(0, -550),'READ',NULL,'CLUSTER_INFO');
-INSERT INTO rbac_permission (goid, version, role_goid, operation_type, other_operation, entity_type) VALUES (toGoid(0, -552),0, toGoid(0, -550),'UPDATE',NULL,'CLUSTER_INFO');
-INSERT INTO rbac_permission (goid, version, role_goid, operation_type, other_operation, entity_type) VALUES (toGoid(0, -553),0, toGoid(0, -550),'DELETE',NULL,'CLUSTER_INFO');
-INSERT INTO rbac_permission (goid, version, role_goid, operation_type, other_operation, entity_type) VALUES (toGoid(0, -554),0, toGoid(0, -550),'READ',NULL,'METRICS_BIN');
-
-INSERT INTO rbac_role (goid, version, name, tag, entity_type, entity_goid, description, user_created) VALUES (toGoid(0, -600),0,'Manage Certificates (truststore)', null,null,null, 'Users assigned to the {0} role have the ability to read, create, update and delete trusted certificates and policies for revocation checking.',0);
-INSERT INTO rbac_permission (goid, version, role_goid, operation_type, other_operation, entity_type) VALUES (toGoid(0, -601),0, toGoid(0, -600),'UPDATE',NULL,'TRUSTED_CERT');
-INSERT INTO rbac_permission (goid, version, role_goid, operation_type, other_operation, entity_type) VALUES (toGoid(0, -602),0, toGoid(0, -600),'READ',NULL,'TRUSTED_CERT');
-INSERT INTO rbac_permission (goid, version, role_goid, operation_type, other_operation, entity_type) VALUES (toGoid(0, -603),0, toGoid(0, -600),'DELETE',NULL,'TRUSTED_CERT');
-INSERT INTO rbac_permission (goid, version, role_goid, operation_type, other_operation, entity_type) VALUES (toGoid(0, -604),0, toGoid(0, -600),'CREATE',NULL,'TRUSTED_CERT');
-INSERT INTO rbac_permission (goid, version, role_goid, operation_type, other_operation, entity_type) VALUES (toGoid(0, -605),0, toGoid(0, -600),'UPDATE',NULL,'REVOCATION_CHECK_POLICY');
-INSERT INTO rbac_permission (goid, version, role_goid, operation_type, other_operation, entity_type) VALUES (toGoid(0, -606),0, toGoid(0, -600),'READ',NULL,'REVOCATION_CHECK_POLICY');
-INSERT INTO rbac_permission (goid, version, role_goid, operation_type, other_operation, entity_type) VALUES (toGoid(0, -607),0, toGoid(0, -600),'DELETE',NULL,'REVOCATION_CHECK_POLICY');
-INSERT INTO rbac_permission (goid, version, role_goid, operation_type, other_operation, entity_type) VALUES (toGoid(0, -608),0, toGoid(0, -600),'CREATE',NULL,'REVOCATION_CHECK_POLICY');
-
-INSERT INTO rbac_role (goid, version, name, tag, entity_type, entity_goid, description, user_created) VALUES (toGoid(0, -650),0,'Manage JMS Connections', null,null,null, 'Users assigned to the {0} role have the ability to read, create, update and delete JMS connections.',0);
-INSERT INTO rbac_permission (goid, version, role_goid, operation_type, other_operation, entity_type) VALUES (toGoid(0, -651),1, toGoid(0, -650),'READ',NULL,'JMS_CONNECTION');
-INSERT INTO rbac_permission (goid, version, role_goid, operation_type, other_operation, entity_type) VALUES (toGoid(0, -652),1, toGoid(0, -650),'DELETE',NULL,'JMS_CONNECTION');
-INSERT INTO rbac_permission (goid, version, role_goid, operation_type, other_operation, entity_type) VALUES (toGoid(0, -653),1, toGoid(0, -650),'CREATE',NULL,'JMS_CONNECTION');
-INSERT INTO rbac_permission (goid, version, role_goid, operation_type, other_operation, entity_type) VALUES (toGoid(0, -654),1, toGoid(0, -650),'UPDATE',NULL,'JMS_CONNECTION');
-INSERT INTO rbac_permission (goid, version, role_goid, operation_type, other_operation, entity_type) VALUES (toGoid(0, -655),1, toGoid(0, -650),'CREATE',NULL,'JMS_ENDPOINT');
-INSERT INTO rbac_permission (goid, version, role_goid, operation_type, other_operation, entity_type) VALUES (toGoid(0, -656),1, toGoid(0, -650),'DELETE',NULL,'JMS_ENDPOINT');
-INSERT INTO rbac_permission (goid, version, role_goid, operation_type, other_operation, entity_type) VALUES (toGoid(0, -657),1, toGoid(0, -650),'UPDATE',NULL,'JMS_ENDPOINT');
-INSERT INTO rbac_permission (goid, version, role_goid, operation_type, other_operation, entity_type) VALUES (toGoid(0, -658),1, toGoid(0, -650),'READ',NULL,'JMS_ENDPOINT');
-INSERT INTO rbac_permission (goid, version, role_goid, operation_type, other_operation, entity_type) VALUES (toGoid(0, -659),1, toGoid(0, -650),'READ',NULL,'SERVICE');
-INSERT INTO rbac_permission (goid, version, role_goid, operation_type, other_operation, entity_type) VALUES (toGoid(0, -660),1, toGoid(0, -650),'READ',NULL,'SSG_KEYSTORE');
-INSERT INTO rbac_permission (goid, version, role_goid, operation_type, other_operation, entity_type) VALUES (toGoid(0, -661),1, toGoid(0, -650),'READ',NULL,'SSG_KEY_ENTRY');
-
-INSERT INTO rbac_role (goid, version, name, tag, entity_type, entity_goid, description, user_created) VALUES (toGoid(0, -700),0,'Manage Cluster Properties', null,null,null, 'Users assigned to the {0} role have the ability to read, create, update and delete cluster properties.',0);
-INSERT INTO rbac_permission (goid, version, role_goid, operation_type, other_operation, entity_type) VALUES (toGoid(0, -701),0, toGoid(0, -700),'READ',NULL,'CLUSTER_PROPERTY');
-INSERT INTO rbac_permission (goid, version, role_goid, operation_type, other_operation, entity_type) VALUES (toGoid(0, -702),0, toGoid(0, -700),'CREATE',NULL,'CLUSTER_PROPERTY');
-INSERT INTO rbac_permission (goid, version, role_goid, operation_type, other_operation, entity_type) VALUES (toGoid(0, -703),0, toGoid(0, -700),'UPDATE',NULL,'CLUSTER_PROPERTY');
-INSERT INTO rbac_permission (goid, version, role_goid, operation_type, other_operation, entity_type) VALUES (toGoid(0, -704),0, toGoid(0, -700),'DELETE',NULL,'CLUSTER_PROPERTY');
-
-INSERT INTO rbac_role (goid, version, name, tag, entity_type, entity_goid, description, user_created) VALUES (toGoid(0, -750),0,'Manage Listen Ports', null,null,null, 'Users assigned to the {0} role have the ability to read, create, update and delete Gateway listen ports (HTTP(S) and FTP(S)) and to list published services.',0);
-INSERT INTO rbac_permission (goid, version, role_goid, operation_type, other_operation, entity_type) VALUES (toGoid(0, -751),0, toGoid(0, -750),'READ',NULL,'SSG_CONNECTOR');
-INSERT INTO rbac_permission (goid, version, role_goid, operation_type, other_operation, entity_type) VALUES (toGoid(0, -752),0, toGoid(0, -750),'CREATE',NULL,'SSG_CONNECTOR');
-INSERT INTO rbac_permission (goid, version, role_goid, operation_type, other_operation, entity_type) VALUES (toGoid(0, -753),0, toGoid(0, -750),'UPDATE',NULL,'SSG_CONNECTOR');
-INSERT INTO rbac_permission (goid, version, role_goid, operation_type, other_operation, entity_type) VALUES (toGoid(0, -754),0, toGoid(0, -750),'DELETE',NULL,'SSG_CONNECTOR');
-INSERT INTO rbac_permission (goid, version, role_goid, operation_type, other_operation, entity_type) VALUES (toGoid(0, -755),0, toGoid(0, -750),'READ',NULL,'SERVICE');
-
-INSERT INTO rbac_role (goid, version, name, tag, entity_type, entity_goid, description, user_created) VALUES (toGoid(0, -800),0,'Manage Log Sinks', null,null,null, 'Users assigned to the {0} role have the ability to read, create, update and delete log sinks.',0);
-INSERT INTO rbac_permission (goid, version, role_goid, operation_type, other_operation, entity_type) VALUES (toGoid(0, -801),0, toGoid(0, -800),'READ',NULL,'LOG_SINK');
-INSERT INTO rbac_permission (goid, version, role_goid, operation_type, other_operation, entity_type) VALUES (toGoid(0, -802),0, toGoid(0, -800),'CREATE',NULL,'LOG_SINK');
-INSERT INTO rbac_permission (goid, version, role_goid, operation_type, other_operation, entity_type) VALUES (toGoid(0, -803),0, toGoid(0, -800),'UPDATE',NULL,'LOG_SINK');
-INSERT INTO rbac_permission (goid, version, role_goid, operation_type, other_operation, entity_type) VALUES (toGoid(0, -804),0, toGoid(0, -800),'DELETE',NULL,'LOG_SINK');
-INSERT INTO rbac_permission (goid, version, role_goid, operation_type, other_operation, entity_type) VALUES (toGoid(0, -805),0, toGoid(0, -800),'READ',NULL,'CLUSTER_INFO');
-INSERT INTO rbac_permission (goid, version, role_goid, operation_type, other_operation, entity_type) VALUES (toGoid(0, -806),0, toGoid(0, -800),'OTHER','log-viewer','LOG_SINK');
-INSERT INTO rbac_permission (goid, version, role_goid, operation_type, other_operation, entity_type) VALUES (toGoid(0, -807),0, toGoid(0, -800),'READ',NULL,'SSG_CONNECTOR');
-INSERT INTO rbac_permission (goid, version, role_goid, operation_type, other_operation, entity_type) VALUES (toGoid(0, -808),0, toGoid(0, -800),'READ',NULL,'SERVICE');
-INSERT INTO rbac_permission (goid, version, role_goid, operation_type, other_operation, entity_type) VALUES (toGoid(0, -809),0, toGoid(0, -800),'READ',NULL,'FOLDER');
-INSERT INTO rbac_permission (goid, version, role_goid, operation_type, other_operation, entity_type) VALUES (toGoid(0, -810),0, toGoid(0, -800),'READ',NULL,'JMS_ENDPOINT');
-INSERT INTO rbac_permission (goid, version, role_goid, operation_type, other_operation, entity_type) VALUES (toGoid(0, -811),0, toGoid(0, -800),'READ',NULL,'USER');
-INSERT INTO rbac_permission (goid, version, role_goid, operation_type, other_operation, entity_type) VALUES (toGoid(0, -812),0, toGoid(0, -800),'READ',NULL,'ID_PROVIDER_CONFIG');
-INSERT INTO rbac_permission (goid, version, role_goid, operation_type, other_operation, entity_type) VALUES (toGoid(0, -813),0, toGoid(0, -800),'READ',NULL,'POLICY');
-INSERT INTO rbac_permission (goid, version, role_goid, operation_type, other_operation, entity_type) VALUES (toGoid(0, -814),0, toGoid(0, -800),'READ',NULL,'EMAIL_LISTENER');
-
-INSERT INTO rbac_role (goid, version, name, tag, entity_type, entity_goid, description, user_created) VALUES (toGoid(0, -850),0,'Gateway Maintenance', null,null,null, 'Users assigned to the {0} role have the ability to perform Gateway maintenance tasks.',0);
-INSERT INTO rbac_permission (goid, version, role_goid, operation_type, other_operation, entity_type) VALUES (toGoid(0, -851),0, toGoid(0, -850),'READ',NULL,'CLUSTER_PROPERTY');
-INSERT INTO rbac_predicate (goid, version, permission_goid) VALUES (toGoid(0, -852),0,toGoid(0, -851));
-INSERT INTO rbac_predicate_attribute (goid, attribute, value, mode) VALUES (toGoid(0, -852),'name','audit.archiver.ftp.config','eq');
-INSERT INTO rbac_permission (goid, version, role_goid, operation_type, other_operation, entity_type) VALUES (toGoid(0, -853),0, toGoid(0, -850),'UPDATE',NULL,'CLUSTER_PROPERTY');
-INSERT INTO rbac_predicate (goid, version, permission_goid) VALUES (toGoid(0, -854),0,toGoid(0, -853));
-INSERT INTO rbac_predicate_attribute (goid, attribute, value, mode) VALUES (toGoid(0, -854),'name','audit.archiver.ftp.config','eq');
-INSERT INTO rbac_permission (goid, version, role_goid, operation_type, other_operation, entity_type) VALUES (toGoid(0, -855),0, toGoid(0, -850),'CREATE',NULL,'CLUSTER_PROPERTY');
-INSERT INTO rbac_predicate (goid, version, permission_goid) VALUES (toGoid(0, -856),0,toGoid(0, -855));
-INSERT INTO rbac_predicate_attribute (goid, attribute, value, mode) VALUES (toGoid(0, -856),'name','audit.archiver.ftp.config','eq');
-INSERT INTO rbac_permission (goid, version, role_goid, operation_type, other_operation, entity_type) VALUES (toGoid(0, -857),0, toGoid(0, -850),'DELETE',NULL,'AUDIT_RECORD');
--- No predicates implies all entities
-
-INSERT INTO rbac_role (goid, version, name, tag, entity_type, entity_goid, description, user_created) VALUES (toGoid(0, -900),0,'Manage Email Listeners', null,null,null, 'Users assigned to the {0} role have the ability to read, create, update and delete email listeners.',0);
-INSERT INTO rbac_permission (goid, version, role_goid, operation_type, other_operation, entity_type) VALUES (toGoid(0, -901),0, toGoid(0, -900),'READ',NULL,'EMAIL_LISTENER');
-INSERT INTO rbac_permission (goid, version, role_goid, operation_type, other_operation, entity_type) VALUES (toGoid(0, -902),0, toGoid(0, -900),'CREATE',NULL,'EMAIL_LISTENER');
-INSERT INTO rbac_permission (goid, version, role_goid, operation_type, other_operation, entity_type) VALUES (toGoid(0, -903),0, toGoid(0, -900),'UPDATE',NULL,'EMAIL_LISTENER');
-INSERT INTO rbac_permission (goid, version, role_goid, operation_type, other_operation, entity_type) VALUES (toGoid(0, -904),0, toGoid(0, -900),'DELETE',NULL,'EMAIL_LISTENER');
-INSERT INTO rbac_permission (goid, version, role_goid, operation_type, other_operation, entity_type) VALUES (toGoid(0, -905),0, toGoid(0, -900),'READ',NULL,'SERVICE');
-
-INSERT INTO rbac_role (goid, version, name, tag, entity_type, entity_goid, description, user_created) VALUES (toGoid(0, -950),0,'Manage JDBC Connections', null,null,null, 'Users assigned to the {0} role have the ability to read, create, update and delete JDBC connections.',0);
-INSERT INTO rbac_permission (goid, version, role_goid, operation_type, other_operation, entity_type) VALUES (toGoid(0, -951),0, toGoid(0, -950),'READ',NULL,'JDBC_CONNECTION');
-INSERT INTO rbac_permission (goid, version, role_goid, operation_type, other_operation, entity_type) VALUES (toGoid(0, -952),0, toGoid(0, -950),'CREATE',NULL,'JDBC_CONNECTION');
-INSERT INTO rbac_permission (goid, version, role_goid, operation_type, other_operation, entity_type) VALUES (toGoid(0, -953),0, toGoid(0, -950),'UPDATE',NULL,'JDBC_CONNECTION');
-INSERT INTO rbac_permission (goid, version, role_goid, operation_type, other_operation, entity_type) VALUES (toGoid(0, -954),0, toGoid(0, -950),'DELETE',NULL,'JDBC_CONNECTION');
-
-INSERT INTO rbac_role (goid, version, name, tag, entity_type, entity_goid, description, user_created) VALUES (toGoid(0, -1000),0,'Manage UDDI Registries', null,null,null, 'Users assigned to the {0} role have the ability to read, create, update and delete UDDI Registry connections.',0);
-INSERT INTO rbac_permission (goid, version, role_goid, operation_type, other_operation, entity_type) VALUES (toGoid(0, -1001),0, toGoid(0, -1000),'READ',NULL,'UDDI_REGISTRY');
-INSERT INTO rbac_permission (goid, version, role_goid, operation_type, other_operation, entity_type) VALUES (toGoid(0, -1002),0, toGoid(0, -1000),'CREATE',NULL,'UDDI_REGISTRY');
-INSERT INTO rbac_permission (goid, version, role_goid, operation_type, other_operation, entity_type) VALUES (toGoid(0, -1003),0, toGoid(0, -1000),'UPDATE',NULL,'UDDI_REGISTRY');
-INSERT INTO rbac_permission (goid, version, role_goid, operation_type, other_operation, entity_type) VALUES (toGoid(0, -1004),0, toGoid(0, -1000),'DELETE',NULL,'UDDI_REGISTRY');
-INSERT INTO rbac_permission (goid, version, role_goid, operation_type, other_operation, entity_type) VALUES (toGoid(0, -1005),0, toGoid(0, -1000),'READ',NULL,'SERVICE');
-
-INSERT INTO rbac_role (goid, version, name, tag, entity_type, entity_goid, description, user_created) VALUES (toGoid(0, -1050),0,'Manage Secure Passwords', null,null,null, 'Users assigned to the {0} role have the ability to read, create, update and delete any stored password.',0);
-INSERT INTO rbac_permission (goid, version, role_goid, operation_type, other_operation, entity_type) VALUES (toGoid(0, -1051),0, toGoid(0, -1050),'READ',NULL,'SECURE_PASSWORD');
-INSERT INTO rbac_permission (goid, version, role_goid, operation_type, other_operation, entity_type) VALUES (toGoid(0, -1052),0, toGoid(0, -1050),'CREATE',NULL,'SECURE_PASSWORD');
-INSERT INTO rbac_permission (goid, version, role_goid, operation_type, other_operation, entity_type) VALUES (toGoid(0, -1053),0, toGoid(0, -1050),'UPDATE',NULL,'SECURE_PASSWORD');
-INSERT INTO rbac_permission (goid, version, role_goid, operation_type, other_operation, entity_type) VALUES (toGoid(0, -1054),0, toGoid(0, -1050),'DELETE',NULL,'SECURE_PASSWORD');
-
-INSERT INTO rbac_role (goid, version, name, tag, entity_type, entity_goid, description, user_created) VALUES (toGoid(0, -1100),1,'Manage Private Keys',NULL,null,NULL,'Users in this role have the ability to read, create, update, and delete private keys, as well as the ability to change the designated special-purpose keys (eg, the SSL or CA key).',0);
-INSERT INTO rbac_permission (goid, version, role_goid, operation_type, other_operation, entity_type) VALUES
-    (toGoid(0, -1101),0, toGoid(0, -1100),'UPDATE',NULL,'CLUSTER_PROPERTY'),
-    (toGoid(0, -1102),0, toGoid(0, -1100),'DELETE',NULL,'SSG_KEY_ENTRY'),
-    (toGoid(0, -1103),0, toGoid(0, -1100),'READ',NULL,'CLUSTER_PROPERTY'),
-    (toGoid(0, -1104),0, toGoid(0, -1100),'READ',NULL,'SSG_KEY_ENTRY'),
-    (toGoid(0, -1105),0, toGoid(0, -1100),'READ',NULL,'CLUSTER_PROPERTY'),
-    (toGoid(0, -1106),0, toGoid(0, -1100),'UPDATE',NULL,'SSG_KEY_ENTRY'),
-    (toGoid(0, -1107),0, toGoid(0, -1100),'CREATE',NULL,'SSG_KEY_ENTRY'),
-    (toGoid(0, -1108),0, toGoid(0, -1100),'UPDATE',NULL,'CLUSTER_PROPERTY'),
-    (toGoid(0, -1109),0, toGoid(0, -1100),'DELETE',NULL,'CLUSTER_PROPERTY'),
-    (toGoid(0, -1110),0, toGoid(0, -1100),'CREATE',NULL,'CLUSTER_PROPERTY'),
-    (toGoid(0, -1111),0, toGoid(0, -1100),'CREATE',NULL,'CLUSTER_PROPERTY'),
-    (toGoid(0, -1112),0, toGoid(0, -1100),'UPDATE',NULL,'SSG_KEYSTORE'),
-    (toGoid(0, -1113),0, toGoid(0, -1100),'DELETE',NULL,'CLUSTER_PROPERTY'),
-    (toGoid(0, -1114),0, toGoid(0, -1100),'READ',NULL,'SSG_KEYSTORE'),
-    (toGoid(0, -1115),0, toGoid(0, -1100),'UPDATE',NULL,'CLUSTER_PROPERTY'),
-    (toGoid(0, -1116),0, toGoid(0, -1100),'DELETE',NULL,'CLUSTER_PROPERTY'),
-    (toGoid(0, -1117),0, toGoid(0, -1100),'CREATE',NULL,'CLUSTER_PROPERTY'),
-    (toGoid(0, -1118),0, toGoid(0, -1100),'READ',NULL,'CLUSTER_PROPERTY'),
-    (toGoid(0, -1119),0, toGoid(0, -1100),'UPDATE',NULL,'CLUSTER_PROPERTY'),
-    (toGoid(0, -1120),0, toGoid(0, -1100),'DELETE',NULL,'CLUSTER_PROPERTY'),
-    (toGoid(0, -1121),0, toGoid(0, -1100),'CREATE',NULL,'CLUSTER_PROPERTY'),
-    (toGoid(0, -1122),0, toGoid(0, -1100),'READ',NULL,'CLUSTER_PROPERTY');
-INSERT INTO rbac_predicate (goid, version, permission_goid) VALUES
-    (toGoid(0, -1101),0, toGoid(0, -1101)),
-    (toGoid(0, -1103),0, toGoid(0, -1103)),
-    (toGoid(0, -1105),0, toGoid(0, -1105)),
-    (toGoid(0, -1108),0, toGoid(0, -1108)),
-    (toGoid(0, -1109),0, toGoid(0, -1109)),
-    (toGoid(0, -1110),0, toGoid(0, -1110)),
-    (toGoid(0, -1111),0, toGoid(0, -1111)),
-    (toGoid(0, -1113),0, toGoid(0, -1113)),
-    (toGoid(0, -1115),0, toGoid(0, -1115)),
-    (toGoid(0, -1116),0, toGoid(0, -1116)),
-    (toGoid(0, -1117),0, toGoid(0, -1117)),
-    (toGoid(0, -1118),0, toGoid(0, -1118)),
-    (toGoid(0, -1119),0, toGoid(0, -1119)),
-    (toGoid(0, -1120),0, toGoid(0, -1120)),
-    (toGoid(0, -1121),0, toGoid(0, -1121)),
-    (toGoid(0, -1122),0, toGoid(0, -1122));
-INSERT INTO rbac_predicate_attribute (goid, attribute, value, mode) VALUES
-    (toGoid(0, -1101),'name','keyStore.defaultSsl.alias','eq'),
-    (toGoid(0, -1103),'name','keyStore.defaultCa.alias','eq'),
-    (toGoid(0, -1105),'name','keyStore.defaultSsl.alias','eq'),
-    (toGoid(0, -1108),'name','keyStore.defaultCa.alias','eq'),
-    (toGoid(0, -1109),'name','keyStore.defaultSsl.alias','eq'),
-    (toGoid(0, -1110),'name','keyStore.defaultCa.alias','eq'),
-    (toGoid(0, -1111),'name','keyStore.defaultSsl.alias','eq'),
-    (toGoid(0, -1113),'name','keyStore.defaultCa.alias','eq'),
-    (toGoid(0, -1115),'name','keyStore.auditViewer.alias','eq'),
-    (toGoid(0, -1116),'name','keyStore.auditViewer.alias','eq'),
-    (toGoid(0, -1117),'name','keyStore.auditViewer.alias','eq'),
-    (toGoid(0, -1118),'name','keyStore.auditViewer.alias','eq'),
-    (toGoid(0, -1119),'name','keyStore.auditSigning.alias','eq'),
-    (toGoid(0, -1120),'name','keyStore.auditSigning.alias','eq'),
-    (toGoid(0, -1121),'name','keyStore.auditSigning.alias','eq'),
-    (toGoid(0, -1122),'name','keyStore.auditSigning.alias','eq');
-
-INSERT INTO rbac_role (goid, version, name, tag, entity_type, entity_goid, description, user_created) VALUES (toGoid(0, -1150),0,'Manage Password Policies', null,null,null, 'Users assigned to the {0} role have the ability to read and update any stored password policy and view the identity providers.',0);
-INSERT INTO rbac_permission (goid, version, role_goid, operation_type, other_operation, entity_type) VALUES (toGoid(0, -1151),0, toGoid(0, -1150),'READ',NULL,'PASSWORD_POLICY');
--- INSERT INTO rbac_permission (goid, version, role_goid, operation_type, other_operation, entity_type) VALUES (toGoid(0, -1052),0, toGoid(0, -1050),'CREATE',NULL,'PASSWORD_POLICY');
-INSERT INTO rbac_permission (goid, version, role_goid, operation_type, other_operation, entity_type) VALUES (toGoid(0, -1153),0, toGoid(0, -1150),'UPDATE',NULL,'PASSWORD_POLICY');
--- INSERT INTO rbac_permission (goid, version, role_goid, operation_type, other_operation, entity_type) VALUES (toGoid(0, -1054),0, toGoid(0, -1050),'DELETE',NULL,'PASSWORD_POLICY');
-INSERT INTO rbac_permission (goid, version, role_goid, operation_type, other_operation, entity_type) VALUES (toGoid(0, -1155),0, toGoid(0, -1150),'READ',NULL,'ID_PROVIDER_CONFIG');
-
---
--- New role to invoke the audit viewer policy. Requires READ on audits to be able to open the audit viewer.
---
-INSERT INTO rbac_role (goid, version, name, tag, entity_type, entity_goid, description, user_created) VALUES (toGoid(0, -1200),0,'Invoke Audit Viewer Policy', null,null,null, 'Allow the INTERNAL audit-viewer policy to be invoked for an audited message (request / response or detail)',0);
-INSERT INTO rbac_permission (goid, version, role_goid, operation_type, other_operation, entity_type) VALUES (toGoid(0, -1201),0, toGoid(0, -1200),'OTHER','audit-viewer policy', 'AUDIT_RECORD');
-INSERT INTO rbac_permission (goid, version, role_goid, operation_type, other_operation, entity_type) VALUES (toGoid(0, -1202),0, toGoid(0, -1200),'READ',NULL,'AUDIT_RECORD');
-INSERT INTO rbac_permission (goid, version, role_goid, operation_type, other_operation, entity_type) VALUES (toGoid(0, -1203),0, toGoid(0, -1200),'READ',NULL,'CLUSTER_INFO');
-
-INSERT INTO rbac_role (goid, version, name, tag, entity_type, entity_goid, description, user_created) VALUES (toGoid(0, -1250),0,'Manage Administrative Accounts Configuration', null,null,null, 'Users assigned to the {0} role have the ability to create/read/update cluster properties applicable to administrative accounts configurations.',0);
-INSERT INTO rbac_permission (goid, version, role_goid, operation_type, other_operation, entity_type) VALUES (toGoid(0, -1251),0, toGoid(0, -1250),'READ',NULL,'CLUSTER_PROPERTY');
-INSERT INTO rbac_predicate (goid, version, permission_goid) VALUES (toGoid(0, -1252),0,toGoid(0, -1251));
-INSERT INTO rbac_predicate_attribute (goid, attribute, value, mode) VALUES (toGoid(0, -1252),'name','logon.maxAllowableAttempts','eq');
-INSERT INTO rbac_permission (goid, version, role_goid, operation_type, other_operation, entity_type) VALUES (toGoid(0, -1253),0, toGoid(0, -1250),'READ',NULL,'CLUSTER_PROPERTY');
-INSERT INTO rbac_predicate (goid, version, permission_goid) VALUES (toGoid(0, -1254),0,toGoid(0, -1253));
-INSERT INTO rbac_predicate_attribute (goid, attribute, value, mode) VALUES (toGoid(0, -1254),'name','logon.lockoutTime','eq');
-INSERT INTO rbac_permission (goid, version, role_goid, operation_type, other_operation, entity_type) VALUES (toGoid(0, -1255),0, toGoid(0, -1250),'READ',NULL,'CLUSTER_PROPERTY');
-INSERT INTO rbac_predicate (goid, version, permission_goid) VALUES (toGoid(0, -1256),0,toGoid(0, -1255));
-INSERT INTO rbac_predicate_attribute (goid, attribute, value, mode) VALUES (toGoid(0, -1256),'name','logon.sessionExpiry','eq');
-INSERT INTO rbac_permission (goid, version, role_goid, operation_type, other_operation, entity_type) VALUES (toGoid(0, -1257),0, toGoid(0, -1250),'READ',NULL,'CLUSTER_PROPERTY');
-INSERT INTO rbac_predicate (goid, version, permission_goid) VALUES (toGoid(0, -1258),0,toGoid(0, -1257));
-INSERT INTO rbac_predicate_attribute (goid, attribute, value, mode) VALUES (toGoid(0, -1258),'name','logon.inactivityPeriod','eq');
-INSERT INTO rbac_permission (goid, version, role_goid, operation_type, other_operation, entity_type) VALUES (toGoid(0, -1259),0, toGoid(0, -1250),'UPDATE',NULL,'CLUSTER_PROPERTY');
-INSERT INTO rbac_predicate (goid, version, permission_goid) VALUES (toGoid(0, -1260),0,toGoid(0, -1259));
-INSERT INTO rbac_predicate_attribute (goid, attribute, value, mode) VALUES (toGoid(0, -1260),'name','logon.maxAllowableAttempts','eq');
-INSERT INTO rbac_permission (goid, version, role_goid, operation_type, other_operation, entity_type) VALUES (toGoid(0, -1261),0, toGoid(0, -1250),'UPDATE',NULL,'CLUSTER_PROPERTY');
-INSERT INTO rbac_predicate (goid, version, permission_goid) VALUES (toGoid(0, -1262),0,toGoid(0, -1261));
-INSERT INTO rbac_predicate_attribute (goid, attribute, value, mode) VALUES (toGoid(0, -1262),'name','logon.lockoutTime','eq');
-INSERT INTO rbac_permission (goid, version, role_goid, operation_type, other_operation, entity_type) VALUES (toGoid(0, -1263),0, toGoid(0, -1250),'UPDATE',NULL,'CLUSTER_PROPERTY');
-INSERT INTO rbac_predicate (goid, version, permission_goid) VALUES (toGoid(0, -1264),0,toGoid(0, -1263));
-INSERT INTO rbac_predicate_attribute (goid, attribute, value, mode) VALUES (toGoid(0, -1264),'name','logon.sessionExpiry','eq');
-INSERT INTO rbac_permission (goid, version, role_goid, operation_type, other_operation, entity_type) VALUES (toGoid(0, -1265),0, toGoid(0, -1250),'UPDATE',NULL,'CLUSTER_PROPERTY');
-INSERT INTO rbac_predicate (goid, version, permission_goid) VALUES (toGoid(0, -1266),0,toGoid(0, -1265));
-INSERT INTO rbac_predicate_attribute (goid, attribute, value, mode) VALUES (toGoid(0, -1266),'name','logon.inactivityPeriod','eq');
-INSERT INTO rbac_permission (goid, version, role_goid, operation_type, other_operation, entity_type) VALUES (toGoid(0, -1267),0, toGoid(0, -1250),'CREATE',NULL,'CLUSTER_PROPERTY');
-INSERT INTO rbac_predicate (goid, version, permission_goid) VALUES (toGoid(0, -1268),0,toGoid(0, -1267));
-INSERT INTO rbac_predicate_attribute (goid, attribute, value, mode) VALUES (toGoid(0, -1268),'name','logon.maxAllowableAttempts','eq');
-INSERT INTO rbac_permission (goid, version, role_goid, operation_type, other_operation, entity_type) VALUES (toGoid(0, -1269),0, toGoid(0, -1250),'CREATE',NULL,'CLUSTER_PROPERTY');
-INSERT INTO rbac_predicate (goid, version, permission_goid) VALUES (toGoid(0, -1270),0,toGoid(0, -1269));
-INSERT INTO rbac_predicate_attribute (goid, attribute, value, mode) VALUES (toGoid(0, -1270),'name','logon.lockoutTime','eq');
-INSERT INTO rbac_permission (goid, version, role_goid, operation_type, other_operation, entity_type) VALUES (toGoid(0, -1271),0, toGoid(0, -1250),'CREATE',NULL,'CLUSTER_PROPERTY');
-INSERT INTO rbac_predicate (goid, version, permission_goid) VALUES (toGoid(0, -1272),0,toGoid(0, -1271));
-INSERT INTO rbac_predicate_attribute (goid, attribute, value, mode) VALUES (toGoid(0, -1272),'name','logon.sessionExpiry','eq');
-INSERT INTO rbac_permission (goid, version, role_goid, operation_type, other_operation, entity_type) VALUES (toGoid(0, -1273),0, toGoid(0, -1250),'CREATE',NULL,'CLUSTER_PROPERTY');
-INSERT INTO rbac_predicate (goid, version, permission_goid) VALUES (toGoid(0, -1274),0,toGoid(0, -1273));
-INSERT INTO rbac_predicate_attribute (goid, attribute, value, mode) VALUES (toGoid(0, -1274),'name','logon.inactivityPeriod','eq');
-
---
--- New role for viewing the default log (oid = -810)
---
--- NOTE: This is an entity specific role and will be deleted if the default log
--- sink is removed.
---
-INSERT INTO rbac_role (goid, version, name, tag, entity_type, entity_goid, description, user_created) VALUES (toGoid(0, -1300),0,'View ssg Log Sink (#-1,300)',null,'LOG_SINK',toGoid(0, -810), 'Users assigned to the {0} role have the ability to read the log sink and any associated log files.',0);
-INSERT INTO rbac_permission (goid, version, role_goid, operation_type, other_operation, entity_type) VALUES (toGoid(0, -1301),0, toGoid(0, -1300),'READ',NULL,'LOG_SINK');
-INSERT INTO rbac_predicate (goid, version, permission_goid) VALUES (toGoid(0, -1301),0,toGoid(0, -1301));
-INSERT INTO rbac_predicate_oid (goid, entity_id) VALUES (toGoid(0, -1301),goidToString(toGoid(0, -810)));
-INSERT INTO rbac_permission (goid, version, role_goid, operation_type, other_operation, entity_type) VALUES (toGoid(0, -1302),0, toGoid(0, -1300),'READ',NULL,'CLUSTER_INFO');
-
-INSERT INTO rbac_permission (goid, version, role_goid, operation_type, other_operation, entity_type) VALUES (toGoid(0, -1303),0, toGoid(0, -1300),'OTHER','log-viewer','LOG_SINK');
-
-INSERT INTO rbac_role (goid, version, name, tag, entity_type, entity_goid, description, user_created) VALUES (toGoid(0, -1350),0,'Manage Encapsulated Assertions', null,'ENCAPSULATED_ASSERTION',null, 'Users assigned to the {0} role have the ability to create/read/update/delete encapsulated assertions.',0);
-INSERT INTO rbac_permission (goid, version, role_goid, operation_type, other_operation, entity_type) VALUES (toGoid(0, -1351),0, toGoid(0, -1350),'CREATE',null,'ENCAPSULATED_ASSERTION');
-INSERT INTO rbac_permission (goid, version, role_goid, operation_type, other_operation, entity_type) VALUES (toGoid(0, -1352),0, toGoid(0, -1350),'READ',NULL,'ENCAPSULATED_ASSERTION');
-INSERT INTO rbac_permission (goid, version, role_goid, operation_type, other_operation, entity_type) VALUES (toGoid(0, -1353),0, toGoid(0, -1350),'UPDATE',null, 'ENCAPSULATED_ASSERTION');
-INSERT INTO rbac_permission (goid, version, role_goid, operation_type, other_operation, entity_type) VALUES (toGoid(0, -1354),0, toGoid(0, -1350),'DELETE',NULL,'ENCAPSULATED_ASSERTION');
-INSERT INTO rbac_permission (goid, version, role_goid, operation_type, other_operation, entity_type) VALUES (toGoid(0, -1355),0, toGoid(0, -1350),'READ',NULL,'POLICY');
-INSERT INTO rbac_predicate (goid, version, permission_goid) VALUES (toGoid(0, -1356),0,toGoid(0, -1355));
-INSERT INTO rbac_predicate_attribute (goid, attribute, value, mode) VALUES (toGoid(0, -1356),'type','Included Policy Fragment','eq');
-INSERT INTO rbac_permission (goid, version, role_goid, operation_type, other_operation, entity_type) VALUES (toGoid(0, -1356),0, toGoid(0, -1350),'READ',NULL,'ASSERTION_ACCESS');
-
-INSERT INTO rbac_role (goid, version, name, tag, entity_type, entity_goid, description, user_created) VALUES (toGoid(0, -1450),0,'Manage Custom Key Value Store', null,'CUSTOM_KEY_VALUE_STORE',null, 'Users assigned to the {0} role have the ability to read, create, update, and delete key values from custom key value store.',0);
-INSERT INTO rbac_permission (goid, version, role_goid, operation_type, other_operation, entity_type) VALUES (toGoid(0, -1451),0, toGoid(0, -1450),'CREATE',null,'CUSTOM_KEY_VALUE_STORE');
-INSERT INTO rbac_permission (goid, version, role_goid, operation_type, other_operation, entity_type) VALUES (toGoid(0, -1452),0, toGoid(0, -1450),'READ',null,'CUSTOM_KEY_VALUE_STORE');
-INSERT INTO rbac_permission (goid, version, role_goid, operation_type, other_operation, entity_type) VALUES (toGoid(0, -1453),0, toGoid(0, -1450),'UPDATE',null,'CUSTOM_KEY_VALUE_STORE');
-INSERT INTO rbac_permission (goid, version, role_goid, operation_type, other_operation, entity_type) VALUES (toGoid(0, -1454),0, toGoid(0, -1450),'DELETE',null,'CUSTOM_KEY_VALUE_STORE');
-
--- Assign Administrator role to existing admin user
-INSERT INTO rbac_assignment (goid, provider_goid, role_goid, identity_id, entity_type) VALUES (toGoid(0, -105), toGoid(0, -2), toGoid(0, -100), goidToString(toGoid(0,3)), 'User');
-
-INSERT INTO sink_config (goid, version, name, description, type, enabled, severity, categories, properties, security_zone_goid) VALUES (toGoid(0, -810),0,'ssg','Main log','FILE',1,'INFO','AUDIT,LOG','<java version="1.6.0" class="java.beans.XMLDecoder"><object class="java.util.HashMap"><void method="put"><string>file.maxSize</string><string>20000</string></void><void method="put"><string>file.format</string><string>STANDARD</string></void><void method="put"><string>file.logCount</string><string>10</string></void></object></java>',NULL);
-INSERT INTO sink_config (goid, version, name, description, type, enabled, severity, categories, properties, security_zone_goid) VALUES (toGoid(0, -811),0,'sspc','Process Controller Log','FILE',0,'FINEST','SSPC','<java version="1.6.0" class="java.beans.XMLDecoder"><object class="java.util.HashMap"><void method="put"><string>file.maxSize</string><string>20000</string></void><void method="put"><string>file.format</string><string>STANDARD</string></void><void method="put"><string>file.logCount</string><string>10</string></void></object></java>',NULL);
-
-
---
--- Table for generic (runtime) entity types
---
-create table generic_entity (
-  goid CHAR(16) FOR BIT DATA not null,
-  version integer,
-  name varchar(255),
-  description clob(8388607),
-  classname varchar(1024) not null,
-  enabled smallint default 1,
-  value_xml clob(8388607),
-  primary key (goid),
-  unique (classname, name)
-);
-
---
--- Change "Manage JMS Connections" role to restrict access for both JMS and MQ native destination management.
--- Add permissions to manage SSG Active Connectors of type MqNative.
--- Add read permission for Secure Password management.
---
-UPDATE rbac_role SET name='Manage Message Destinations', description='Users assigned to the {0} role have the ability to read, create, update and delete message destinations.' WHERE goid=toGoid(0, -650);
-INSERT INTO rbac_permission (goid, version, role_goid, operation_type, other_operation, entity_type) VALUES (toGoid(0, -662),1, toGoid(0, -650),'READ',NULL,'SSG_ACTIVE_CONNECTOR');
-INSERT INTO rbac_predicate (goid, version, permission_goid) VALUES (toGoid(0, -663),0,toGoid(0, -662));
-INSERT INTO rbac_predicate_attribute (goid, attribute, value, mode) VALUES (toGoid(0, -663),'type','MqNative','eq');
-INSERT INTO rbac_permission (goid, version, role_goid, operation_type, other_operation, entity_type) VALUES (toGoid(0, -664),1, toGoid(0, -650),'DELETE',NULL,'SSG_ACTIVE_CONNECTOR');
-INSERT INTO rbac_predicate (goid, version, permission_goid) VALUES (toGoid(0, -665),0,toGoid(0, -664));
-INSERT INTO rbac_predicate_attribute (goid, attribute, value, mode) VALUES (toGoid(0, -665),'type','MqNative','eq');
-INSERT INTO rbac_permission (goid, version, role_goid, operation_type, other_operation, entity_type) VALUES (toGoid(0, -666),1, toGoid(0, -650),'CREATE',NULL,'SSG_ACTIVE_CONNECTOR');
-INSERT INTO rbac_predicate (goid, version, permission_goid) VALUES (toGoid(0, -667),0,toGoid(0, -666));
-INSERT INTO rbac_predicate_attribute (goid, attribute, value, mode) VALUES (toGoid(0, -667),'type','MqNative','eq');
-INSERT INTO rbac_permission (goid, version, role_goid, operation_type, other_operation, entity_type) VALUES (toGoid(0, -668),1, toGoid(0, -650),'UPDATE',NULL,'SSG_ACTIVE_CONNECTOR');
-INSERT INTO rbac_predicate (goid, version, permission_goid) VALUES (toGoid(0, -669),0,toGoid(0, -668));
-INSERT INTO rbac_predicate_attribute (goid, attribute, value, mode) VALUES (toGoid(0, -669),'type','MqNative','eq');
-INSERT INTO rbac_permission (goid, version, role_goid, operation_type, other_operation, entity_type) VALUES (toGoid(0, -670),0, toGoid(0, -650),'READ',NULL,'SECURE_PASSWORD');
-
--- Reserve -700001 objectid for cluster.hostname and insert default
-INSERT INTO cluster_properties (goid, version, propkey, propvalue, properties) VALUES (toGoid(0,-700001),0,'cluster.hostname','',null);
-
---
--- Encapsulated Assertions
---
-CREATE TABLE encapsulated_assertion (
-  goid CHAR(16) FOR BIT DATA not null,
-  version integer,
-  name varchar(255),
-  guid varchar(255) not null unique,
-  policy_goid CHAR(16) FOR BIT DATA NOT NULL,
-  security_zone_goid CHAR(16) FOR BIT DATA references security_zone(goid) on delete set null,
-  PRIMARY KEY (goid)
-);
-
-alter table encapsulated_assertion
-    add constraint FK_ENCASS_POL
-    foreign key (policy_goid)
-    references policy;
-
-CREATE TABLE encapsulated_assertion_property (
-  encapsulated_assertion_goid CHAR(16) FOR BIT DATA NOT NULL,
-  name varchar(255) NOT NULL,
-  value clob(2147483647) NOT NULL
-);
-
-alter table encapsulated_assertion_property
-    add constraint FK_ENCASSPROP_ENCASS
-    foreign key (encapsulated_assertion_goid)
-    references encapsulated_assertion
-    on delete cascade;
-
-CREATE TABLE encapsulated_assertion_argument (
-  goid CHAR(16) FOR BIT DATA not null,
-  version integer,
-  encapsulated_assertion_goid CHAR(16) FOR BIT DATA NOT NULL,
-  argument_name varchar(255) NOT NULL,
-  argument_type varchar(255) NOT NULL,
-  gui_prompt smallint NOT NULL,
-  gui_label varchar(255),
-  ordinal integer NOT NULL,
-  PRIMARY KEY (goid)
-);
-
-alter table encapsulated_assertion_argument
-    add constraint FK_ENCASSARG_ENCASS
-    foreign key (encapsulated_assertion_goid)
-    references encapsulated_assertion
-    on delete cascade;
-
-CREATE TABLE encapsulated_assertion_result (
-  goid CHAR(16) FOR BIT DATA not null,
-  version integer,
-  encapsulated_assertion_goid CHAR(16) FOR BIT DATA NOT NULL,
-  result_name varchar(255) NOT NULL,
-  result_type varchar(255) NOT NULL,
-  PRIMARY KEY (goid)
-);
-
-alter table encapsulated_assertion_result
-    add constraint FK_ENCASSRES_ENCASS
-    foreign key (encapsulated_assertion_goid)
-    references encapsulated_assertion
-    on delete cascade;
-
-CREATE TABLE firewall_rule (
-  goid CHAR(16) FOR BIT DATA NOT NULL,
-  version integer NOT NULL,
-  ordinal integer NOT NULL,
-  name varchar(128) NOT NULL,
-  enabled smallint NOT NULL DEFAULT 0,
-  PRIMARY KEY (goid)
-);
-
-CREATE TABLE firewall_rule_property (
-  firewall_rule_goid CHAR(16) FOR BIT DATA not null,
-  name varchar(128) NOT NULL,
-  value clob(2147483647) NOT NULL
-);
-
-alter table firewall_rule_property
-    add constraint FK_FIREWALL_PROPERTY_GOID
-    foreign key (firewall_rule_goid)
-    references firewall_rule
-    on delete cascade;
-
--- create new RBAC role for Manage Firewall Rules --
-INSERT INTO rbac_role (goid, version, name, entity_type, description, user_created) VALUES (toGoid(0, -1400), 0, 'Manage Firewall Rules', 'FIREWALL_RULE', 'Users assigned to the {0} role have the ability to read, create, update and delete Firewall rules.', 0);
-INSERT INTO rbac_permission (goid, version, role_goid, operation_type, other_operation, entity_type) VALUES (toGoid(0, -1275),0,toGoid(0, -1400),'CREATE',NULL,'FIREWALL_RULE');
-INSERT INTO rbac_permission (goid, version, role_goid, operation_type, other_operation, entity_type) VALUES (toGoid(0, -1276),0,toGoid(0, -1400),'READ',NULL,'FIREWALL_RULE');
-INSERT INTO rbac_permission (goid, version, role_goid, operation_type, other_operation, entity_type) VALUES (toGoid(0, -1277),0,toGoid(0, -1400),'UPDATE',NULL,'FIREWALL_RULE');
-INSERT INTO rbac_permission (goid, version, role_goid, operation_type, other_operation, entity_type) VALUES (toGoid(0, -1278),0,toGoid(0, -1400),'DELETE',NULL,'FIREWALL_RULE');
-
-
--- create new RBAC role for Manage SiteMinder Configuration --
-INSERT INTO rbac_role (goid, version, name, tag, entity_type, entity_goid, description, user_created) VALUES (toGoid(0, -1500),0,'Manage SiteMinder Configuration', null, 'SITEMINDER_CONFIGURATION', null, 'Users assigned to the {0} role have the ability to read, create, update and delete SiteMinder configuration.',0);
-INSERT INTO rbac_permission (goid, version, role_goid, operation_type, other_operation, entity_type) VALUES (toGoid(0, -1501),0,toGoid(0, -1500),'READ',NULL,'SITEMINDER_CONFIGURATION');
-INSERT INTO rbac_permission (goid, version, role_goid, operation_type, other_operation, entity_type) VALUES (toGoid(0, -1502),0,toGoid(0, -1500),'CREATE',NULL,'SITEMINDER_CONFIGURATION');
-INSERT INTO rbac_permission (goid, version, role_goid, operation_type, other_operation, entity_type) VALUES (toGoid(0, -1503),0,toGoid(0, -1500),'UPDATE',NULL,'SITEMINDER_CONFIGURATION');
-INSERT INTO rbac_permission (goid, version, role_goid, operation_type, other_operation, entity_type) VALUES (toGoid(0, -1504),0,toGoid(0, -1500),'DELETE',NULL,'SITEMINDER_CONFIGURATION');
-INSERT INTO rbac_permission (goid, version, role_goid, operation_type, other_operation, entity_type) VALUES (toGoid(0, -1505),0,toGoid(0, -1500),'READ',NULL,'SECURE_PASSWORD');
-
---
--- Custom key value store
---
-CREATE TABLE custom_key_value_store (
-  goid CHAR(16) FOR BIT DATA NOT NULL,
-  version integer NOT NULL,
-  name varchar(128) NOT NULL,
-  value blob(2147483647) NOT NULL,
-  PRIMARY KEY (goid),
-  UNIQUE (name)
-);
-
---
--- License documents for updated licensing model
---
-
-CREATE TABLE license_document (
-  goid CHAR(16) FOR BIT DATA NOT NULL,
-  version integer NOT NULL,
-  contents clob(2147483647),
-  PRIMARY KEY (goid)
-);
-
-CREATE TABLE goid_upgrade_map (
-  prefix bigint NOT NULL,
-  table_name varchar(255) NOT NULL,
-  PRIMARY KEY (prefix, table_name)
-);
-
-INSERT INTO goid_upgrade_map (table_name, prefix) VALUES
-      ('keystore_file', 0);
+-- **************************************************************************
+-- Schema for audit tables
+-- **************************************************************************
+--
+-- This is created from a script since we need a delete cascade that is not
+-- supported by hibernate:
+--
+-- http://opensource.atlassian.com/projects/hibernate/browse/ANN-747
+--
+-- See Core_Dev_Useful_Info#Database_Changes on Layer 7 wiki
+--
+
+--
+-- FUNCTION --
+--
+-- These are helper functions used by derby. Derby's built in functions are ver limited. These help deal with goid's
+
+-- converts a high and a low bigint to a goid
+CREATE FUNCTION toGoid(high bigint, low bigint) RETURNS char(16) for bit data
+    PARAMETER STYLE JAVA NO SQL LANGUAGE JAVA
+    EXTERNAL NAME 'com.l7tech.server.upgrade.DerbyFunctions.toGoid';
+
+-- returns a goid as a hex string
+CREATE FUNCTION goidToString(bytes char(16) for bit data) RETURNS CHAR(32)
+    PARAMETER STYLE JAVA NO SQL LANGUAGE JAVA
+    EXTERNAL NAME 'com.l7tech.server.upgrade.DerbyFunctions.goidToString';
+
+-- returns the first parameter if it is not null otherwise returns the second parameter.
+CREATE FUNCTION ifNull(v1 VARCHAR(128), v2 VARCHAR(128)) RETURNS VARCHAR(128)
+    PARAMETER STYLE JAVA NO SQL LANGUAGE JAVA
+    EXTERNAL NAME 'com.l7tech.server.upgrade.DerbyFunctions.ifNull';
+
+-- returns a random long using our random long utils
+CREATE FUNCTION randomLong() RETURNS bigint
+    PARAMETER STYLE JAVA NO SQL LANGUAGE JAVA
+    EXTERNAL NAME 'com.l7tech.server.upgrade.DerbyFunctions.randomLong';
+
+-- returns a random long using our random long utils. This long is guaranteed to not be 0
+CREATE FUNCTION randomLongNotReserved() RETURNS bigint
+    PARAMETER STYLE JAVA NO SQL LANGUAGE JAVA
+    EXTERNAL NAME 'com.l7tech.server.upgrade.DerbyFunctions.randomLongNotReserved';
+
+CREATE procedure setVariable(keyParam CHAR(128), valueParam CHAR(128))
+    PARAMETER STYLE JAVA NO SQL LANGUAGE JAVA
+    EXTERNAL NAME 'com.l7tech.server.upgrade.DerbyFunctions.setVariable';
+
+CREATE FUNCTION getVariable(keyParam CHAR(128)) RETURNS CHAR(128)
+    PARAMETER STYLE JAVA NO SQL LANGUAGE JAVA
+    EXTERNAL NAME 'com.l7tech.server.upgrade.DerbyFunctions.getVariable';
+
+
+create table security_zone (
+  goid CHAR(16) FOR BIT DATA not null,
+  version integer not null,
+  name varchar(128) not null unique,
+  description varchar(255) not null,
+  entity_types varchar(4096) not null,
+  PRIMARY KEY (goid)
+);
+
+create table audit_admin (
+    action char(1),
+    entity_class varchar(1024),
+    entity_id CHAR(16) FOR BIT DATA,
+    goid CHAR(16) FOR BIT DATA not null,
+    primary key (goid)
+);
+
+create table audit_detail (
+    goid CHAR(16) FOR BIT DATA not null,
+    audit_goid CHAR(16) FOR BIT DATA not null,
+    component_id integer,
+    exception_message clob(2147483647),
+    message_id integer not null,
+    ordinal integer,
+    time bigint not null,
+    primary key (goid)
+);
+
+create table audit_detail_params (
+    audit_detail_goid CHAR(16) FOR BIT DATA not null,
+    value clob(2147483647),
+    position integer not null,
+    primary key (audit_detail_goid, position)
+);
+
+create table audit_main (
+    goid CHAR(16) FOR BIT DATA not null,
+    provider_goid CHAR(16) FOR BIT DATA,
+    ip_address varchar(32),
+    message varchar(255) not null,
+    time bigint not null,
+    name varchar(255),
+    nodeid varchar(32) not null,
+    signature varchar(1024),
+    audit_level varchar(12) not null,
+    user_id varchar(255),
+    user_name varchar(255),
+    primary key (goid)
+);
+
+create table audit_message (
+    authenticated smallint default 0,
+    authenticationType integer,
+    operation_name varchar(255),
+    request_length integer not null,
+    request_zipxml blob(2147483647),
+    response_length integer,
+    response_status integer,
+    response_zipxml blob(2147483647),
+    routing_latency integer,
+    service_goid CHAR(16) FOR BIT DATA,
+    status integer not null,
+    request_id varchar(40) not null,
+    goid CHAR(16) FOR BIT DATA not null,
+    mapping_values_goid CHAR(16) FOR BIT DATA,
+    primary key (goid)
+);
+
+create table audit_system (
+    action varchar(32) not null,
+    component_id integer not null,
+    goid CHAR(16) FOR BIT DATA not null,
+    primary key (goid)
+);
+
+create table message_context_mapping_keys (
+    goid CHAR(16) FOR BIT DATA not null,
+    version integer,
+    digested varchar(36) not null,
+    mapping1_key varchar(128),
+    mapping1_type varchar(36),
+    mapping2_key varchar(128),
+    mapping2_type varchar(36),
+    mapping3_key varchar(128),
+    mapping3_type varchar(36),
+    mapping4_key varchar(128),
+    mapping4_type varchar(36),
+    mapping5_key varchar(128),
+    mapping5_type varchar(36),
+    create_time bigint,
+    primary key (goid)
+);
+
+create table message_context_mapping_values (
+    goid CHAR(16) FOR BIT DATA not null,
+    digested varchar(36) not null,
+    mapping_keys_goid CHAR(16) FOR BIT DATA,
+    auth_user_provider_id CHAR(16) FOR BIT DATA,
+    auth_user_id varchar(255),
+    auth_user_unique_id varchar(255),
+    service_operation varchar(255),
+    mapping1_value varchar(255),
+    mapping2_value varchar(255),
+    mapping3_value varchar(255),
+    mapping4_value varchar(255),
+    mapping5_value varchar(255),
+    create_time bigint,
+    primary key (goid)
+);
+
+alter table audit_admin
+    add constraint FK364471EB7AEF109A
+    foreign key (goid)
+    references audit_main
+    on delete cascade;
+
+alter table audit_detail
+    add constraint FK97797D35810D4766
+    foreign key (audit_goid)
+    references audit_main
+    on delete cascade;
+
+alter table audit_detail_params
+    add constraint FK990923D0753897C0
+    foreign key (audit_detail_goid)
+    references audit_detail
+    on delete cascade;
+
+alter table audit_message
+    add constraint FK33C837A37AEF109A
+    foreign key (goid)
+    references audit_main
+    on delete cascade;
+
+alter table audit_message
+    add constraint message_context_mapping
+    foreign key (mapping_values_goid)
+    references message_context_mapping_values;
+
+alter table audit_system
+    add constraint FKB22BD7137AEF109A
+    foreign key (goid)
+    references audit_main
+    on delete cascade;
+
+alter table message_context_mapping_values
+    add constraint FKABF3A97B4B03F6D1
+    foreign key (mapping_keys_goid)
+    references message_context_mapping_keys;
+
+-- **************************************************************************
+-- Schema for schema versioning
+-- **************************************************************************
+--
+-- This is created from a script since we use JDBC for access
+--
+
+create table ssg_version (
+    current_version varchar(10) not null
+);
+
+insert into ssg_version (current_version) VALUES ('8.2.00');
+
+-- **************************************************************************
+-- Schema for hibernate support
+-- **************************************************************************
+
+--
+-- Initialize the object identifier high value to 1
+--
+create sequence hibernate_sequence start with 1;
+
+-- **************************************************************************
+-- Schema for everything else, not very tested / reviewed
+-- **************************************************************************
+
+create table active_connector (
+    goid CHAR(16) FOR BIT DATA not null,
+    name varchar(128) not null,
+    version integer,
+    enabled smallint,
+    hardwired_service_goid CHAR(16) FOR BIT DATA,
+    type varchar(64) not null,
+    security_zone_goid CHAR(16) FOR BIT DATA references security_zone(goid) on delete set null,
+    primary key (goid)
+);
+
+create table active_connector_property (
+    connector_goid CHAR(16) FOR BIT DATA not null,
+    value varchar(32672) not null,
+    name varchar(128) not null,
+    primary key (connector_goid, name)
+);
+
+create table client_cert (
+    goid CHAR(16) FOR BIT DATA not null,
+    cert clob(2147483647),
+    issuer_dn varchar(2048),
+    serial varchar(255),
+    ski varchar(64),
+    subject_dn varchar(2048),
+    thumbprint_sha1 varchar(64),
+    login varchar(255),
+    provider  CHAR(16) FOR BIT DATA not null,
+    reset_counter integer not null,
+    user_id varchar(255),
+    primary key (goid)
+);
+
+create table cluster_info (
+    nodeid varchar(32) not null,
+    address varchar(39) not null,
+    avgload double not null,
+    uptime bigint not null,
+    esm_address varchar(39) not null,
+    statustimestamp bigint not null,
+    mac varchar(18) not null,
+    multicast_address varchar(39),
+    name varchar(128) not null,
+    primary key (nodeid)
+);
+
+create table cluster_master (
+  nodeid varchar(32),
+  touched_time bigint not null,
+  version integer not null
+);
+
+create table cluster_properties (
+    goid CHAR(16) FOR BIT DATA not null,
+    version integer,
+    propKey varchar(255) not null unique,
+    propValue clob(2147483647) not null,
+    properties clob(2147483647),
+    primary key (goid)
+);
+
+create table connector (
+    goid CHAR(16) FOR BIT DATA not null,
+    name varchar(128) not null,
+    version integer,
+    client_auth integer,
+    enabled smallint,
+    endpoints varchar(255) not null,
+    key_alias varchar(255),
+    keystore_goid CHAR(16) FOR BIT DATA,
+    port integer,
+    scheme varchar(128) not null,
+    secure smallint,
+    security_zone_goid CHAR(16) FOR BIT DATA references security_zone(goid) on delete set null,
+    primary key (goid)
+);
+
+create table connector_property (
+    connector_goid CHAR(16) FOR BIT DATA  not null,
+    value varchar(32672) not null,
+    name varchar(128) not null,
+    primary key (connector_goid, name)
+);
+
+create table counters (
+    goid CHAR(16) FOR BIT DATA not null,
+    countername varchar(255) not null,
+    cnt_sec bigint default 0,
+    cnt_min bigint default 0,
+    cnt_hr bigint default 0,
+    cnt_day bigint default 0,
+    cnt_mnt bigint default 0,
+    last_update bigint default 0,
+    primary key (goid),
+    unique (countername)
+);
+
+create table email_listener (
+    goid CHAR(16) FOR BIT DATA not null,
+    name varchar(128) not null,
+    version integer,
+    active smallint not null,
+    delete_on_receive smallint not null,
+    folder varchar(255) not null,
+    host varchar(128) not null,
+    password varchar(32) not null,
+    poll_interval integer not null,
+    port integer not null,
+    properties clob(2147483647),
+    server_type varchar(4) not null,
+    use_ssl smallint not null,
+    username varchar(255) not null,
+    security_zone_goid CHAR(16) FOR BIT DATA references security_zone(goid) on delete set null,
+    primary key (goid)
+);
+
+create table email_listener_state (
+    goid CHAR(16) FOR BIT DATA not null,
+    last_message_id bigint,
+    last_poll_time bigint,
+    owner_node_id varchar(36),
+    version integer,
+    email_listener_goid CHAR(16) FOR BIT DATA not null,
+    primary key (goid),
+    unique (email_listener_goid)
+);
+
+create table fed_group (
+    goid  CHAR(16) FOR BIT DATA not null,
+    name varchar(128) not null,
+    version integer,
+    description varchar(4096),
+    provider_goid  CHAR(16) FOR BIT DATA not null,
+    primary key (goid)
+);
+
+create table fed_group_virtual (
+    goid  CHAR(16) FOR BIT DATA not null,
+    name varchar(128) not null,
+    version integer,
+    description varchar(4096),
+    provider_goid  CHAR(16) FOR BIT DATA not null,
+    saml_email_pattern varchar(128),
+    x509_subject_dn_pattern varchar(1024),
+    properties clob(2147483647),
+    primary key (goid)
+);
+
+create table fed_user (
+    goid  CHAR(16) FOR BIT DATA not null,
+    name varchar(128) not null,
+    version integer,
+    email varchar(128),
+    first_name varchar(32),
+    last_name varchar(32),
+    login varchar(255) not null,
+    provider_goid  CHAR(16) FOR BIT DATA,
+    subject_dn varchar(1024),
+    primary key (goid)
+);
+
+create table fed_user_group (
+    provider_goid  CHAR(16) FOR BIT DATA not null,
+    fed_group_goid  CHAR(16) FOR BIT DATA not null,
+    fed_user_goid  CHAR(16) FOR BIT DATA not null,
+    primary key (provider_goid, fed_group_goid, fed_user_goid)
+);
+
+create table folder (
+    goid CHAR(16) FOR BIT DATA not null,
+    version integer not null,
+    name varchar(255),
+    parent_folder_goid CHAR(16) FOR BIT DATA,
+    security_zone_goid CHAR(16) FOR BIT DATA references security_zone(goid) on delete set null,
+    primary key (goid)
+);
+
+create table http_configuration (
+    goid CHAR(16) FOR BIT DATA not null,
+    timeout_connect integer,
+    follow_redirects smallint,
+    host varchar(128) not null,
+    ntlm_domain varchar(255),
+    ntlm_host varchar(128),
+    password_goid CHAR(16) FOR BIT DATA,
+    path varchar(4096),
+    port integer,
+    protocol varchar(255),
+    proxy_host varchar(128),
+    proxy_password_goid CHAR(16) FOR BIT DATA,
+    proxy_port integer,
+    proxy_username varchar(255),
+    proxy_use varchar(255),
+    timeout_read integer,
+    tls_cipher_suites varchar(4096),
+    tls_key_use varchar(255),
+    tls_key_alias varchar(255),
+    tls_keystore_goid CHAR(16) FOR BIT DATA,
+    tls_version varchar(8),
+    username varchar(255),
+    version integer,
+    security_zone_goid CHAR(16) FOR BIT DATA references security_zone(goid) on delete set null,
+    primary key (goid)
+);
+
+create table identity_provider (
+    goid  CHAR(16) FOR BIT DATA not null,
+    version integer,
+    name varchar(128) not null,
+    description clob(2147483647),
+    type integer not null,
+    properties clob(2147483647),
+    security_zone_goid CHAR(16) FOR BIT DATA references security_zone(goid) on delete set null,
+    primary key (goid)
+);
+
+create table internal_group (
+    goid CHAR(16) FOR BIT DATA not null,
+    name varchar(128) not null,
+    version integer,
+    description varchar(4096),
+    enabled smallint default 1,
+    primary key (goid)
+);
+
+create table internal_user (
+    goid CHAR(16) FOR BIT DATA not null,
+    version integer,
+    name varchar(128) not null,
+    login varchar(255) not null,
+    password varchar(256) not null,
+    digest varchar(32),
+    first_name varchar(32),
+    last_name varchar(32),
+    email varchar(128),
+    description varchar(255),
+    expiration bigint not null,
+    password_expiry bigint,
+    change_password smallint default 1,
+    enabled smallint default 1,
+    properties clob(2147483647),
+    primary key (goid)
+);
+
+create table internal_user_group (
+    goid  CHAR(16) FOR BIT DATA not null,
+    provider_goid  CHAR(16) FOR BIT DATA not null,
+    subgroup_id varchar(255),
+    user_goid  CHAR(16) FOR BIT DATA not null,
+    internal_group CHAR(16) FOR BIT DATA  not null,
+    version integer,
+    primary key (goid)
+);
+
+create table jdbc_connection (
+    goid CHAR(16) FOR BIT DATA not null,
+    name varchar(128) not null,
+    version integer,
+    driver_class varchar(1024) not null,
+    enabled smallint,
+    jdbc_url varchar(4096) not null,
+    max_pool_size integer,
+    min_pool_size integer,
+    password varchar(255) not null,
+    additional_properties clob(2147483647),
+    user_name varchar(255) not null,
+    security_zone_goid CHAR(16) FOR BIT DATA references security_zone(goid) on delete set null,
+    primary key (goid)
+);
+
+create table siteminder_configuration (
+  goid CHAR(16) FOR BIT DATA not null,
+  version integer,
+  name varchar(128) not null,
+  address varchar(128) not null,
+  secret varchar(4096) not null,
+  ipcheck smallint default 0,
+  update_sso_token smallint default 0,
+  enabled smallint,
+  hostname varchar(255) not null,
+  fipsmode integer not null default 0,
+  host_configuration varchar(256),
+  user_name varchar(256),
+  password_goid CHAR(16) FOR BIT DATA,
+  noncluster_failover smallint default 0,
+  cluster_threshold integer DEFAULT 50,
+  security_zone_goid CHAR(16) FOR BIT DATA references security_zone(goid) on delete set null,
+  primary key (goid)
+);
+
+CREATE TABLE siteminder_configuration_property (
+  siteminder_configuration_goid CHAR(16) FOR BIT DATA references siteminder_configuration(goid) on delete cascade,
+  name varchar(128) not null,
+  value varchar(32672) not null,
+  primary key (siteminder_configuration_goid,name)
+);
+
+create table jms_connection (
+    goid CHAR(16) FOR BIT DATA not null,
+    name varchar(128) not null,
+    version integer,
+    destination_factory_url varchar(4096),
+    factory_classname varchar(1024),
+    jndi_url varchar(255),
+    password varchar(255),
+    properties clob(2147483647),
+    provider_type varchar(255),
+    queue_factory_url varchar(255),
+    is_template smallint default 0,
+    topic_factory_url varchar(255),
+    username varchar(255),
+    security_zone_goid CHAR(16) FOR BIT DATA references security_zone(goid) on delete set null,
+    primary key (goid)
+);
+
+create table jms_endpoint (
+    goid CHAR(16) FOR BIT DATA not null,
+    name varchar(128) not null,
+    version integer,
+    acknowledgement_type varchar(255),
+    connection_goid CHAR(16) FOR BIT DATA not null,
+    destination_name varchar(128),
+    disabled smallint,
+    failure_destination_name varchar(128),
+    max_concurrent_requests integer,
+    is_message_source smallint default 0,
+    outbound_message_type varchar(255),
+    password varchar(255),
+    destination_type smallint,
+    reply_to_queue_name varchar(128),
+    reply_type integer default 0,
+    request_max_size bigint not null,
+    is_template smallint default 0,
+    use_message_id_for_correlation smallint,
+    username varchar(255),
+    security_zone_goid CHAR(16) FOR BIT DATA references security_zone(goid) on delete set null,
+    is_passthrough_message_rules smallint default 1,
+    primary key (goid)
+);
+
+create table jms_endpoint_message_rule (
+  goid CHAR(16) FOR BIT DATA not null,
+  version integer,
+  jms_endpoint_goid CHAR(16) FOR BIT DATA not null REFERENCES jms_endpoint (goid) ON DELETE CASCADE,
+  rule_name varchar(256),
+  is_passthrough smallint,
+  custom_pattern varchar(4096),
+  PRIMARY KEY (goid)
+);
+
+create table keystore_file (
+    goid CHAR(16) FOR BIT DATA not null,
+    version integer,
+    name varchar(128) not null,
+    format varchar(255),
+    databytes blob(2147483647),
+    properties clob(2147483647),
+    primary key (goid)
+);
+
+create table keystore_key_metadata (
+  goid CHAR(16) FOR BIT DATA not null,
+  version integer,
+  keystore_file_goid CHAR(16) FOR BIT DATA not null references keystore_file(goid) on delete cascade,
+  alias varchar(255) not null,
+  security_zone_goid CHAR(16) FOR BIT DATA references security_zone(goid) on delete set null,
+  primary key (goid),
+  unique (keystore_file_goid, alias)
+);
+
+create table logon_info (
+    goid CHAR(16) FOR BIT DATA not null,
+    fail_count integer,
+    last_activity bigint,
+    last_attempted bigint,
+    login varchar(255),
+    provider_goid  CHAR(16) FOR BIT DATA,
+    state varchar(255),
+    version integer,
+    primary key (goid)
+);
+
+create table message_id (
+  messageid varchar(255) not null,
+  expires bigint not null,
+  primary key (messageid)
+);
+
+create table password_history (
+    goid CHAR(16) FOR BIT DATA not null,
+    last_changed bigint,
+    prev_password varchar(255) not null,
+    internal_user_goid CHAR(16) FOR BIT DATA not null,
+    primary key (goid)
+);
+
+create table password_policy (
+    goid CHAR(16) FOR BIT DATA not null,
+    version integer,
+    properties clob(2147483647),
+    internal_identity_provider_goid  CHAR(16) FOR BIT DATA,
+    primary key (goid)
+);
+
+create table policy (
+    goid CHAR(16) FOR BIT DATA not null,
+    version integer not null,
+    guid varchar(255),
+    name varchar(255),
+    policy_type varchar(255),
+    "xml" clob(2147483647),
+    soap smallint,
+    internal_tag varchar(64),
+    folder_goid CHAR(16) FOR BIT DATA,
+    security_zone_goid CHAR(16) FOR BIT DATA references security_zone(goid) on delete set null,
+    primary key (goid)
+);
+
+create table policy_alias (
+    goid CHAR(16) FOR BIT DATA not null,
+    version integer not null,
+    policy_goid CHAR(16) FOR BIT DATA,
+    folder_goid CHAR(16) FOR BIT DATA,
+    security_zone_goid CHAR(16) FOR BIT DATA references security_zone(goid) on delete set null,
+    primary key (goid)
+);
+
+create table policy_version (
+    goid CHAR(16) FOR BIT DATA not null,
+    version integer not null,
+    name varchar(255),
+    policy_goid CHAR(16) FOR BIT DATA,
+    ordinal bigint,
+    time bigint,
+    user_provider_goid  CHAR(16) FOR BIT DATA,
+    user_login varchar(255),
+    "xml"  clob(2147483647),
+    active smallint,
+    primary key (goid)
+);
+
+create table published_service (
+    goid CHAR(16) FOR BIT DATA not null,
+    version integer not null,
+    name varchar(255),
+    wsdl_url varchar(4096),
+    wsdl_xml clob(2147483647),
+    disabled smallint,
+    soap smallint,
+    internal smallint,
+    routing_uri varchar(255),
+    default_routing_url varchar(255),
+    http_methods varchar(255),
+    lax_resolution smallint,
+    wss_processing smallint,
+    tracing smallint,
+    soap_version varchar(255),
+    policy_goid CHAR(16) FOR BIT DATA,
+    folder_goid CHAR(16) FOR BIT DATA,
+    security_zone_goid CHAR(16) FOR BIT DATA references security_zone(goid) on delete set null,
+    primary key (goid)
+);
+
+create table published_service_alias (
+    goid CHAR(16) FOR BIT DATA not null,
+    version integer not null,
+    published_service_goid CHAR(16) FOR BIT DATA,
+    folder_goid CHAR(16) FOR BIT DATA,
+    security_zone_goid CHAR(16) FOR BIT DATA references security_zone(goid) on delete set null,
+    primary key (goid)
+);
+
+create table rbac_assignment (
+    goid CHAR(16) FOR BIT DATA not null,
+    provider_goid  CHAR(16) FOR BIT DATA not null,
+    role_goid CHAR(16) FOR BIT DATA not null,
+    identity_id varchar(255) not null,
+    entity_type varchar(50) not null,
+    primary key (goid),
+    unique (provider_goid, role_goid, identity_id, entity_type)
+);
+
+create table rbac_permission (
+    goid CHAR(16) FOR BIT DATA not null,
+    version integer,
+    role_goid CHAR(16) FOR BIT DATA not null,
+    operation_type varchar(16) not null,
+    other_operation varchar(255),
+    entity_type varchar(255) not null,
+    primary key (goid)
+);
+
+create table rbac_predicate (
+    goid CHAR(16) FOR BIT DATA not null,
+    version integer,
+    permission_goid CHAR(16) FOR BIT DATA not null,
+    primary key (goid)
+);
+
+create table rbac_predicate_attribute (
+    goid CHAR(16) FOR BIT DATA not null,
+    attribute varchar(255) not null,
+    value varchar(4096),
+    mode varchar(255),
+    primary key (goid)
+);
+
+create table rbac_predicate_entityfolder (
+    goid CHAR(16) FOR BIT DATA not null,
+    entity_type varchar(64),
+    entity_id varchar(255),
+    primary key (goid)
+);
+
+create table rbac_predicate_folder (
+    goid CHAR(16) FOR BIT DATA not null,
+    folder_goid CHAR(16) FOR BIT DATA not null,
+    transitive smallint not null,
+    primary key (goid)
+);
+
+create table rbac_predicate_security_zone (
+    goid CHAR(16) FOR BIT DATA not null references rbac_predicate(goid) on delete cascade,
+    security_zone_goid CHAR(16) FOR BIT DATA references security_zone(goid) on delete cascade,
+    primary key (goid)
+);
+
+create table rbac_predicate_oid (
+    goid CHAR(16) FOR BIT DATA not null,
+    entity_id varchar(255) not null,
+    primary key (goid)
+);
+
+create table rbac_role (
+  goid CHAR(16) FOR BIT DATA not null,
+    version integer,
+    name varchar(128) not null,
+    tag varchar(36),
+    entity_type varchar(255),
+    description varchar(255),
+    user_created smallint not null default 0,
+    entity_goid CHAR(16) FOR BIT DATA,
+    primary key (goid)
+);
+
+create table assertion_access (
+  goid CHAR(16) FOR BIT DATA not null,
+  version integer,
+  name varchar(255) not null unique,
+  security_zone_goid CHAR(16) FOR BIT DATA references security_zone(goid) on delete set null,
+  primary key (goid)
+);
+
+create table resolution_configuration (
+  goid CHAR(16) FOR BIT DATA not null,
+    version integer,
+    name varchar(128) not null,
+    path_required smallint default 0,
+    path_case_sensitive smallint default 0,
+    use_url_header smallint default 0,
+    use_service_oid smallint default 0,
+    use_soap_action smallint default 0,
+    use_soap_namespace smallint default 0,
+    primary key (goid)
+);
+
+create table resource_entry (
+    goid CHAR(16) FOR BIT DATA not null,
+    version integer,
+    description varchar(2048),
+    uri varchar(4096),
+    uri_hash varchar(128),
+    type varchar(32),
+    content_type varchar(1024),
+    content clob(2147483647),
+    resource_key1 varchar(4096),
+    resource_key2 varchar(4096),
+    resource_key3 varchar(4096),
+    security_zone_goid CHAR(16) FOR BIT DATA references security_zone(goid) on delete set null,
+    primary key (goid)
+);
+
+create table revocation_check_policy (
+    goid CHAR(16) FOR BIT DATA not null,
+    name varchar(128) not null,
+    version integer,
+    continue_server_unavailable smallint default 0,
+    default_policy smallint default 0,
+    default_success smallint default 0,
+    revocation_policy_xml clob(2147483647),
+    security_zone_goid CHAR(16) FOR BIT DATA references security_zone(goid) on delete set null,
+    primary key (goid)
+);
+
+create table sample_messages (
+    goid CHAR(16) FOR BIT DATA not null,
+    name varchar(255),
+    operation_name varchar(255),
+    published_service_goid CHAR(16) FOR BIT DATA,
+    "xml" clob(2147483647),
+    security_zone_goid CHAR(16) FOR BIT DATA references security_zone(goid) on delete set null,
+    primary key (goid)
+);
+
+create table secure_password (
+    goid CHAR(16) FOR BIT DATA not null,
+    name varchar(128) not null,
+    version integer,
+    description varchar(256),
+    encoded_password clob(65535) not null,
+    last_update bigint,
+    type varchar(64) not null,
+    usage_from_variable smallint,
+    security_zone_goid CHAR(16) FOR BIT DATA references security_zone(goid) on delete set null,
+    primary key (goid)
+);
+
+create table service_documents (
+    goid CHAR(16) FOR BIT DATA not null,
+    version integer not null,
+    service_goid CHAR(16) FOR BIT DATA,
+    uri varchar(4096),
+    type varchar(255),
+    content_type varchar(1024),
+    content clob(2147483647),
+    primary key (goid)
+);
+
+create table service_metrics (
+    goid CHAR(16) FOR BIT DATA not null,
+    nodeid varchar(255),
+    published_service_goid CHAR(16) FOR BIT DATA,
+    resolution integer,
+    period_start bigint,
+    start_time bigint,
+    end_time bigint,
+    attempted integer,
+    authorized integer,
+    completed integer,
+    back_min integer,
+    back_sum bigint,
+    back_max integer,
+    front_min integer,
+    front_sum bigint,
+    front_max integer,
+    interval_size integer,
+    service_state varchar(16),
+    primary key (goid)
+);
+
+create table service_metrics_details (
+    service_metrics_goid CHAR(16) FOR BIT DATA not null,
+    mapping_values_goid CHAR(16) FOR BIT DATA not null,
+    attempted integer,
+    authorized integer,
+    completed integer,
+    back_min integer,
+    back_sum bigint,
+    back_max integer,
+    front_min integer,
+    front_sum bigint,
+    front_max integer,
+    primary key (service_metrics_goid, mapping_values_goid)
+);
+
+create table service_usage (
+    serviceid CHAR(16) FOR BIT DATA not null,
+    nodeid varchar(255) not null,
+    requestnr bigint,
+    authorizedreqnr bigint,
+    completedreqnr bigint,
+    primary key (serviceid, nodeid)
+);
+
+create table shared_keys (
+    encodingid varchar(32) not null,
+    b64edval varchar(2048) not null,
+    primary key (encodingid)
+);
+
+create table sink_config (
+    goid CHAR(16) FOR BIT DATA not null,
+    version integer,
+    name varchar(32) not null,
+    description clob(2147483647),
+    type varchar(32),
+    enabled smallint,
+    severity varchar(32),
+    categories clob(2147483647),
+    properties clob(2147483647),
+    security_zone_goid CHAR(16) FOR BIT DATA references security_zone(goid) on delete set null,
+    primary key (goid)
+);
+
+create table trusted_cert (
+    goid CHAR(16) FOR BIT DATA not null,
+    cert_base64 clob(2147483647),
+    issuer_dn varchar(2048),
+    serial varchar(1024),
+    ski varchar(64),
+    subject_dn varchar(2048),
+    thumbprint_sha1 varchar(64),
+    name varchar(128) not null,
+    revocation_check_policy_goid CHAR(16) FOR BIT DATA CONSTRAINT FK_trusted_cert_revocation_check_policy references revocation_check_policy (goid),
+    revocation_type varchar(128) not null,
+    trust_anchor smallint,
+    trusted_as_saml_attesting_entity smallint default 0,
+    trusted_for_saml smallint default 0,
+    trusted_for_client smallint default 0,
+    trusted_for_server smallint default 0,
+    trusted_for_ssl smallint default 0,
+    verify_hostname smallint default 0,
+    version integer,
+    security_zone_goid CHAR(16) FOR BIT DATA references security_zone(goid) on delete set null,
+    primary key (goid)
+);
+
+create table trusted_esm (
+    goid CHAR(16) FOR BIT DATA not null,
+    name varchar(128) not null,
+    version integer,
+    trusted_cert_goid CHAR(16) FOR BIT DATA not null,
+    primary key (goid)
+);
+
+create table trusted_esm_user (
+    goid CHAR(16) FOR BIT DATA not null,
+    esm_user_display_name varchar(128),
+    esm_user_id varchar(128),
+    provider_goid  CHAR(16) FOR BIT DATA not null,
+    user_id varchar(255),
+    version integer,
+    trusted_esm_goid CHAR(16) FOR BIT DATA not null,
+    primary key (goid)
+);
+
+create table uddi_business_service_status (
+    goid CHAR(16) FOR BIT DATA not null,
+    published_service_goid CHAR(16) FOR BIT DATA,
+    metrics_reference_status varchar(255),
+    uddi_metrics_tmodel_key varchar(255),
+    uddi_policy_publish_url varchar(4096),
+    policy_status varchar(255),
+    uddi_policy_tmodel_key varchar(255),
+    uddi_policy_url varchar(4096),
+    uddi_registry_goid CHAR(16) FOR BIT DATA,
+    uddi_service_key varchar(255),
+    uddi_service_name varchar(255),
+    version integer,
+    primary key (goid)
+);
+
+create table uddi_proxied_service (
+    goid CHAR(16) FOR BIT DATA not null,
+    uddi_service_key varchar(255),
+    uddi_service_name varchar(255),
+    version integer,
+    wsdl_service_name varchar(255),
+    wsdl_service_namespace varchar(255),
+    uddi_proxied_service_info_goid CHAR(16) FOR BIT DATA not null,
+    primary key (goid)
+);
+
+create table uddi_proxied_service_info (
+    goid CHAR(16) FOR BIT DATA not null,
+    created_from_existing smallint,
+    metrics_enabled smallint,
+    publish_type varchar(255),
+    publish_wspolicy_enabled smallint,
+    publish_wspolicy_full smallint,
+    publish_wspolicy_inlined smallint,
+    published_service_goid CHAR(16) FOR BIT DATA,
+    remove_other_bindings smallint,
+    properties clob(2147483647),
+    uddi_business_key varchar(255),
+    uddi_business_name varchar(255),
+    uddi_registry_goid CHAR(16) FOR BIT DATA,
+    update_proxy_on_local_change smallint,
+    version integer,
+    wsdl_hash varchar(512),
+    security_zone_goid CHAR(16) FOR BIT DATA references security_zone(goid) on delete set null,
+    primary key (goid)
+);
+
+create table uddi_publish_status (
+    goid CHAR(16) FOR BIT DATA not null,
+    fail_count integer,
+    publish_status varchar(255),
+    uddi_proxied_service_info_goid CHAR(16) FOR BIT DATA not null,
+    version integer,
+    primary key (goid)
+);
+
+create table uddi_registries (
+    goid CHAR(16) FOR BIT DATA not null,
+    name varchar(128) not null,
+    version integer,
+    base_url varchar(4096),
+    client_auth smallint,
+    enabled smallint,
+    inquiry_url varchar(4096),
+    key_alias varchar(255),
+    keystore_goid CHAR(16) FOR BIT DATA,
+    metrics_publish_frequency bigint,
+    metrics_enabled smallint,
+    monitoring_enabled smallint,
+    monitor_frequency bigint,
+    publish_url varchar(4096),
+    password varchar(255),
+    user_name varchar(255),
+    security_url varchar(4096),
+    subscribe_for_notifications smallint,
+    subscription_url varchar(4096),
+    registry_type varchar(255),
+    security_zone_goid CHAR(16) FOR BIT DATA references security_zone(goid) on delete set null,
+    primary key (goid)
+);
+
+create table uddi_registry_subscription (
+    goid CHAR(16) FOR BIT DATA not null,
+    uddi_subscription_check_time bigint,
+    uddi_subscription_expiry_time bigint,
+    uddi_subscription_key varchar(255),
+    uddi_subscription_notified_time bigint,
+    uddi_registry_goid CHAR(16) FOR BIT DATA,
+    version integer,
+    primary key (goid)
+);
+
+create table uddi_service_control (
+    goid CHAR(16) FOR BIT DATA not null,
+    disable_service_on_change smallint,
+    has_been_overwritten smallint,
+    has_had_endpoints_removed smallint,
+    metrics_enabled smallint,
+    monitoring_enabled smallint,
+    publish_wspolicy_enabled smallint,
+    publish_wspolicy_full smallint,
+    publish_wspolicy_inlined smallint,
+    published_service_goid CHAR(16) FOR BIT DATA,
+    uddi_business_key varchar(255),
+    uddi_business_name varchar(255),
+    uddi_registry_goid CHAR(16) FOR BIT DATA,
+    uddi_service_key varchar(255),
+    uddi_service_name varchar(255),
+    under_uddi_control smallint,
+    update_wsdl_on_change smallint,
+    version integer,
+    wsdl_port_binding varchar(255),
+    wsdl_port_binding_namespace varchar(255),
+    wsdl_port_name varchar(255),
+    wsdl_service_name varchar(255),
+    security_zone_goid CHAR(16) FOR BIT DATA references security_zone(goid) on delete set null,
+    primary key (goid)
+);
+
+create table uddi_service_control_monitor_runtime (
+    goid CHAR(16) FOR BIT DATA not null,
+    access_point_url varchar(4096),
+    last_uddi_modified_timestamp bigint,
+    uddi_service_control_goid CHAR(16) FOR BIT DATA,
+    version integer,
+    primary key (goid)
+);
+
+create table wsdm_subscription (
+    goid CHAR(16) FOR BIT DATA not null,
+    esm_service_goid CHAR(16) FOR BIT DATA not null,
+    last_notification bigint,
+    notification_policy_guid varchar(36),
+    owner_node_id varchar(64),
+    published_service_goid CHAR(16) FOR BIT DATA not null,
+    callback_url varchar(4096) not null,
+    reference_parameters varchar(16384),
+    termination_time bigint not null,
+    topic integer not null,
+    uuid varchar(36) not null unique,
+    version integer,
+    primary key (goid)
+);
+
+create table wssc_session (
+    goid CHAR(16) FOR BIT DATA not null,
+    created bigint,
+    encrypted_key varchar(255),
+    expires bigint,
+    identifier varchar(4096) not null,
+    inbound smallint,
+    namespace varchar(4096),
+    provider_goid  CHAR(16) FOR BIT DATA,
+    service_url varchar(4096),
+    session_key_hash varchar(128) not null unique,
+    token varchar(32672),
+    user_id varchar(255),
+    user_login varchar(255),
+    primary key (goid)
+);
+
+alter table active_connector_property
+    add constraint FK58920F603AEA90B6
+    foreign key (connector_goid)
+    references active_connector
+    on delete cascade;
+
+alter table connector_property
+    add constraint FK7EC2A187BA66EE5C
+    foreign key (connector_goid)
+    references connector
+    on delete cascade;
+
+alter table email_listener_state
+    add constraint FK5A708C492FC43EC3
+    foreign key (email_listener_goid)
+    references email_listener
+    on delete cascade;
+
+alter table folder
+    add constraint FKB45D1C6EF8097918
+    foreign key (parent_folder_goid)
+    references folder;
+
+alter table password_history
+    add constraint FKF16E7AF0C9B8DFC1
+    foreign key (internal_user_goid)
+    references internal_user;
+
+alter table policy
+    add constraint FKC56DA532DB935A63
+    foreign key (folder_goid)
+    references folder;
+
+alter table policy_alias
+    add constraint FKA07B7103DB935A63
+    foreign key (folder_goid)
+    references folder
+    on delete cascade;
+
+alter table policy_alias
+    add constraint FK_POL_ALIAS_POLICY
+    foreign key (policy_goid)
+    references policy
+    on delete cascade;
+
+alter table published_service
+    add constraint FK25874164DB935A63
+    foreign key (folder_goid)
+    references folder;
+
+alter table published_service
+    add constraint FK25874164DAFA444B
+    foreign key (policy_goid)
+    references policy;
+
+alter table published_service_alias
+    add constraint FK6AE79FB5DB935A63
+    foreign key (folder_goid)
+    references folder
+    on delete cascade;
+
+alter table rbac_assignment
+    add constraint FK51FEC6DACCD6DF3E
+    foreign key (role_goid)
+    references rbac_role;
+
+alter table rbac_permission
+    add constraint FKF5F905DCCCD6DF3E
+    foreign key (role_goid)
+    references rbac_role
+    on delete cascade;
+
+alter table rbac_predicate
+    add constraint FKB894B40A45FC8430
+    foreign key (permission_goid)
+    references rbac_permission
+    on delete cascade;
+
+alter table rbac_predicate_attribute
+    add constraint FK563B54A7918005E4
+    foreign key (goid)
+    references rbac_predicate
+    on delete cascade;
+
+alter table rbac_predicate_entityfolder
+    add constraint FK6AE46026918005E4
+    foreign key (goid)
+    references rbac_predicate
+    on delete cascade;
+
+alter table rbac_predicate_folder
+    add constraint FKF111A643DB935A63
+    foreign key (folder_goid)
+    references folder
+    on delete cascade;
+
+alter table rbac_predicate_folder
+    add constraint FKF111A643918005E4
+    foreign key (goid)
+    references rbac_predicate
+    on delete cascade;
+
+alter table rbac_predicate_oid
+    add constraint FK37D47C15918005E4
+    foreign key (goid)
+    references rbac_predicate
+    on delete cascade;
+
+alter table trusted_esm
+    add constraint FK581D7A373ACD94B6
+    foreign key (trusted_cert_goid)
+    references trusted_cert;
+
+alter table trusted_esm_user
+    add constraint FKC48AF4D34548A1A6
+    foreign key (trusted_esm_goid)
+    references trusted_esm
+    on delete cascade;
+
+alter table uddi_proxied_service
+    add constraint FK127C390874249C8B
+    foreign key (uddi_proxied_service_info_goid)
+    references uddi_proxied_service_info
+    on delete cascade;
+
+alter table sample_messages
+    add constraint FK_SAMPLE_MESSAGE_PUB_SERVICE
+    foreign key (published_service_goid)
+    references published_service
+    on delete cascade;
+
+-- **************************************************************************
+-- Populate initial data
+-- **************************************************************************
+
+INSERT INTO identity_provider (goid,name,description,type,properties,version,security_zone_goid) VALUES (toGoid(0,-2),'Internal Identity Provider','Internal Identity Provider',1,'<java version="1.6.0_01" class="java.beans.XMLDecoder"><object class="java.util.HashMap"><void method="put"><string>adminEnabled</string><boolean>true</boolean></void></object></java>',0,NULL);
+
+-- The same hash from resetAdmin.sh is used here. Digest property is set to NULL by default.
+INSERT INTO internal_user (goid, version, name, login, password, digest, first_name, last_name, email, description, expiration, password_expiry, change_password, enabled, properties) VALUES (toGoid(0,3),0,'admin','admin','$6$S7Z3HcudYNsObgs8$SjwZ3xtCkSjXOK2vHfOVEg2dJES3cgvtIUdHbEN/KdCBXoI6uuPSbxTEwcH.av6lpcb1p6Lu.gFeIX04FBxiJ.',NULL,'','','','',-1,1577865600000,0,1,NULL);
+
+INSERT INTO folder (goid, version, name, parent_folder_goid, security_zone_goid) VALUES (toGoid(0,-5002), 0, 'Root Node', NULL, NULL);
+
+INSERT INTO resolution_configuration (goid, version, name, path_case_sensitive, use_url_header, use_service_oid, use_soap_action, use_soap_namespace) VALUES (toGoid(0, -2), 0, 'Default', 1, 1, 1, 1, 1);
+
+INSERT INTO cluster_master (nodeid, touched_time, version) VALUES (NULL, 0, 0);
+
+-- placeholder for legacy Software Static, never loaded or saved
+insert into keystore_file (goid, version, name, format, databytes, properties) values (toGoid(0,0), 0, 'Software Static', 'ss', null, null);
+
+-- tar.gz of items in sca 6000 keydata directory
+insert into keystore_file (goid, version, name, format, databytes, properties) values (toGoid(0,1), 0, 'HSM', 'hsm.sca.targz', null, null);
+
+-- bytes of a PKCS#12 keystore
+insert into keystore_file (goid, version, name, format, databytes, properties) values (toGoid(0,2), 0, 'Software DB', 'sdb.pkcs12', null, null);
+
+-- placeholder for ID reserved for Luna, never loaded or saved
+insert into keystore_file (goid, version, name, format, databytes, properties) values (toGoid(0,3), 0, 'SafeNet HSM', 'luna', null, null);
+
+-- serialized NcipherKeyStoreData for an nCipher keystore
+insert into keystore_file (goid, version, name, format, databytes, properties) values (toGoid(0,4), 0, 'nCipher HSM', 'hsm.NcipherKeyStoreData', null, null);
+
+-- STIG default:
+INSERT INTO password_policy (goid, version, properties, internal_identity_provider_goid) VALUES (toGoid(0, -2), 0, '<?xml version="1.0" encoding="UTF-8"?><java version="1.6.0_21" class="java.beans.XMLDecoder"> <object class="java.util.TreeMap">  <void method="put">   <string>allowableChangesPerDay</string>   <boolean>true</boolean>  </void>  <void method="put">   <string>charDiffMinimum</string>   <int>4</int>  </void>  <void method="put">   <string>forcePasswordChangeNewUser</string>   <boolean>true</boolean>  </void>  <void method="put">   <string>lowerMinimum</string>   <int>1</int>  </void>  <void method="put">   <string>maxPasswordLength</string>   <int>32</int>  </void>  <void method="put">   <string>minPasswordLength</string>   <int>8</int>  </void>  <void method="put">   <string>noRepeatingCharacters</string>   <boolean>true</boolean>  </void>  <void method="put">   <string>numberMinimum</string>   <int>1</int>  </void>  <void method="put">   <string>passwordExpiry</string>   <int>90</int>  </void>  <void method="put">   <string>repeatFrequency</string>   <int>10</int>  </void>  <void method="put">   <string>symbolMinimum</string>   <int>1</int>  </void>  <void method="put">   <string>upperMinimum</string>   <int>1</int>  </void> </object></java>', toGoid(0,-2));
+
+-- Default global resources
+INSERT INTO resource_entry (goid, version, uri, uri_hash, type, content_type, content, resource_key1, security_zone_goid) VALUES (toGoid(0,-3),0,'http://schemas.xmlsoap.org/soap/envelope/','hC3quuokv29o8XDUK1vtJg29ywKS/fDsnJsj2chtn0maXa6J/7ga3LQxz12tlDYbLmJVWV/iP4PJsmBZ7lGiaQ==','XML_SCHEMA','text/xml','<?xml version=''1.0'' encoding=''UTF-8'' ?>\n<xs:schema xmlns:xs=\"http://www.w3.org/2001/XMLSchema\"\n           xmlns:tns=\"http://schemas.xmlsoap.org/soap/envelope/\"\n           targetNamespace=\"http://schemas.xmlsoap.org/soap/envelope/\" >\n  <!-- Envelope, header and body -->\n  <xs:element name=\"Envelope\" type=\"tns:Envelope\" />\n  <xs:complexType name=\"Envelope\" >\n    <xs:sequence>\n      <xs:element ref=\"tns:Header\" minOccurs=\"0\" />\n      <xs:element ref=\"tns:Body\" minOccurs=\"1\" />\n      <xs:any namespace=\"##other\" minOccurs=\"0\" maxOccurs=\"unbounded\" processContents=\"lax\" />\n    </xs:sequence>\n    <xs:anyAttribute namespace=\"##other\" processContents=\"lax\" />\n  </xs:complexType>\n  <xs:element name=\"Header\" type=\"tns:Header\" />\n  <xs:complexType name=\"Header\" >\n    <xs:sequence>\n      <xs:any namespace=\"##other\" minOccurs=\"0\" maxOccurs=\"unbounded\" processContents=\"lax\" />\n    </xs:sequence>\n    <xs:anyAttribute namespace=\"##other\" processContents=\"lax\" />\n  </xs:complexType>\n  <xs:element name=\"Body\" type=\"tns:Body\" />\n  <xs:complexType name=\"Body\" >\n    <xs:sequence>\n      <xs:any namespace=\"##any\" minOccurs=\"0\" maxOccurs=\"unbounded\" processContents=\"lax\" />\n    </xs:sequence>\n    <xs:anyAttribute namespace=\"##any\" processContents=\"lax\" >\n          <xs:annotation>\n            <xs:documentation>\n                  Prose in the spec does not specify that attributes are allowed on the Body element\n                </xs:documentation>\n          </xs:annotation>\n        </xs:anyAttribute>\n  </xs:complexType>\n  <!-- Global Attributes.  The following attributes are intended to be usable via qualified attribute names on any complex type referencing them.  -->\n  <xs:attribute name=\"mustUnderstand\" >\n     <xs:simpleType>\n     <xs:restriction base=''xs:boolean''>\n           <xs:pattern value=''0|1'' />\n         </xs:restriction>\n   </xs:simpleType>\n  </xs:attribute>\n  <xs:attribute name=\"actor\" type=\"xs:anyURI\" />\n  <xs:simpleType name=\"encodingStyle\" >\n    <xs:annotation>\n          <xs:documentation>\n            ''encodingStyle'' indicates any canonicalization conventions followed in the contents of the containing element.  For example, the value ''http://schemas.xmlsoap.org/soap/encoding/'' indicates the pattern described in SOAP specification\n          </xs:documentation>\n        </xs:annotation>\n    <xs:list itemType=\"xs:anyURI\" />\n  </xs:simpleType>\n  <xs:attribute name=\"encodingStyle\" type=\"tns:encodingStyle\" />\n  <xs:attributeGroup name=\"encodingStyle\" >\n    <xs:attribute ref=\"tns:encodingStyle\" />\n  </xs:attributeGroup>  <xs:element name=\"Fault\" type=\"tns:Fault\" />\n  <xs:complexType name=\"Fault\" final=\"extension\" >\n    <xs:annotation>\n          <xs:documentation>\n            Fault reporting structure\n          </xs:documentation>\n        </xs:annotation>\n    <xs:sequence>\n      <xs:element name=\"faultcode\" type=\"xs:QName\" />\n      <xs:element name=\"faultstring\" type=\"xs:string\" />\n      <xs:element name=\"faultactor\" type=\"xs:anyURI\" minOccurs=\"0\" />\n      <xs:element name=\"detail\" type=\"tns:detail\" minOccurs=\"0\" />\n    </xs:sequence>\n  </xs:complexType>\n  <xs:complexType name=\"detail\">\n    <xs:sequence>\n      <xs:any namespace=\"##any\" minOccurs=\"0\" maxOccurs=\"unbounded\" processContents=\"lax\" />\n    </xs:sequence>\n    <xs:anyAttribute namespace=\"##any\" processContents=\"lax\" />\n  </xs:complexType>\n</xs:schema>','http://schemas.xmlsoap.org/soap/envelope/',NULL);
+INSERT INTO resource_entry (goid, version, uri, uri_hash, type, content_type, content, resource_key1, security_zone_goid) VALUES (toGoid(0,-4),0,'http://www.w3.org/2003/05/soap-envelope/','/IwS8Jif23iT/LGYVajOwoHmLxd/Acxqv8VZoeG7SN/5Qp0gcKmM+pnzTYc1qeaqg0YucLMOt3mmhPzH/tcpUQ==','XML_SCHEMA','text/xml','<?xml version=''1.0''?>\n<!-- Schema defined in the SOAP Version 1.2 Part 1 specification\n     Recommendation:\n     http://www.w3.org/TR/2003/REC-soap12-part1-20030624/\n\n     Copyright (C)2003 W3C(R) (MIT, ERCIM, Keio), All Rights Reserved.\n     W3C viability, trademark, document use and software licensing rules\n     apply.\n     http://www.w3.org/Consortium/Legal/\n\n     This document is governed by the W3C Software License [1] as\n     described in the FAQ [2].\n\n     [1] http://www.w3.org/Consortium/Legal/copyright-software-19980720\n     [2] http://www.w3.org/Consortium/Legal/IPR-FAQ-20000620.html#DTD\n-->\n\n<xs:schema xmlns:xs=\"http://www.w3.org/2001/XMLSchema\"\n           xmlns:tns=\"http://www.w3.org/2003/05/soap-envelope\"\n           targetNamespace=\"http://www.w3.org/2003/05/soap-envelope\" \n		   elementFormDefault=\"qualified\" >\n\n  <xs:import namespace=\"http://www.w3.org/XML/1998/namespace\" \n             schemaLocation=\"http://www.w3.org/2001/xml.xsd\"/>\n\n  <!-- Envelope, header and body -->\n  <xs:element name=\"Envelope\" type=\"tns:Envelope\" />\n  <xs:complexType name=\"Envelope\" >\n    <xs:sequence>\n      <xs:element ref=\"tns:Header\" minOccurs=\"0\" />\n      <xs:element ref=\"tns:Body\" minOccurs=\"1\" />\n    </xs:sequence>\n    <xs:anyAttribute namespace=\"##other\" processContents=\"lax\" />\n  </xs:complexType>\n\n  <xs:element name=\"Header\" type=\"tns:Header\" />\n  <xs:complexType name=\"Header\" >\n    <xs:annotation>\n	  <xs:documentation>\n	  Elements replacing the wildcard MUST be namespace qualified, but can be in the targetNamespace\n	  </xs:documentation>\n	</xs:annotation>\n    <xs:sequence>\n      <xs:any namespace=\"##any\" processContents=\"lax\" minOccurs=\"0\" maxOccurs=\"unbounded\"  />\n    </xs:sequence>\n    <xs:anyAttribute namespace=\"##other\" processContents=\"lax\" />\n  </xs:complexType>\n  \n  <xs:element name=\"Body\" type=\"tns:Body\" />\n  <xs:complexType name=\"Body\" >\n    <xs:sequence>\n      <xs:any namespace=\"##any\" processContents=\"lax\" minOccurs=\"0\" maxOccurs=\"unbounded\" />\n    </xs:sequence>\n    <xs:anyAttribute namespace=\"##other\" processContents=\"lax\" />\n  </xs:complexType>\n\n  <!-- Global Attributes.  The following attributes are intended to be\n  usable via qualified attribute names on any complex type referencing\n  them.  -->\n  <xs:attribute name=\"mustUnderstand\" type=\"xs:boolean\" default=\"0\" />\n  <xs:attribute name=\"relay\" type=\"xs:boolean\" default=\"0\" />\n  <xs:attribute name=\"role\" type=\"xs:anyURI\" />\n\n  <!-- ''encodingStyle'' indicates any canonicalization conventions\n  followed in the contents of the containing element.  For example, the\n  value ''http://www.w3.org/2003/05/soap-encoding'' indicates the pattern\n  described in the SOAP Version 1.2 Part 2: Adjuncts Recommendation -->\n\n  <xs:attribute name=\"encodingStyle\" type=\"xs:anyURI\" />\n\n  <xs:element name=\"Fault\" type=\"tns:Fault\" />\n  <xs:complexType name=\"Fault\" final=\"extension\" >\n    <xs:annotation>\n	  <xs:documentation>\n	    Fault reporting structure\n	  </xs:documentation>\n	</xs:annotation>\n    <xs:sequence>\n      <xs:element name=\"Code\" type=\"tns:faultcode\" />\n      <xs:element name=\"Reason\" type=\"tns:faultreason\" />\n      <xs:element name=\"Node\" type=\"xs:anyURI\" minOccurs=\"0\" />\n	  <xs:element name=\"Role\" type=\"xs:anyURI\" minOccurs=\"0\" />\n      <xs:element name=\"Detail\" type=\"tns:detail\" minOccurs=\"0\" />\n    </xs:sequence>\n  </xs:complexType>\n\n  <xs:complexType name=\"faultreason\" >\n    <xs:sequence>\n	  <xs:element name=\"Text\" type=\"tns:reasontext\" \n                  minOccurs=\"1\"  maxOccurs=\"unbounded\" />\n	</xs:sequence>\n  </xs:complexType>\n\n  <xs:complexType name=\"reasontext\" >\n    <xs:simpleContent>\n	  <xs:extension base=\"xs:string\" >\n	    <xs:attribute ref=\"xml:lang\" use=\"required\" />\n	  </xs:extension>\n	</xs:simpleContent>\n  </xs:complexType>\n  \n  <xs:complexType name=\"faultcode\">\n    <xs:sequence>\n      <xs:element name=\"Value\"\n                  type=\"tns:faultcodeEnum\"/>\n      <xs:element name=\"Subcode\"\n                  type=\"tns:subcode\"\n                  minOccurs=\"0\"/>\n    </xs:sequence>\n  </xs:complexType>\n\n  <xs:simpleType name=\"faultcodeEnum\">\n    <xs:restriction base=\"xs:QName\">\n      <xs:enumeration value=\"tns:DataEncodingUnknown\"/>\n      <xs:enumeration value=\"tns:MustUnderstand\"/>\n      <xs:enumeration value=\"tns:Receiver\"/>\n      <xs:enumeration value=\"tns:Sender\"/>\n      <xs:enumeration value=\"tns:VersionMismatch\"/>\n    </xs:restriction>\n  </xs:simpleType>\n\n  <xs:complexType name=\"subcode\">\n    <xs:sequence>\n      <xs:element name=\"Value\"\n                  type=\"xs:QName\"/>\n      <xs:element name=\"Subcode\"\n                  type=\"tns:subcode\"\n                  minOccurs=\"0\"/>\n    </xs:sequence>\n  </xs:complexType>\n\n  <xs:complexType name=\"detail\">\n    <xs:sequence>\n      <xs:any namespace=\"##any\" processContents=\"lax\" minOccurs=\"0\" maxOccurs=\"unbounded\"  />\n    </xs:sequence>\n    <xs:anyAttribute namespace=\"##other\" processContents=\"lax\" /> \n  </xs:complexType>\n\n  <!-- Global element declaration and complex type definition for header entry returned due to a mustUnderstand fault -->\n  <xs:element name=\"NotUnderstood\" type=\"tns:NotUnderstoodType\" />\n  <xs:complexType name=\"NotUnderstoodType\" >\n    <xs:attribute name=\"qname\" type=\"xs:QName\" use=\"required\" />\n  </xs:complexType>\n\n\n  <!-- Global element and associated types for managing version transition as described in Appendix A of the SOAP Version 1.2 Part 1 Recommendation  -->  <xs:complexType name=\"SupportedEnvType\" >\n    <xs:attribute name=\"qname\" type=\"xs:QName\" use=\"required\" />\n  </xs:complexType>\n\n  <xs:element name=\"Upgrade\" type=\"tns:UpgradeType\" />\n  <xs:complexType name=\"UpgradeType\" >\n    <xs:sequence>\n	  <xs:element name=\"SupportedEnvelope\" type=\"tns:SupportedEnvType\" minOccurs=\"1\" maxOccurs=\"unbounded\" />\n	</xs:sequence>\n  </xs:complexType>\n\n\n</xs:schema>','http://www.w3.org/2003/05/soap-envelope',NULL);
+INSERT INTO resource_entry (goid, version, uri, uri_hash, type, content_type, content, resource_key1, security_zone_goid) VALUES (toGoid(0,-5),0,'http://www.w3.org/2001/xml.xsd','hVcrKrS/aEB3urzQRjRATz5Jr2R4ai52xKbb/R2iaclst0ENOxLEU+IPdEtmrfiKGq0HOlCG3JDTTliMnoL0Zg==','XML_SCHEMA','text/xml','<?xml version=''1.0''?>\n<xs:schema targetNamespace=\"http://www.w3.org/XML/1998/namespace\" xmlns:xs=\"http://www.w3.org/2001/XMLSchema\" xml:lang=\"en\">\n\n <xs:annotation>\n  <xs:documentation>\n   See http://www.w3.org/XML/1998/namespace.html and\n   http://www.w3.org/TR/REC-xml for information about this namespace.\n\n    This schema document describes the XML namespace, in a form\n    suitable for import by other schema documents.\n\n    Note that local names in this namespace are intended to be defined\n    only by the World Wide Web Consortium or its subgroups.  The\n    following names are currently defined in this namespace and should\n    not be used with conflicting semantics by any Working Group,\n    specification, or document instance:\n\n    base (as an attribute name): denotes an attribute whose value\n         provides a URI to be used as the base for interpreting any\n         relative URIs in the scope of the element on which it\n         appears; its value is inherited.  This name is reserved\n         by virtue of its definition in the XML Base specification.\n\n    id   (as an attribute name): denotes an attribute whose value\n         should be interpreted as if declared to be of type ID.\n         This name is reserved by virtue of its definition in the\n         xml:id specification.\n\n    lang (as an attribute name): denotes an attribute whose value\n         is a language code for the natural language of the content of\n         any element; its value is inherited.  This name is reserved\n         by virtue of its definition in the XML specification.\n\n    space (as an attribute name): denotes an attribute whose\n         value is a keyword indicating what whitespace processing\n         discipline is intended for the content of the element; its\n         value is inherited.  This name is reserved by virtue of its\n         definition in the XML specification.\n\n    Father (in any context at all): denotes Jon Bosak, the chair of\n         the original XML Working Group.  This name is reserved by\n         the following decision of the W3C XML Plenary and\n         XML Coordination groups:\n\n             In appreciation for his vision, leadership and dedication\n             the W3C XML Plenary on this 10th day of February, 2000\n             reserves for Jon Bosak in perpetuity the XML name\n             xml:Father\n  </xs:documentation>\n </xs:annotation>\n\n <xs:annotation>\n  <xs:documentation>This schema defines attributes and an attribute group\n        suitable for use by\n        schemas wishing to allow xml:base, xml:lang, xml:space or xml:id\n        attributes on elements they define.\n\n        To enable this, such a schema must import this schema\n        for the XML namespace, e.g. as follows:\n        &lt;schema . . .>\n         . . .\n         &lt;import namespace=\"http://www.w3.org/XML/1998/namespace\"\n                    schemaLocation=\"http://www.w3.org/2001/xml.xsd\"/>\n\n        Subsequently, qualified reference to any of the attributes\n        or the group defined below will have the desired effect, e.g.\n\n        &lt;type . . .>\n         . . .\n         &lt;attributeGroup ref=\"xml:specialAttrs\"/>\n \n         will define a type which will schema-validate an instance\n         element with any of those attributes</xs:documentation>\n </xs:annotation>\n\n <xs:annotation>\n  <xs:documentation>In keeping with the XML Schema WG''s standard versioning\n   policy, this schema document will persist at\n   http://www.w3.org/2007/08/xml.xsd.\n   At the date of issue it can also be found at\n   http://www.w3.org/2001/xml.xsd.\n   The schema document at that URI may however change in the future,\n   in order to remain compatible with the latest version of XML Schema\n   itself, or with the XML namespace itself.  In other words, if the XML\n   Schema or XML namespaces change, the version of this document at\n   http://www.w3.org/2001/xml.xsd will change\n   accordingly; the version at\n   http://www.w3.org/2007/08/xml.xsd will not change.\n  </xs:documentation>\n </xs:annotation>\n\n <xs:attribute name=\"lang\">\n  <xs:annotation>\n   <xs:documentation>Attempting to install the relevant ISO 2- and 3-letter\n         codes as the enumerated possible values is probably never\n         going to be a realistic possibility.  See\n         RFC 3066 at http://www.ietf.org/rfc/rfc3066.txt and the IANA registry\n         at http://www.iana.org/assignments/lang-tag-apps.htm for\n         further information.\n\n         The union allows for the ''un-declaration'' of xml:lang with\n         the empty string.</xs:documentation>\n  </xs:annotation>\n  <xs:simpleType>\n   <xs:union memberTypes=\"xs:language\">\n    <xs:simpleType>\n     <xs:restriction base=\"xs:string\">\n      <xs:enumeration value=\"\"/>\n     </xs:restriction>\n    </xs:simpleType>\n   </xs:union>\n  </xs:simpleType>\n </xs:attribute>\n\n <xs:attribute name=\"space\">\n  <xs:simpleType>\n   <xs:restriction base=\"xs:NCName\">\n    <xs:enumeration value=\"default\"/>\n    <xs:enumeration value=\"preserve\"/>\n   </xs:restriction>\n  </xs:simpleType>\n </xs:attribute>\n\n <xs:attribute name=\"base\" type=\"xs:anyURI\">\n  <xs:annotation>\n   <xs:documentation>See http://www.w3.org/TR/xmlbase/ for\n                     information about this attribute.</xs:documentation>\n  </xs:annotation>\n </xs:attribute>\n\n <xs:attribute name=\"id\" type=\"xs:ID\">\n  <xs:annotation>\n   <xs:documentation>See http://www.w3.org/TR/xml-id/ for\n                     information about this attribute.</xs:documentation>\n  </xs:annotation>\n </xs:attribute>\n\n <xs:attributeGroup name=\"specialAttrs\">\n  <xs:attribute ref=\"xml:base\"/>\n  <xs:attribute ref=\"xml:lang\"/>\n  <xs:attribute ref=\"xml:space\"/>\n  <xs:attribute ref=\"xml:id\"/>\n </xs:attributeGroup>\n\n</xs:schema>','http://www.w3.org/XML/1998/namespace',NULL);
+INSERT INTO resource_entry (goid, version, uri, uri_hash, type, content_type, content, resource_key1, security_zone_goid) VALUES (toGoid(0,-6),0,'http://www.w3.org/2001/datatypes.dtd','CnGeQLLg3aDZGm+VXQAHZEimjslNt6DgjHWn3RZ8VH3haj30QvOihEtZxgzq9y68dj9YSJ8JP71BQVEJ+9ycYg==','DTD','text/plain','<!--\n        DTD for XML Schemas: Part 2: Datatypes\n        $Id: datatypes.dtd,v 1.23 2001/03/16 17:36:30 ht Exp $\n        Note this DTD is NOT normative, or even definitive. - - the\n        prose copy in the datatypes REC is the definitive version\n        (which shouldn''t differ from this one except for this comment\n        and entity expansions, but just in case)\n  -->\n\n<!--\n        This DTD cannot be used on its own, it is intended\n        only for incorporation in XMLSchema.dtd, q.v.\n  -->\n\n<!-- Define all the element names, with optional prefix -->\n<!ENTITY % simpleType \"%p;simpleType\">\n<!ENTITY % restriction \"%p;restriction\">\n<!ENTITY % list \"%p;list\">\n<!ENTITY % union \"%p;union\">\n<!ENTITY % maxExclusive \"%p;maxExclusive\">\n<!ENTITY % minExclusive \"%p;minExclusive\">\n<!ENTITY % maxInclusive \"%p;maxInclusive\">\n<!ENTITY % minInclusive \"%p;minInclusive\">\n<!ENTITY % totalDigits \"%p;totalDigits\">\n<!ENTITY % fractionDigits \"%p;fractionDigits\">\n<!ENTITY % length \"%p;length\">\n<!ENTITY % minLength \"%p;minLength\">\n<!ENTITY % maxLength \"%p;maxLength\">\n<!ENTITY % enumeration \"%p;enumeration\">\n<!ENTITY % whiteSpace \"%p;whiteSpace\">\n<!ENTITY % pattern \"%p;pattern\">\n\n<!--\n        Customisation entities for the ATTLIST of each element\n        type. Define one of these if your schema takes advantage\n        of the anyAttribute=''##other'' in the schema for schemas\n  -->\n\n<!ENTITY % simpleTypeAttrs \"\">\n<!ENTITY % restrictionAttrs \"\">\n<!ENTITY % listAttrs \"\">\n<!ENTITY % unionAttrs \"\">\n<!ENTITY % maxExclusiveAttrs \"\">\n<!ENTITY % minExclusiveAttrs \"\">\n<!ENTITY % maxInclusiveAttrs \"\">\n<!ENTITY % minInclusiveAttrs \"\">\n<!ENTITY % totalDigitsAttrs \"\">\n<!ENTITY % fractionDigitsAttrs \"\">\n<!ENTITY % lengthAttrs \"\">\n<!ENTITY % minLengthAttrs \"\">\n<!ENTITY % maxLengthAttrs \"\">\n<!ENTITY % enumerationAttrs \"\">\n<!ENTITY % whiteSpaceAttrs \"\">\n<!ENTITY % patternAttrs \"\">\n\n<!-- Define some entities for informative use as attribute\n        types -->\n<!ENTITY % URIref \"CDATA\">\n<!ENTITY % XPathExpr \"CDATA\">\n<!ENTITY % QName \"NMTOKEN\">\n<!ENTITY % QNames \"NMTOKENS\">\n<!ENTITY % NCName \"NMTOKEN\">\n<!ENTITY % nonNegativeInteger \"NMTOKEN\">\n<!ENTITY % boolean \"(true|false)\">\n<!ENTITY % simpleDerivationSet \"CDATA\">\n<!--\n        #all or space-separated list drawn from derivationChoice\n  -->\n\n<!--\n        Note that the use of ''facet'' below is less restrictive\n        than is really intended:  There should in fact be no\n        more than one of each of minInclusive, minExclusive,\n        maxInclusive, maxExclusive, totalDigits, fractionDigits,\n        length, maxLength, minLength within datatype,\n        and the min- and max- variants of Inclusive and Exclusive\n        are mutually exclusive. On the other hand,  pattern and\n        enumeration may repeat.\n  -->\n<!ENTITY % minBound \"(%minInclusive; | %minExclusive;)\">\n<!ENTITY % maxBound \"(%maxInclusive; | %maxExclusive;)\">\n<!ENTITY % bounds \"%minBound; | %maxBound;\">\n<!ENTITY % numeric \"%totalDigits; | %fractionDigits;\">\n<!ENTITY % ordered \"%bounds; | %numeric;\">\n<!ENTITY % unordered\n   \"%pattern; | %enumeration; | %whiteSpace; | %length; |\n   %maxLength; | %minLength;\">\n<!ENTITY % facet \"%ordered; | %unordered;\">\n<!ENTITY % facetAttr \n        \"value CDATA #REQUIRED\n        id ID #IMPLIED\">\n<!ENTITY % fixedAttr \"fixed %boolean; #IMPLIED\">\n<!ENTITY % facetModel \"(%annotation;)?\">\n<!ELEMENT %simpleType;\n        ((%annotation;)?, (%restriction; | %list; | %union;))>\n<!ATTLIST %simpleType;\n    name      %NCName; #IMPLIED\n    final     %simpleDerivationSet; #IMPLIED\n    id        ID       #IMPLIED\n    %simpleTypeAttrs;>\n<!-- name is required at top level -->\n<!ELEMENT %restriction; ((%annotation;)?,\n                         (%restriction1; |\n                          ((%simpleType;)?,(%facet;)*)),\n                         (%attrDecls;))>\n<!ATTLIST %restriction;\n    base      %QName;                  #IMPLIED\n    id        ID       #IMPLIED\n    %restrictionAttrs;>\n<!--\n        base and simpleType child are mutually exclusive,\n        one is required.\n\n        restriction is shared between simpleType and\n        simpleContent and complexContent (in XMLSchema.xsd).\n        restriction1 is for the latter cases, when this\n        is restricting a complex type, as is attrDecls.\n  -->\n<!ELEMENT %list; ((%annotation;)?,(%simpleType;)?)>\n<!ATTLIST %list;\n    itemType      %QName;             #IMPLIED\n    id        ID       #IMPLIED\n    %listAttrs;>\n<!--\n        itemType and simpleType child are mutually exclusive,\n        one is required\n  -->\n<!ELEMENT %union; ((%annotation;)?,(%simpleType;)*)>\n<!ATTLIST %union;\n    id            ID       #IMPLIED\n    memberTypes   %QNames;            #IMPLIED\n    %unionAttrs;>\n<!--\n        At least one item in memberTypes or one simpleType\n        child is required\n  -->\n\n<!ELEMENT %maxExclusive; %facetModel;>\n<!ATTLIST %maxExclusive;\n        %facetAttr;\n        %fixedAttr;\n        %maxExclusiveAttrs;>\n<!ELEMENT %minExclusive; %facetModel;>\n<!ATTLIST %minExclusive;\n        %facetAttr;\n        %fixedAttr;\n        %minExclusiveAttrs;>\n\n<!ELEMENT %maxInclusive; %facetModel;>\n<!ATTLIST %maxInclusive;\n        %facetAttr;\n        %fixedAttr;\n        %maxInclusiveAttrs;>\n<!ELEMENT %minInclusive; %facetModel;>\n<!ATTLIST %minInclusive;\n        %facetAttr;\n        %fixedAttr;\n        %minInclusiveAttrs;>\n\n<!ELEMENT %totalDigits; %facetModel;>\n<!ATTLIST %totalDigits;\n        %facetAttr;\n        %fixedAttr;\n        %totalDigitsAttrs;>\n<!ELEMENT %fractionDigits; %facetModel;>\n<!ATTLIST %fractionDigits;\n        %facetAttr;\n        %fixedAttr;\n        %fractionDigitsAttrs;>\n\n<!ELEMENT %length; %facetModel;>\n<!ATTLIST %length;\n        %facetAttr;\n        %fixedAttr;\n        %lengthAttrs;>\n<!ELEMENT %minLength; %facetModel;>\n<!ATTLIST %minLength;\n        %facetAttr;\n        %fixedAttr;\n        %minLengthAttrs;>\n<!ELEMENT %maxLength; %facetModel;>\n<!ATTLIST %maxLength;\n        %facetAttr;\n        %fixedAttr;\n        %maxLengthAttrs;>\n\n<!-- This one can be repeated -->\n<!ELEMENT %enumeration; %facetModel;>\n<!ATTLIST %enumeration;\n        %facetAttr;\n        %enumerationAttrs;>\n\n<!ELEMENT %whiteSpace; %facetModel;>\n<!ATTLIST %whiteSpace;\n        %facetAttr;\n        %fixedAttr;\n        %whiteSpaceAttrs;>\n\n<!-- This one can be repeated -->\n<!ELEMENT %pattern; %facetModel;>\n<!ATTLIST %pattern;\n        %facetAttr;\n        %patternAttrs;>\n','datatypes',NULL);
+INSERT INTO resource_entry (goid, version, uri, uri_hash, type, content_type, content, resource_key1, security_zone_goid) VALUES (toGoid(0,-7),0,'http://www.w3.org/2001/XMLSchema.dtd','8yxOhhglB4ig2jm9Tl3Jb7wJ53OS0+aRQBJgpdleDH/HFJ9+XjbMys52YTDpRTqn8q1Zt8xAUMQEl9kEdjAlMw==','DTD','text/plain','<!-- DTD for XML Schemas: Part 1: Structures\n     Public Identifier: \"-//W3C//DTD XMLSCHEMA 200102//EN\"\n     Official Location: http://www.w3.org/2001/XMLSchema.dtd -->\n<!-- $Id: XMLSchema.dtd,v 1.31 2001/10/24 15:50:16 ht Exp $ -->\n<!-- Note this DTD is NOT normative, or even definitive. -->           <!--d-->\n<!-- prose copy in the structures REC is the definitive version -->    <!--d-->\n<!-- (which shouldn''t differ from this one except for this -->         <!--d-->\n<!-- comment and entity expansions, but just in case) -->              <!--d-->\n<!-- With the exception of cases with multiple namespace\n     prefixes for the XML Schema namespace, any XML document which is\n     not valid per this DTD given redefinitions in its internal subset of the\n     ''p'' and ''s'' parameter entities below appropriate to its namespace\n     declaration of the XML Schema namespace is almost certainly not\n     a valid schema. -->\n\n<!-- The simpleType element and its constituent parts\n     are defined in XML Schema: Part 2: Datatypes -->\n<!ENTITY % xs-datatypes PUBLIC ''datatypes'' ''datatypes.dtd'' >\n\n<!ENTITY % p ''xs:''> <!-- can be overriden in the internal subset of a\n                         schema document to establish a different\n                         namespace prefix -->\n<!ENTITY % s '':xs''> <!-- if %p is defined (e.g. as foo:) then you must\n                         also define %s as the suffix for the appropriate\n                         namespace declaration (e.g. :foo) -->\n<!ENTITY % nds ''xmlns%s;''>\n\n<!-- Define all the element names, with optional prefix -->\n<!ENTITY % schema \"%p;schema\">\n<!ENTITY % complexType \"%p;complexType\">\n<!ENTITY % complexContent \"%p;complexContent\">\n<!ENTITY % simpleContent \"%p;simpleContent\">\n<!ENTITY % extension \"%p;extension\">\n<!ENTITY % element \"%p;element\">\n<!ENTITY % unique \"%p;unique\">\n<!ENTITY % key \"%p;key\">\n<!ENTITY % keyref \"%p;keyref\">\n<!ENTITY % selector \"%p;selector\">\n<!ENTITY % field \"%p;field\">\n<!ENTITY % group \"%p;group\">\n<!ENTITY % all \"%p;all\">\n<!ENTITY % choice \"%p;choice\">\n<!ENTITY % sequence \"%p;sequence\">\n<!ENTITY % any \"%p;any\">\n<!ENTITY % anyAttribute \"%p;anyAttribute\">\n<!ENTITY % attribute \"%p;attribute\">\n<!ENTITY % attributeGroup \"%p;attributeGroup\">\n<!ENTITY % include \"%p;include\">\n<!ENTITY % import \"%p;import\">\n<!ENTITY % redefine \"%p;redefine\">\n<!ENTITY % notation \"%p;notation\">\n\n<!-- annotation elements -->\n<!ENTITY % annotation \"%p;annotation\">\n<!ENTITY % appinfo \"%p;appinfo\">\n<!ENTITY % documentation \"%p;documentation\">\n\n<!-- Customisation entities for the ATTLIST of each element type.\n     Define one of these if your schema takes advantage of the\n     anyAttribute=''##other'' in the schema for schemas -->\n\n<!ENTITY % schemaAttrs ''''>\n<!ENTITY % complexTypeAttrs ''''>\n<!ENTITY % complexContentAttrs ''''>\n<!ENTITY % simpleContentAttrs ''''>\n<!ENTITY % extensionAttrs ''''>\n<!ENTITY % elementAttrs ''''>\n<!ENTITY % groupAttrs ''''>\n<!ENTITY % allAttrs ''''>\n<!ENTITY % choiceAttrs ''''>\n<!ENTITY % sequenceAttrs ''''>\n<!ENTITY % anyAttrs ''''>\n<!ENTITY % anyAttributeAttrs ''''>\n<!ENTITY % attributeAttrs ''''>\n<!ENTITY % attributeGroupAttrs ''''>\n<!ENTITY % uniqueAttrs ''''>\n<!ENTITY % keyAttrs ''''>\n<!ENTITY % keyrefAttrs ''''>\n<!ENTITY % selectorAttrs ''''>\n<!ENTITY % fieldAttrs ''''>\n<!ENTITY % includeAttrs ''''>\n<!ENTITY % importAttrs ''''>\n<!ENTITY % redefineAttrs ''''>\n<!ENTITY % notationAttrs ''''>\n<!ENTITY % annotationAttrs ''''>\n<!ENTITY % appinfoAttrs ''''>\n<!ENTITY % documentationAttrs ''''>\n\n<!ENTITY % complexDerivationSet \"CDATA\">\n      <!-- #all or space-separated list drawn from derivationChoice -->\n<!ENTITY % blockSet \"CDATA\">\n      <!-- #all or space-separated list drawn from\n                      derivationChoice + ''substitution'' -->\n\n<!ENTITY % mgs ''%all; | %choice; | %sequence;''>\n<!ENTITY % cs ''%choice; | %sequence;''>\n<!ENTITY % formValues ''(qualified|unqualified)''>\n\n\n<!ENTITY % attrDecls    ''((%attribute;| %attributeGroup;)*,(%anyAttribute;)?)''>\n\n<!ENTITY % particleAndAttrs ''((%mgs; | %group;)?, %attrDecls;)''>\n\n<!-- This is used in part2 -->\n<!ENTITY % restriction1 ''((%mgs; | %group;)?)''>\n\n%xs-datatypes;\n\n<!-- the duplication below is to produce an unambiguous content model\n     which allows annotation everywhere -->\n<!ELEMENT %schema; ((%include; | %import; | %redefine; | %annotation;)*,\n                    ((%simpleType; | %complexType;\n                      | %element; | %attribute;\n                      | %attributeGroup; | %group;\n                      | %notation; ),\n                     (%annotation;)*)* )>\n<!ATTLIST %schema;\n   targetNamespace      %URIref;               #IMPLIED\n   version              CDATA                  #IMPLIED\n   %nds;                %URIref;               #FIXED ''http://www.w3.org/2001/XMLSchema''\n   xmlns                CDATA                  #IMPLIED\n   finalDefault         %complexDerivationSet; ''''\n   blockDefault         %blockSet;             ''''\n   id                   ID                     #IMPLIED\n   elementFormDefault   %formValues;           ''unqualified''\n   attributeFormDefault %formValues;           ''unqualified''\n   xml:lang             CDATA                  #IMPLIED\n   %schemaAttrs;>\n<!-- Note the xmlns declaration is NOT in the Schema for Schemas,\n     because at the Infoset level where schemas operate,\n     xmlns(:prefix) is NOT an attribute! -->\n<!-- The declaration of xmlns is a convenience for schema authors -->\n \n<!-- The id attribute here and below is for use in external references\n     from non-schemas using simple fragment identifiers.\n     It is NOT used for schema-to-schema reference, internal or\n     external. -->\n\n<!-- a type is a named content type specification which allows attribute\n     declarations-->\n<!-- -->\n\n<!ELEMENT %complexType; ((%annotation;)?,\n                         (%simpleContent;|%complexContent;|\n                          %particleAndAttrs;))>\n\n<!ATTLIST %complexType;\n          name      %NCName;                        #IMPLIED\n          id        ID                              #IMPLIED\n          abstract  %boolean;                       #IMPLIED\n          final     %complexDerivationSet;          #IMPLIED\n          block     %complexDerivationSet;          #IMPLIED\n          mixed (true|false) ''false''\n          %complexTypeAttrs;>\n\n<!-- particleAndAttrs is shorthand for a root type -->\n<!-- mixed is disallowed if simpleContent, overriden if complexContent\n     has one too. -->\n\n<!-- If anyAttribute appears in one or more referenced attributeGroups\n     and/or explicitly, the intersection of the permissions is used -->\n\n<!ELEMENT %complexContent; ((%annotation;)?, (%restriction;|%extension;))>\n<!ATTLIST %complexContent;\n          mixed (true|false) #IMPLIED\n          id    ID           #IMPLIED\n          %complexContentAttrs;>\n\n<!-- restriction should use the branch defined above, not the simple\n     one from part2; extension should use the full model  -->\n\n<!ELEMENT %simpleContent; ((%annotation;)?, (%restriction;|%extension;))>\n<!ATTLIST %simpleContent;\n          id    ID           #IMPLIED\n          %simpleContentAttrs;>\n\n<!-- restriction should use the simple branch from part2, not the \n     one defined above; extension should have no particle  -->\n\n<!ELEMENT %extension; ((%annotation;)?, (%particleAndAttrs;))>\n<!ATTLIST %extension;\n          base  %QName;      #REQUIRED\n          id    ID           #IMPLIED\n          %extensionAttrs;>\n\n<!-- an element is declared by either:\n a name and a type (either nested or referenced via the type attribute)\n or a ref to an existing element declaration -->\n\n<!ELEMENT %element; ((%annotation;)?, (%complexType;| %simpleType;)?,\n                     (%unique; | %key; | %keyref;)*)>\n<!-- simpleType or complexType only if no type|ref attribute -->\n<!-- ref not allowed at top level -->\n<!ATTLIST %element;\n            name               %NCName;               #IMPLIED\n            id                 ID                     #IMPLIED\n            ref                %QName;                #IMPLIED\n            type               %QName;                #IMPLIED\n            minOccurs          %nonNegativeInteger;   #IMPLIED\n            maxOccurs          CDATA                  #IMPLIED\n            nillable           %boolean;              #IMPLIED\n            substitutionGroup  %QName;                #IMPLIED\n            abstract           %boolean;              #IMPLIED\n            final              %complexDerivationSet; #IMPLIED\n            block              %blockSet;             #IMPLIED\n            default            CDATA                  #IMPLIED\n            fixed              CDATA                  #IMPLIED\n            form               %formValues;           #IMPLIED\n            %elementAttrs;>\n<!-- type and ref are mutually exclusive.\n     name and ref are mutually exclusive, one is required -->\n<!-- In the absence of type AND ref, type defaults to type of\n     substitutionGroup, if any, else the ur-type, i.e. unconstrained -->\n<!-- default and fixed are mutually exclusive -->\n\n<!ELEMENT %group; ((%annotation;)?,(%mgs;)?)>\n<!ATTLIST %group; \n          name        %NCName;               #IMPLIED\n          ref         %QName;                #IMPLIED\n          minOccurs   %nonNegativeInteger;   #IMPLIED\n          maxOccurs   CDATA                  #IMPLIED\n          id          ID                     #IMPLIED\n          %groupAttrs;>\n\n<!ELEMENT %all; ((%annotation;)?, (%element;)*)>\n<!ATTLIST %all;\n          minOccurs   (1)                    #IMPLIED\n          maxOccurs   (1)                    #IMPLIED\n          id          ID                     #IMPLIED\n          %allAttrs;>\n\n<!ELEMENT %choice; ((%annotation;)?, (%element;| %group;| %cs; | %any;)*)>\n<!ATTLIST %choice;\n          minOccurs   %nonNegativeInteger;   #IMPLIED\n          maxOccurs   CDATA                  #IMPLIED\n          id          ID                     #IMPLIED\n          %choiceAttrs;>\n\n<!ELEMENT %sequence; ((%annotation;)?, (%element;| %group;| %cs; | %any;)*)>\n<!ATTLIST %sequence;\n          minOccurs   %nonNegativeInteger;   #IMPLIED\n          maxOccurs   CDATA                  #IMPLIED\n          id          ID                     #IMPLIED\n          %sequenceAttrs;>\n\n<!-- an anonymous grouping in a model, or\n     a top-level named group definition, or a reference to same -->\n\n<!-- Note that if order is ''all'', group is not allowed inside.\n     If order is ''all'' THIS group must be alone (or referenced alone) at\n     the top level of a content model -->\n<!-- If order is ''all'', minOccurs==maxOccurs==1 on element/any inside -->\n<!-- Should allow minOccurs=0 inside order=''all'' . . . -->\n\n<!ELEMENT %any; (%annotation;)?>\n<!ATTLIST %any;\n            namespace       CDATA                  ''##any''\n            processContents (skip|lax|strict)      ''strict''\n            minOccurs       %nonNegativeInteger;   ''1''\n            maxOccurs       CDATA                  ''1''\n            id              ID                     #IMPLIED\n            %anyAttrs;>\n\n<!-- namespace is interpreted as follows:\n                  ##any      - - any non-conflicting WFXML at all\n\n                  ##other    - - any non-conflicting WFXML from namespace other\n                                  than targetNamespace\n\n                  ##local    - - any unqualified non-conflicting WFXML/attribute\n                  one or     - - any non-conflicting WFXML from\n                  more URI        the listed namespaces\n                  references\n\n                  ##targetNamespace ##local may appear in the above list,\n                    with the obvious meaning -->\n\n<!ELEMENT %anyAttribute; (%annotation;)?>\n<!ATTLIST %anyAttribute;\n            namespace       CDATA              ''##any''\n            processContents (skip|lax|strict)  ''strict''\n            id              ID                 #IMPLIED\n            %anyAttributeAttrs;>\n<!-- namespace is interpreted as for ''any'' above -->\n\n<!-- simpleType only if no type|ref attribute -->\n<!-- ref not allowed at top level, name iff at top level -->\n<!ELEMENT %attribute; ((%annotation;)?, (%simpleType;)?)>\n<!ATTLIST %attribute;\n          name      %NCName;      #IMPLIED\n          id        ID            #IMPLIED\n          ref       %QName;       #IMPLIED\n          type      %QName;       #IMPLIED\n          use       (prohibited|optional|required) #IMPLIED\n          default   CDATA         #IMPLIED\n          fixed     CDATA         #IMPLIED\n          form      %formValues;  #IMPLIED\n          %attributeAttrs;>\n<!-- type and ref are mutually exclusive.\n     name and ref are mutually exclusive, one is required -->\n<!-- default for use is optional when nested, none otherwise -->\n<!-- default and fixed are mutually exclusive -->\n<!-- type attr and simpleType content are mutually exclusive -->\n\n<!-- an attributeGroup is a named collection of attribute decls, or a\n     reference thereto -->\n<!ELEMENT %attributeGroup; ((%annotation;)?,\n                       (%attribute; | %attributeGroup;)*,\n                       (%anyAttribute;)?) >\n<!ATTLIST %attributeGroup;\n                 name       %NCName;       #IMPLIED\n                 id         ID             #IMPLIED\n                 ref        %QName;        #IMPLIED\n                 %attributeGroupAttrs;>\n\n<!-- ref iff no content, no name.  ref iff not top level -->\n\n<!-- better reference mechanisms -->\n<!ELEMENT %unique; ((%annotation;)?, %selector;, (%field;)+)>\n<!ATTLIST %unique;\n          name     %NCName;       #REQUIRED\n	  id       ID             #IMPLIED\n	  %uniqueAttrs;>\n\n<!ELEMENT %key;    ((%annotation;)?, %selector;, (%field;)+)>\n<!ATTLIST %key;\n          name     %NCName;       #REQUIRED\n	  id       ID             #IMPLIED\n	  %keyAttrs;>\n\n<!ELEMENT %keyref; ((%annotation;)?, %selector;, (%field;)+)>\n<!ATTLIST %keyref;\n          name     %NCName;       #REQUIRED\n	  refer    %QName;        #REQUIRED\n	  id       ID             #IMPLIED\n	  %keyrefAttrs;>\n\n<!ELEMENT %selector; ((%annotation;)?)>\n<!ATTLIST %selector;\n          xpath %XPathExpr; #REQUIRED\n          id    ID          #IMPLIED\n          %selectorAttrs;>\n<!ELEMENT %field; ((%annotation;)?)>\n<!ATTLIST %field;\n          xpath %XPathExpr; #REQUIRED\n          id    ID          #IMPLIED\n          %fieldAttrs;>\n\n<!-- Schema combination mechanisms -->\n<!ELEMENT %include; (%annotation;)?>\n<!ATTLIST %include;\n          schemaLocation %URIref; #REQUIRED\n          id             ID       #IMPLIED\n          %includeAttrs;>\n\n<!ELEMENT %import; (%annotation;)?>\n<!ATTLIST %import;\n          namespace      %URIref; #IMPLIED\n          schemaLocation %URIref; #IMPLIED\n          id             ID       #IMPLIED\n          %importAttrs;>\n\n<!ELEMENT %redefine; (%annotation; | %simpleType; | %complexType; |\n                      %attributeGroup; | %group;)*>\n<!ATTLIST %redefine;\n          schemaLocation %URIref; #REQUIRED\n          id             ID       #IMPLIED\n          %redefineAttrs;>\n\n<!ELEMENT %notation; (%annotation;)?>\n<!ATTLIST %notation;\n	  name        %NCName;    #REQUIRED\n	  id          ID          #IMPLIED\n	  public      CDATA       #REQUIRED\n	  system      %URIref;    #IMPLIED\n	  %notationAttrs;>\n\n<!-- Annotation is either application information or documentation -->\n<!-- By having these here they are available for datatypes as well\n     as all the structures elements -->\n\n<!ELEMENT %annotation; (%appinfo; | %documentation;)*>\n<!ATTLIST %annotation; %annotationAttrs;>\n\n<!-- User must define annotation elements in internal subset for this\n     to work -->\n<!ELEMENT %appinfo; ANY>   <!-- too restrictive -->\n<!ATTLIST %appinfo;\n          source     %URIref;      #IMPLIED\n          id         ID         #IMPLIED\n          %appinfoAttrs;>\n<!ELEMENT %documentation; ANY>   <!-- too restrictive -->\n<!ATTLIST %documentation;\n          source     %URIref;   #IMPLIED\n          id         ID         #IMPLIED\n          xml:lang   CDATA      #IMPLIED\n          %documentationAttrs;>\n\n<!NOTATION XMLSchemaStructures PUBLIC\n           ''structures'' ''http://www.w3.org/2001/XMLSchema.xsd'' >\n<!NOTATION XML PUBLIC\n           ''REC-xml-1998-0210'' ''http://www.w3.org/TR/1998/REC-xml-19980210'' >\n','-//W3C//DTD XMLSCHEMA 200102//EN',NULL);
+
+INSERT INTO rbac_role (goid, version, name, tag, entity_type, entity_goid, description, user_created) VALUES (toGoid(0, -100),0,'Administrator','ADMIN',null,null,'Users assigned to the {0} role have full access to the gateway.',0);
+INSERT INTO rbac_permission (goid, version, role_goid, operation_type, other_operation, entity_type) VALUES (toGoid(0, -101), 0, toGoid(0, -100), 'CREATE', null, 'ANY');
+INSERT INTO rbac_permission (goid, version, role_goid, operation_type, other_operation, entity_type) VALUES (toGoid(0, -102), 0, toGoid(0, -100), 'READ',   null, 'ANY');
+INSERT INTO rbac_permission (goid, version, role_goid, operation_type, other_operation, entity_type) VALUES (toGoid(0, -103), 0, toGoid(0, -100), 'UPDATE', null, 'ANY');
+INSERT INTO rbac_permission (goid, version, role_goid, operation_type, other_operation, entity_type) VALUES (toGoid(0, -104), 0, toGoid(0, -100), 'DELETE', null, 'ANY');
+INSERT INTO rbac_permission (goid, version, role_goid, operation_type, other_operation, entity_type) VALUES (toGoid(0, -105), 0, toGoid(0, -100), 'OTHER', 'log-viewer', 'LOG_SINK');
+-- Create Operator role
+INSERT INTO rbac_role (goid, version, name, tag, entity_type, entity_goid, description, user_created) VALUES (toGoid(0, -150),0,'Operator',null,null,null,'Users assigned to the {0} role have read only access to the gateway.',0);
+INSERT INTO rbac_permission (goid, version, role_goid, operation_type, other_operation, entity_type) VALUES (toGoid(0, -151), 0, toGoid(0, -150), 'READ', null, 'ANY');
+INSERT INTO rbac_permission (goid, version, role_goid, operation_type, other_operation, entity_type) VALUES (toGoid(0, -152), 0, toGoid(0, -150), 'OTHER', 'log-viewer', 'LOG_SINK');
+
+-- Create other canned roles
+INSERT INTO rbac_role (goid, version, name, tag, entity_type, entity_goid, description, user_created) VALUES (toGoid(0, -200),0,'Manage Internal Users and Groups', null,null,null, 'Users assigned to the {0} role have the ability to create, read, update and delete users and groups in the internal identity provider.',0);
+INSERT INTO rbac_permission (goid, version, role_goid, operation_type, other_operation, entity_type) VALUES (toGoid(0, -201),0,toGoid(0, -200),'READ',NULL,'USER');
+INSERT INTO rbac_predicate (goid, version, permission_goid) VALUES (toGoid(0, -202),0,toGoid(0, -201));
+INSERT INTO rbac_predicate_attribute (goid, attribute, value, mode) VALUES (toGoid(0, -202),'providerId',goidToString(toGoid(0,-2)),'eq');
+INSERT INTO rbac_permission (goid, version, role_goid, operation_type, other_operation, entity_type) VALUES (toGoid(0, -203),0,toGoid(0, -200),'READ',NULL,'ID_PROVIDER_CONFIG');
+INSERT INTO rbac_predicate (goid, version, permission_goid) VALUES (toGoid(0, -204),0,toGoid(0, -203));
+INSERT INTO rbac_predicate_oid (goid, entity_id) VALUES (toGoid(0, -204),goidToString(toGoid(0,-2)));
+INSERT INTO rbac_permission (goid, version, role_goid, operation_type, other_operation, entity_type) VALUES (toGoid(0, -205),0,toGoid(0, -200),'UPDATE',NULL,'USER');
+INSERT INTO rbac_predicate (goid, version, permission_goid) VALUES (toGoid(0, -206),0,toGoid(0, -205));
+INSERT INTO rbac_predicate_attribute (goid, attribute, value, mode) VALUES (toGoid(0, -206),'providerId',goidToString(toGoid(0,-2)),'eq');
+INSERT INTO rbac_permission (goid, version, role_goid, operation_type, other_operation, entity_type) VALUES (toGoid(0, -207),0,toGoid(0, -200),'READ',NULL,'GROUP');
+INSERT INTO rbac_predicate (goid, version, permission_goid) VALUES (toGoid(0, -208),0,toGoid(0, -207));
+INSERT INTO rbac_predicate_attribute (goid, attribute, value, mode) VALUES (toGoid(0, -208),'providerId',goidToString(toGoid(0,-2)),'eq');
+INSERT INTO rbac_permission (goid, version, role_goid, operation_type, other_operation, entity_type) VALUES (toGoid(0, -209),0,toGoid(0, -200),'DELETE',NULL,'USER');
+INSERT INTO rbac_predicate (goid, version, permission_goid) VALUES (toGoid(0, -210),0,toGoid(0, -209));
+INSERT INTO rbac_predicate_attribute (goid, attribute, value, mode) VALUES (toGoid(0, -210),'providerId',goidToString(toGoid(0,-2)),'eq');
+INSERT INTO rbac_permission (goid, version, role_goid, operation_type, other_operation, entity_type) VALUES (toGoid(0, -211),0,toGoid(0, -200),'CREATE',NULL,'USER');
+INSERT INTO rbac_predicate (goid, version, permission_goid) VALUES (toGoid(0, -212),0,toGoid(0, -211));
+INSERT INTO rbac_predicate_attribute (goid, attribute, value, mode) VALUES (toGoid(0, -212),'providerId',goidToString(toGoid(0,-2)),'eq');
+INSERT INTO rbac_permission (goid, version, role_goid, operation_type, other_operation, entity_type) VALUES (toGoid(0, -213),0,toGoid(0, -200),'CREATE',NULL,'GROUP');
+INSERT INTO rbac_predicate (goid, version, permission_goid) VALUES (toGoid(0, -214),0,toGoid(0, -213));
+INSERT INTO rbac_predicate_attribute (goid, attribute, value, mode) VALUES (toGoid(0, -214),'providerId',goidToString(toGoid(0,-2)),'eq');
+INSERT INTO rbac_permission (goid, version, role_goid, operation_type, other_operation, entity_type) VALUES (toGoid(0, -215),0,toGoid(0, -200),'DELETE',NULL,'GROUP');
+INSERT INTO rbac_predicate (goid, version, permission_goid) VALUES (toGoid(0, -216),0,toGoid(0, -215));
+INSERT INTO rbac_predicate_attribute (goid, attribute, value, mode) VALUES (toGoid(0, -216),'providerId',goidToString(toGoid(0,-2)),'eq');
+INSERT INTO rbac_permission (goid, version, role_goid, operation_type, other_operation, entity_type) VALUES (toGoid(0, -217),0,toGoid(0, -200),'UPDATE',NULL,'GROUP');
+INSERT INTO rbac_predicate (goid, version, permission_goid) VALUES (toGoid(0, -218),0,toGoid(0, -217));
+INSERT INTO rbac_predicate_attribute (goid, attribute, value, mode) VALUES (toGoid(0, -218),'providerId',goidToString(toGoid(0,-2)),'eq');
+
+INSERT INTO rbac_role (goid, version, name, tag, entity_type, entity_goid, description, user_created) VALUES (toGoid(0, -250),0,'Publish External Identity Providers', null,null,null, 'Users assigned to the {0} role have the ability to create new external identity providers.',0);
+INSERT INTO rbac_permission (goid, version, role_goid, operation_type, other_operation, entity_type) VALUES (toGoid(0, -251),0, toGoid(0, -250),'CREATE',NULL,'ID_PROVIDER_CONFIG');
+INSERT INTO rbac_predicate (goid, version, permission_goid) VALUES (toGoid(0, -252),0,toGoid(0, -251));
+INSERT INTO rbac_predicate_attribute (goid, attribute, value, mode) VALUES (toGoid(0, -252),'typeVal','2','eq');
+INSERT INTO rbac_permission (goid, version, role_goid, operation_type, other_operation, entity_type) VALUES (toGoid(0, -253),0, toGoid(0, -250),'CREATE',NULL,'ID_PROVIDER_CONFIG');
+INSERT INTO rbac_predicate (goid, version, permission_goid) VALUES (toGoid(0, -254),0,toGoid(0, -253));
+INSERT INTO rbac_predicate_attribute (goid, attribute, value, mode) VALUES (toGoid(0, -254),'typeVal','3','eq');
+INSERT INTO rbac_permission (goid, version, role_goid, operation_type, other_operation, entity_type) VALUES (toGoid(0, -258),0, toGoid(0, -250),'CREATE',NULL,'ID_PROVIDER_CONFIG');
+INSERT INTO rbac_predicate (goid, version, permission_goid) VALUES (toGoid(0, -259),0,toGoid(0, -258));
+INSERT INTO rbac_predicate_attribute (goid, attribute, value, mode) VALUES (toGoid(0, -259),'typeVal','4','eq');
+INSERT INTO rbac_permission (goid, version, role_goid, operation_type, other_operation, entity_type) VALUES (toGoid(0, -255),0, toGoid(0, -250),'READ',NULL,'TRUSTED_CERT');
+INSERT INTO rbac_permission (goid, version, role_goid, operation_type, other_operation, entity_type) VALUES (toGoid(0, -256),0, toGoid(0, -250),'READ',NULL,'SSG_KEYSTORE');
+INSERT INTO rbac_permission (goid, version, role_goid, operation_type, other_operation, entity_type) VALUES (toGoid(0, -257),0, toGoid(0, -250),'READ',NULL,'SSG_KEY_ENTRY');
+
+INSERT INTO rbac_role (goid, version, name, tag, entity_type, entity_goid, description, user_created) VALUES (toGoid(0, -300),0,'Search Users and Groups', null,null,null, 'Users assigned to the {0} role have permission to search and view users and groups in all identity providers.',0);
+INSERT INTO rbac_permission (goid, version, role_goid, operation_type, other_operation, entity_type) VALUES (toGoid(0, -301),0, toGoid(0, -300),'READ',NULL,'USER');
+INSERT INTO rbac_permission (goid, version, role_goid, operation_type, other_operation, entity_type) VALUES (toGoid(0, -302),0, toGoid(0, -300),'READ',NULL,'ID_PROVIDER_CONFIG');
+INSERT INTO rbac_permission (goid, version, role_goid, operation_type, other_operation, entity_type) VALUES (toGoid(0, -303),0, toGoid(0, -300),'READ',NULL,'GROUP');
+
+INSERT INTO rbac_role (goid, version, name, tag, entity_type, entity_goid, description, user_created) VALUES (toGoid(0, -350),0,'Publish Webservices', null,null,null, 'Users assigned to the {0} role have the ability to publish new web services.',0);
+INSERT INTO rbac_permission (goid, version, role_goid, operation_type, other_operation, entity_type) VALUES (toGoid(0, -351),0, toGoid(0, -350),'READ',NULL,'GROUP');
+INSERT INTO rbac_permission (goid, version, role_goid, operation_type, other_operation, entity_type) VALUES (toGoid(0, -352),0, toGoid(0, -350),'READ',NULL,'ID_PROVIDER_CONFIG');
+INSERT INTO rbac_permission (goid, version, role_goid, operation_type, other_operation, entity_type) VALUES (toGoid(0, -353),0, toGoid(0, -350),'READ',NULL,'USER');
+INSERT INTO rbac_permission (goid, version, role_goid, operation_type, other_operation, entity_type) VALUES (toGoid(0, -354),0, toGoid(0, -350),'CREATE',NULL,'SERVICE');
+INSERT INTO rbac_permission (goid, version, role_goid, operation_type, other_operation, entity_type) VALUES (toGoid(0, -355),0, toGoid(0, -350),'READ',NULL,'SERVICE_TEMPLATE');
+INSERT INTO rbac_permission (goid, version, role_goid, operation_type, other_operation, entity_type) VALUES (toGoid(0, -356),0, toGoid(0, -350),'READ',NULL,'UDDI_REGISTRY');
+INSERT INTO rbac_permission (goid, version, role_goid, operation_type, other_operation, entity_type) VALUES (toGoid(0, -357),0, toGoid(0, -350),'READ',NULL,'JDBC_CONNECTION');
+INSERT INTO rbac_permission (goid, version, role_goid, operation_type, other_operation, entity_type) VALUES (toGoid(0, -358),0, toGoid(0, -350),'READ',NULL,'HTTP_CONFIGURATION');
+INSERT INTO rbac_permission (goid, version, role_goid, operation_type, other_operation, entity_type) VALUES (toGoid(0, -359),0, toGoid(0, -350),'READ',NULL,'ENCAPSULATED_ASSERTION');
+INSERT INTO rbac_permission (goid, version, role_goid, operation_type, other_operation, entity_type) VALUES (toGoid(0, -360),0, toGoid(0, -350),'READ',NULL,'ASSERTION_ACCESS');
+
+INSERT INTO rbac_role (goid, version, name, tag, entity_type, entity_goid, description, user_created) VALUES (toGoid(0, -400),1,'Manage Webservices', null,null,null, 'Users assigned to the {0} role have the ability to publish new services and edit existing ones.',0);
+INSERT INTO rbac_permission (goid, version, role_goid, operation_type, other_operation, entity_type) VALUES (toGoid(0, -401),0, toGoid(0, -400),'READ',NULL,'ID_PROVIDER_CONFIG');
+INSERT INTO rbac_permission (goid, version, role_goid, operation_type, other_operation, entity_type) VALUES (toGoid(0, -402),0, toGoid(0, -400),'READ',NULL,'GROUP');
+INSERT INTO rbac_permission (goid, version, role_goid, operation_type, other_operation, entity_type) VALUES (toGoid(0, -403),0, toGoid(0, -400),'READ',NULL,'USER');
+INSERT INTO rbac_permission (goid, version, role_goid, operation_type, other_operation, entity_type) VALUES (toGoid(0, -404),0, toGoid(0, -400),'READ',NULL,'SERVICE');
+INSERT INTO rbac_permission (goid, version, role_goid, operation_type, other_operation, entity_type) VALUES (toGoid(0, -405),0, toGoid(0, -400),'CREATE',NULL,'SERVICE');
+INSERT INTO rbac_permission (goid, version, role_goid, operation_type, other_operation, entity_type) VALUES (toGoid(0, -406),0, toGoid(0, -400),'UPDATE',NULL,'SERVICE');
+INSERT INTO rbac_permission (goid, version, role_goid, operation_type, other_operation, entity_type) VALUES (toGoid(0, -407),0, toGoid(0, -400),'DELETE',NULL,'SERVICE');
+INSERT INTO rbac_permission (goid, version, role_goid, operation_type, other_operation, entity_type) VALUES (toGoid(0, -408),0, toGoid(0, -400),'READ',NULL,'CLUSTER_INFO');
+INSERT INTO rbac_permission (goid, version, role_goid, operation_type, other_operation, entity_type) VALUES (toGoid(0, -409),0, toGoid(0, -400),'READ',NULL,'SERVICE_USAGE');
+INSERT INTO rbac_permission (goid, version, role_goid, operation_type, other_operation, entity_type) VALUES (toGoid(0, -410),0, toGoid(0, -400),'READ',NULL,'METRICS_BIN');
+INSERT INTO rbac_permission (goid, version, role_goid, operation_type, other_operation, entity_type) VALUES (toGoid(0, -411),0, toGoid(0, -400),'READ',NULL,'AUDIT_MESSAGE');
+INSERT INTO rbac_permission (goid, version, role_goid, operation_type, other_operation, entity_type) VALUES (toGoid(0, -412),0, toGoid(0, -400),'READ',NULL,'JMS_CONNECTION');
+INSERT INTO rbac_permission (goid, version, role_goid, operation_type, other_operation, entity_type) VALUES (toGoid(0, -413),0, toGoid(0, -400),'READ',NULL,'JMS_ENDPOINT');
+INSERT INTO rbac_permission (goid, version, role_goid, operation_type, other_operation, entity_type) VALUES (toGoid(0, -414),0, toGoid(0, -400),'READ',NULL,'SERVICE_TEMPLATE');
+INSERT INTO rbac_permission (goid, version, role_goid, operation_type, other_operation, entity_type) VALUES (toGoid(0, -415),0, toGoid(0, -400),'READ',NULL,'POLICY');
+INSERT INTO rbac_permission (goid, version, role_goid, operation_type, other_operation, entity_type) VALUES (toGoid(0, -416),0, toGoid(0, -400),'UPDATE',NULL,'POLICY');
+INSERT INTO rbac_permission (goid, version, role_goid, operation_type, other_operation, entity_type) VALUES (toGoid(0, -417),0, toGoid(0, -400),'CREATE',NULL,'FOLDER');
+INSERT INTO rbac_permission (goid, version, role_goid, operation_type, other_operation, entity_type) VALUES (toGoid(0, -418),0, toGoid(0, -400),'READ',  NULL,'FOLDER');
+INSERT INTO rbac_permission (goid, version, role_goid, operation_type, other_operation, entity_type) VALUES (toGoid(0, -419),0, toGoid(0, -400),'UPDATE',NULL,'FOLDER');
+INSERT INTO rbac_permission (goid, version, role_goid, operation_type, other_operation, entity_type) VALUES (toGoid(0, -420),0, toGoid(0, -400),'DELETE',NULL,'FOLDER');
+INSERT INTO rbac_permission (goid, version, role_goid, operation_type, other_operation, entity_type) VALUES (toGoid(0, -421),0, toGoid(0, -400),'CREATE',NULL,'POLICY_ALIAS');
+INSERT INTO rbac_permission (goid, version, role_goid, operation_type, other_operation, entity_type) VALUES (toGoid(0, -422),0, toGoid(0, -400),'READ',  NULL,'POLICY_ALIAS');
+INSERT INTO rbac_permission (goid, version, role_goid, operation_type, other_operation, entity_type) VALUES (toGoid(0, -423),0, toGoid(0, -400),'UPDATE',NULL,'POLICY_ALIAS');
+INSERT INTO rbac_permission (goid, version, role_goid, operation_type, other_operation, entity_type) VALUES (toGoid(0, -424),0, toGoid(0, -400),'DELETE',NULL,'POLICY_ALIAS');
+INSERT INTO rbac_permission (goid, version, role_goid, operation_type, other_operation, entity_type) VALUES (toGoid(0, -425),0, toGoid(0, -400),'CREATE',NULL,'SERVICE_ALIAS');
+INSERT INTO rbac_permission (goid, version, role_goid, operation_type, other_operation, entity_type) VALUES (toGoid(0, -426),0, toGoid(0, -400),'READ',  NULL,'SERVICE_ALIAS');
+INSERT INTO rbac_permission (goid, version, role_goid, operation_type, other_operation, entity_type) VALUES (toGoid(0, -427),0, toGoid(0, -400),'UPDATE',NULL,'SERVICE_ALIAS');
+INSERT INTO rbac_permission (goid, version, role_goid, operation_type, other_operation, entity_type) VALUES (toGoid(0, -428),0, toGoid(0, -400),'DELETE',NULL,'SERVICE_ALIAS');
+INSERT INTO rbac_permission (goid, version, role_goid, operation_type, other_operation, entity_type) VALUES (toGoid(0, -429),0, toGoid(0, -400),'READ',NULL,'UDDI_REGISTRY');
+INSERT INTO rbac_permission (goid, version, role_goid, operation_type, other_operation, entity_type) VALUES (toGoid(0, -430),0, toGoid(0, -400),'READ',NULL,'UDDI_PROXIED_SERVICE_INFO');
+INSERT INTO rbac_permission (goid, version, role_goid, operation_type, other_operation, entity_type) VALUES (toGoid(0, -431),0, toGoid(0, -400),'UPDATE',NULL,'UDDI_PROXIED_SERVICE_INFO');
+INSERT INTO rbac_permission (goid, version, role_goid, operation_type, other_operation, entity_type) VALUES (toGoid(0, -432),0, toGoid(0, -400),'DELETE',NULL,'UDDI_PROXIED_SERVICE_INFO');
+INSERT INTO rbac_permission (goid, version, role_goid, operation_type, other_operation, entity_type) VALUES (toGoid(0, -433),0, toGoid(0, -400),'CREATE',NULL,'UDDI_PROXIED_SERVICE_INFO');
+INSERT INTO rbac_permission (goid, version, role_goid, operation_type, other_operation, entity_type) VALUES (toGoid(0, -434),0, toGoid(0, -400),'READ',NULL,'UDDI_SERVICE_CONTROL');
+INSERT INTO rbac_permission (goid, version, role_goid, operation_type, other_operation, entity_type) VALUES (toGoid(0, -435),0, toGoid(0, -400),'UPDATE',NULL,'UDDI_SERVICE_CONTROL');
+INSERT INTO rbac_permission (goid, version, role_goid, operation_type, other_operation, entity_type) VALUES (toGoid(0, -436),0, toGoid(0, -400),'DELETE',NULL,'UDDI_SERVICE_CONTROL');
+INSERT INTO rbac_permission (goid, version, role_goid, operation_type, other_operation, entity_type) VALUES (toGoid(0, -437),0, toGoid(0, -400),'CREATE',NULL,'UDDI_SERVICE_CONTROL');
+INSERT INTO rbac_permission (goid, version, role_goid, operation_type, other_operation, entity_type) VALUES (toGoid(0, -438),0, toGoid(0, -400),'READ',NULL,'JDBC_CONNECTION');
+INSERT INTO rbac_permission (goid, version, role_goid, operation_type, other_operation, entity_type) VALUES (toGoid(0, -439),0, toGoid(0, -400),'READ',NULL,'HTTP_CONFIGURATION');
+INSERT INTO rbac_permission (goid, version, role_goid, operation_type, other_operation, entity_type) VALUES (toGoid(0, -440),0, toGoid(0, -400),'CREATE',NULL,'POLICY');
+INSERT INTO rbac_permission (goid, version, role_goid, operation_type, other_operation, entity_type) VALUES (toGoid(0, -441),0, toGoid(0, -400),'READ',NULL,'ENCAPSULATED_ASSERTION');
+INSERT INTO rbac_permission (goid, version, role_goid, operation_type, other_operation, entity_type) VALUES (toGoid(0, -442),0, toGoid(0, -400),'READ',NULL,'ASSERTION_ACCESS');
+
+INSERT INTO rbac_role (goid, version, name, tag, entity_type, entity_goid, description, user_created) VALUES (toGoid(0, -450),0,'View Audit Records', null,null,null, 'Users assigned to the {0} role have the ability to view audits in the manager.',0);
+INSERT INTO rbac_permission (goid, version, role_goid, operation_type, other_operation, entity_type) VALUES (toGoid(0, -451),0, toGoid(0, -450),'READ',NULL,'CLUSTER_INFO');
+INSERT INTO rbac_permission (goid, version, role_goid, operation_type, other_operation, entity_type) VALUES (toGoid(0, -452),0, toGoid(0, -450),'READ',NULL,'AUDIT_RECORD');
+
+INSERT INTO rbac_role (goid, version, name, tag, entity_type, entity_goid, description, user_created) VALUES (toGoid(0, -500),0,'View Service Metrics', null,null,null, 'Users assigned to the {0} role have the ability to monitor service metrics in the manager.',0);
+INSERT INTO rbac_permission (goid, version, role_goid, operation_type, other_operation, entity_type) VALUES (toGoid(0, -501),0, toGoid(0, -500),'READ',NULL,'METRICS_BIN');
+INSERT INTO rbac_permission (goid, version, role_goid, operation_type, other_operation, entity_type) VALUES (toGoid(0, -502),0, toGoid(0, -500),'READ',NULL,'SERVICE');
+INSERT INTO rbac_permission (goid, version, role_goid, operation_type, other_operation, entity_type) VALUES (toGoid(0, -503),0, toGoid(0, -500),'READ',NULL,'CLUSTER_INFO');
+INSERT INTO rbac_permission (goid, version, role_goid, operation_type, other_operation, entity_type) VALUES (toGoid(0, -504),0, toGoid(0, -500),'READ',NULL,'SERVICE_USAGE');
+INSERT INTO rbac_permission (goid, version, role_goid, operation_type, other_operation, entity_type) VALUES (toGoid(0, -505),0, toGoid(0, -500),'READ',NULL,'FOLDER');
+
+INSERT INTO rbac_role (goid, version, name, tag, entity_type, entity_goid, description, user_created) VALUES (toGoid(0, -550),0,'Manage Cluster Status', null,null,null, 'Users assigned to the {0} role have the ability to read, create, update and delete cluster status information.',0);
+INSERT INTO rbac_permission (goid, version, role_goid, operation_type, other_operation, entity_type) VALUES (toGoid(0, -551),0, toGoid(0, -550),'READ',NULL,'CLUSTER_INFO');
+INSERT INTO rbac_permission (goid, version, role_goid, operation_type, other_operation, entity_type) VALUES (toGoid(0, -552),0, toGoid(0, -550),'UPDATE',NULL,'CLUSTER_INFO');
+INSERT INTO rbac_permission (goid, version, role_goid, operation_type, other_operation, entity_type) VALUES (toGoid(0, -553),0, toGoid(0, -550),'DELETE',NULL,'CLUSTER_INFO');
+INSERT INTO rbac_permission (goid, version, role_goid, operation_type, other_operation, entity_type) VALUES (toGoid(0, -554),0, toGoid(0, -550),'READ',NULL,'METRICS_BIN');
+
+INSERT INTO rbac_role (goid, version, name, tag, entity_type, entity_goid, description, user_created) VALUES (toGoid(0, -600),0,'Manage Certificates (truststore)', null,null,null, 'Users assigned to the {0} role have the ability to read, create, update and delete trusted certificates and policies for revocation checking.',0);
+INSERT INTO rbac_permission (goid, version, role_goid, operation_type, other_operation, entity_type) VALUES (toGoid(0, -601),0, toGoid(0, -600),'UPDATE',NULL,'TRUSTED_CERT');
+INSERT INTO rbac_permission (goid, version, role_goid, operation_type, other_operation, entity_type) VALUES (toGoid(0, -602),0, toGoid(0, -600),'READ',NULL,'TRUSTED_CERT');
+INSERT INTO rbac_permission (goid, version, role_goid, operation_type, other_operation, entity_type) VALUES (toGoid(0, -603),0, toGoid(0, -600),'DELETE',NULL,'TRUSTED_CERT');
+INSERT INTO rbac_permission (goid, version, role_goid, operation_type, other_operation, entity_type) VALUES (toGoid(0, -604),0, toGoid(0, -600),'CREATE',NULL,'TRUSTED_CERT');
+INSERT INTO rbac_permission (goid, version, role_goid, operation_type, other_operation, entity_type) VALUES (toGoid(0, -605),0, toGoid(0, -600),'UPDATE',NULL,'REVOCATION_CHECK_POLICY');
+INSERT INTO rbac_permission (goid, version, role_goid, operation_type, other_operation, entity_type) VALUES (toGoid(0, -606),0, toGoid(0, -600),'READ',NULL,'REVOCATION_CHECK_POLICY');
+INSERT INTO rbac_permission (goid, version, role_goid, operation_type, other_operation, entity_type) VALUES (toGoid(0, -607),0, toGoid(0, -600),'DELETE',NULL,'REVOCATION_CHECK_POLICY');
+INSERT INTO rbac_permission (goid, version, role_goid, operation_type, other_operation, entity_type) VALUES (toGoid(0, -608),0, toGoid(0, -600),'CREATE',NULL,'REVOCATION_CHECK_POLICY');
+
+INSERT INTO rbac_role (goid, version, name, tag, entity_type, entity_goid, description, user_created) VALUES (toGoid(0, -650),0,'Manage JMS Connections', null,null,null, 'Users assigned to the {0} role have the ability to read, create, update and delete JMS connections.',0);
+INSERT INTO rbac_permission (goid, version, role_goid, operation_type, other_operation, entity_type) VALUES (toGoid(0, -651),1, toGoid(0, -650),'READ',NULL,'JMS_CONNECTION');
+INSERT INTO rbac_permission (goid, version, role_goid, operation_type, other_operation, entity_type) VALUES (toGoid(0, -652),1, toGoid(0, -650),'DELETE',NULL,'JMS_CONNECTION');
+INSERT INTO rbac_permission (goid, version, role_goid, operation_type, other_operation, entity_type) VALUES (toGoid(0, -653),1, toGoid(0, -650),'CREATE',NULL,'JMS_CONNECTION');
+INSERT INTO rbac_permission (goid, version, role_goid, operation_type, other_operation, entity_type) VALUES (toGoid(0, -654),1, toGoid(0, -650),'UPDATE',NULL,'JMS_CONNECTION');
+INSERT INTO rbac_permission (goid, version, role_goid, operation_type, other_operation, entity_type) VALUES (toGoid(0, -655),1, toGoid(0, -650),'CREATE',NULL,'JMS_ENDPOINT');
+INSERT INTO rbac_permission (goid, version, role_goid, operation_type, other_operation, entity_type) VALUES (toGoid(0, -656),1, toGoid(0, -650),'DELETE',NULL,'JMS_ENDPOINT');
+INSERT INTO rbac_permission (goid, version, role_goid, operation_type, other_operation, entity_type) VALUES (toGoid(0, -657),1, toGoid(0, -650),'UPDATE',NULL,'JMS_ENDPOINT');
+INSERT INTO rbac_permission (goid, version, role_goid, operation_type, other_operation, entity_type) VALUES (toGoid(0, -658),1, toGoid(0, -650),'READ',NULL,'JMS_ENDPOINT');
+INSERT INTO rbac_permission (goid, version, role_goid, operation_type, other_operation, entity_type) VALUES (toGoid(0, -659),1, toGoid(0, -650),'READ',NULL,'SERVICE');
+INSERT INTO rbac_permission (goid, version, role_goid, operation_type, other_operation, entity_type) VALUES (toGoid(0, -660),1, toGoid(0, -650),'READ',NULL,'SSG_KEYSTORE');
+INSERT INTO rbac_permission (goid, version, role_goid, operation_type, other_operation, entity_type) VALUES (toGoid(0, -661),1, toGoid(0, -650),'READ',NULL,'SSG_KEY_ENTRY');
+
+INSERT INTO rbac_role (goid, version, name, tag, entity_type, entity_goid, description, user_created) VALUES (toGoid(0, -700),0,'Manage Cluster Properties', null,null,null, 'Users assigned to the {0} role have the ability to read, create, update and delete cluster properties.',0);
+INSERT INTO rbac_permission (goid, version, role_goid, operation_type, other_operation, entity_type) VALUES (toGoid(0, -701),0, toGoid(0, -700),'READ',NULL,'CLUSTER_PROPERTY');
+INSERT INTO rbac_permission (goid, version, role_goid, operation_type, other_operation, entity_type) VALUES (toGoid(0, -702),0, toGoid(0, -700),'CREATE',NULL,'CLUSTER_PROPERTY');
+INSERT INTO rbac_permission (goid, version, role_goid, operation_type, other_operation, entity_type) VALUES (toGoid(0, -703),0, toGoid(0, -700),'UPDATE',NULL,'CLUSTER_PROPERTY');
+INSERT INTO rbac_permission (goid, version, role_goid, operation_type, other_operation, entity_type) VALUES (toGoid(0, -704),0, toGoid(0, -700),'DELETE',NULL,'CLUSTER_PROPERTY');
+
+INSERT INTO rbac_role (goid, version, name, tag, entity_type, entity_goid, description, user_created) VALUES (toGoid(0, -750),0,'Manage Listen Ports', null,null,null, 'Users assigned to the {0} role have the ability to read, create, update and delete Gateway listen ports (HTTP(S) and FTP(S)) and to list published services.',0);
+INSERT INTO rbac_permission (goid, version, role_goid, operation_type, other_operation, entity_type) VALUES (toGoid(0, -751),0, toGoid(0, -750),'READ',NULL,'SSG_CONNECTOR');
+INSERT INTO rbac_permission (goid, version, role_goid, operation_type, other_operation, entity_type) VALUES (toGoid(0, -752),0, toGoid(0, -750),'CREATE',NULL,'SSG_CONNECTOR');
+INSERT INTO rbac_permission (goid, version, role_goid, operation_type, other_operation, entity_type) VALUES (toGoid(0, -753),0, toGoid(0, -750),'UPDATE',NULL,'SSG_CONNECTOR');
+INSERT INTO rbac_permission (goid, version, role_goid, operation_type, other_operation, entity_type) VALUES (toGoid(0, -754),0, toGoid(0, -750),'DELETE',NULL,'SSG_CONNECTOR');
+INSERT INTO rbac_permission (goid, version, role_goid, operation_type, other_operation, entity_type) VALUES (toGoid(0, -755),0, toGoid(0, -750),'READ',NULL,'SERVICE');
+
+INSERT INTO rbac_role (goid, version, name, tag, entity_type, entity_goid, description, user_created) VALUES (toGoid(0, -800),0,'Manage Log Sinks', null,null,null, 'Users assigned to the {0} role have the ability to read, create, update and delete log sinks.',0);
+INSERT INTO rbac_permission (goid, version, role_goid, operation_type, other_operation, entity_type) VALUES (toGoid(0, -801),0, toGoid(0, -800),'READ',NULL,'LOG_SINK');
+INSERT INTO rbac_permission (goid, version, role_goid, operation_type, other_operation, entity_type) VALUES (toGoid(0, -802),0, toGoid(0, -800),'CREATE',NULL,'LOG_SINK');
+INSERT INTO rbac_permission (goid, version, role_goid, operation_type, other_operation, entity_type) VALUES (toGoid(0, -803),0, toGoid(0, -800),'UPDATE',NULL,'LOG_SINK');
+INSERT INTO rbac_permission (goid, version, role_goid, operation_type, other_operation, entity_type) VALUES (toGoid(0, -804),0, toGoid(0, -800),'DELETE',NULL,'LOG_SINK');
+INSERT INTO rbac_permission (goid, version, role_goid, operation_type, other_operation, entity_type) VALUES (toGoid(0, -805),0, toGoid(0, -800),'READ',NULL,'CLUSTER_INFO');
+INSERT INTO rbac_permission (goid, version, role_goid, operation_type, other_operation, entity_type) VALUES (toGoid(0, -806),0, toGoid(0, -800),'OTHER','log-viewer','LOG_SINK');
+INSERT INTO rbac_permission (goid, version, role_goid, operation_type, other_operation, entity_type) VALUES (toGoid(0, -807),0, toGoid(0, -800),'READ',NULL,'SSG_CONNECTOR');
+INSERT INTO rbac_permission (goid, version, role_goid, operation_type, other_operation, entity_type) VALUES (toGoid(0, -808),0, toGoid(0, -800),'READ',NULL,'SERVICE');
+INSERT INTO rbac_permission (goid, version, role_goid, operation_type, other_operation, entity_type) VALUES (toGoid(0, -809),0, toGoid(0, -800),'READ',NULL,'FOLDER');
+INSERT INTO rbac_permission (goid, version, role_goid, operation_type, other_operation, entity_type) VALUES (toGoid(0, -810),0, toGoid(0, -800),'READ',NULL,'JMS_ENDPOINT');
+INSERT INTO rbac_permission (goid, version, role_goid, operation_type, other_operation, entity_type) VALUES (toGoid(0, -811),0, toGoid(0, -800),'READ',NULL,'USER');
+INSERT INTO rbac_permission (goid, version, role_goid, operation_type, other_operation, entity_type) VALUES (toGoid(0, -812),0, toGoid(0, -800),'READ',NULL,'ID_PROVIDER_CONFIG');
+INSERT INTO rbac_permission (goid, version, role_goid, operation_type, other_operation, entity_type) VALUES (toGoid(0, -813),0, toGoid(0, -800),'READ',NULL,'POLICY');
+INSERT INTO rbac_permission (goid, version, role_goid, operation_type, other_operation, entity_type) VALUES (toGoid(0, -814),0, toGoid(0, -800),'READ',NULL,'EMAIL_LISTENER');
+
+INSERT INTO rbac_role (goid, version, name, tag, entity_type, entity_goid, description, user_created) VALUES (toGoid(0, -850),0,'Gateway Maintenance', null,null,null, 'Users assigned to the {0} role have the ability to perform Gateway maintenance tasks.',0);
+INSERT INTO rbac_permission (goid, version, role_goid, operation_type, other_operation, entity_type) VALUES (toGoid(0, -851),0, toGoid(0, -850),'READ',NULL,'CLUSTER_PROPERTY');
+INSERT INTO rbac_predicate (goid, version, permission_goid) VALUES (toGoid(0, -852),0,toGoid(0, -851));
+INSERT INTO rbac_predicate_attribute (goid, attribute, value, mode) VALUES (toGoid(0, -852),'name','audit.archiver.ftp.config','eq');
+INSERT INTO rbac_permission (goid, version, role_goid, operation_type, other_operation, entity_type) VALUES (toGoid(0, -853),0, toGoid(0, -850),'UPDATE',NULL,'CLUSTER_PROPERTY');
+INSERT INTO rbac_predicate (goid, version, permission_goid) VALUES (toGoid(0, -854),0,toGoid(0, -853));
+INSERT INTO rbac_predicate_attribute (goid, attribute, value, mode) VALUES (toGoid(0, -854),'name','audit.archiver.ftp.config','eq');
+INSERT INTO rbac_permission (goid, version, role_goid, operation_type, other_operation, entity_type) VALUES (toGoid(0, -855),0, toGoid(0, -850),'CREATE',NULL,'CLUSTER_PROPERTY');
+INSERT INTO rbac_predicate (goid, version, permission_goid) VALUES (toGoid(0, -856),0,toGoid(0, -855));
+INSERT INTO rbac_predicate_attribute (goid, attribute, value, mode) VALUES (toGoid(0, -856),'name','audit.archiver.ftp.config','eq');
+INSERT INTO rbac_permission (goid, version, role_goid, operation_type, other_operation, entity_type) VALUES (toGoid(0, -857),0, toGoid(0, -850),'DELETE',NULL,'AUDIT_RECORD');
+-- No predicates implies all entities
+
+INSERT INTO rbac_role (goid, version, name, tag, entity_type, entity_goid, description, user_created) VALUES (toGoid(0, -900),0,'Manage Email Listeners', null,null,null, 'Users assigned to the {0} role have the ability to read, create, update and delete email listeners.',0);
+INSERT INTO rbac_permission (goid, version, role_goid, operation_type, other_operation, entity_type) VALUES (toGoid(0, -901),0, toGoid(0, -900),'READ',NULL,'EMAIL_LISTENER');
+INSERT INTO rbac_permission (goid, version, role_goid, operation_type, other_operation, entity_type) VALUES (toGoid(0, -902),0, toGoid(0, -900),'CREATE',NULL,'EMAIL_LISTENER');
+INSERT INTO rbac_permission (goid, version, role_goid, operation_type, other_operation, entity_type) VALUES (toGoid(0, -903),0, toGoid(0, -900),'UPDATE',NULL,'EMAIL_LISTENER');
+INSERT INTO rbac_permission (goid, version, role_goid, operation_type, other_operation, entity_type) VALUES (toGoid(0, -904),0, toGoid(0, -900),'DELETE',NULL,'EMAIL_LISTENER');
+INSERT INTO rbac_permission (goid, version, role_goid, operation_type, other_operation, entity_type) VALUES (toGoid(0, -905),0, toGoid(0, -900),'READ',NULL,'SERVICE');
+
+INSERT INTO rbac_role (goid, version, name, tag, entity_type, entity_goid, description, user_created) VALUES (toGoid(0, -950),0,'Manage JDBC Connections', null,null,null, 'Users assigned to the {0} role have the ability to read, create, update and delete JDBC connections.',0);
+INSERT INTO rbac_permission (goid, version, role_goid, operation_type, other_operation, entity_type) VALUES (toGoid(0, -951),0, toGoid(0, -950),'READ',NULL,'JDBC_CONNECTION');
+INSERT INTO rbac_permission (goid, version, role_goid, operation_type, other_operation, entity_type) VALUES (toGoid(0, -952),0, toGoid(0, -950),'CREATE',NULL,'JDBC_CONNECTION');
+INSERT INTO rbac_permission (goid, version, role_goid, operation_type, other_operation, entity_type) VALUES (toGoid(0, -953),0, toGoid(0, -950),'UPDATE',NULL,'JDBC_CONNECTION');
+INSERT INTO rbac_permission (goid, version, role_goid, operation_type, other_operation, entity_type) VALUES (toGoid(0, -954),0, toGoid(0, -950),'DELETE',NULL,'JDBC_CONNECTION');
+
+INSERT INTO rbac_role (goid, version, name, tag, entity_type, entity_goid, description, user_created) VALUES (toGoid(0, -1000),0,'Manage UDDI Registries', null,null,null, 'Users assigned to the {0} role have the ability to read, create, update and delete UDDI Registry connections.',0);
+INSERT INTO rbac_permission (goid, version, role_goid, operation_type, other_operation, entity_type) VALUES (toGoid(0, -1001),0, toGoid(0, -1000),'READ',NULL,'UDDI_REGISTRY');
+INSERT INTO rbac_permission (goid, version, role_goid, operation_type, other_operation, entity_type) VALUES (toGoid(0, -1002),0, toGoid(0, -1000),'CREATE',NULL,'UDDI_REGISTRY');
+INSERT INTO rbac_permission (goid, version, role_goid, operation_type, other_operation, entity_type) VALUES (toGoid(0, -1003),0, toGoid(0, -1000),'UPDATE',NULL,'UDDI_REGISTRY');
+INSERT INTO rbac_permission (goid, version, role_goid, operation_type, other_operation, entity_type) VALUES (toGoid(0, -1004),0, toGoid(0, -1000),'DELETE',NULL,'UDDI_REGISTRY');
+INSERT INTO rbac_permission (goid, version, role_goid, operation_type, other_operation, entity_type) VALUES (toGoid(0, -1005),0, toGoid(0, -1000),'READ',NULL,'SERVICE');
+
+INSERT INTO rbac_role (goid, version, name, tag, entity_type, entity_goid, description, user_created) VALUES (toGoid(0, -1050),0,'Manage Secure Passwords', null,null,null, 'Users assigned to the {0} role have the ability to read, create, update and delete any stored password.',0);
+INSERT INTO rbac_permission (goid, version, role_goid, operation_type, other_operation, entity_type) VALUES (toGoid(0, -1051),0, toGoid(0, -1050),'READ',NULL,'SECURE_PASSWORD');
+INSERT INTO rbac_permission (goid, version, role_goid, operation_type, other_operation, entity_type) VALUES (toGoid(0, -1052),0, toGoid(0, -1050),'CREATE',NULL,'SECURE_PASSWORD');
+INSERT INTO rbac_permission (goid, version, role_goid, operation_type, other_operation, entity_type) VALUES (toGoid(0, -1053),0, toGoid(0, -1050),'UPDATE',NULL,'SECURE_PASSWORD');
+INSERT INTO rbac_permission (goid, version, role_goid, operation_type, other_operation, entity_type) VALUES (toGoid(0, -1054),0, toGoid(0, -1050),'DELETE',NULL,'SECURE_PASSWORD');
+
+INSERT INTO rbac_role (goid, version, name, tag, entity_type, entity_goid, description, user_created) VALUES (toGoid(0, -1100),1,'Manage Private Keys',NULL,null,NULL,'Users in this role have the ability to read, create, update, and delete private keys, as well as the ability to change the designated special-purpose keys (eg, the SSL or CA key).',0);
+INSERT INTO rbac_permission (goid, version, role_goid, operation_type, other_operation, entity_type) VALUES
+    (toGoid(0, -1101),0, toGoid(0, -1100),'UPDATE',NULL,'CLUSTER_PROPERTY'),
+    (toGoid(0, -1102),0, toGoid(0, -1100),'DELETE',NULL,'SSG_KEY_ENTRY'),
+    (toGoid(0, -1103),0, toGoid(0, -1100),'READ',NULL,'CLUSTER_PROPERTY'),
+    (toGoid(0, -1104),0, toGoid(0, -1100),'READ',NULL,'SSG_KEY_ENTRY'),
+    (toGoid(0, -1105),0, toGoid(0, -1100),'READ',NULL,'CLUSTER_PROPERTY'),
+    (toGoid(0, -1106),0, toGoid(0, -1100),'UPDATE',NULL,'SSG_KEY_ENTRY'),
+    (toGoid(0, -1107),0, toGoid(0, -1100),'CREATE',NULL,'SSG_KEY_ENTRY'),
+    (toGoid(0, -1108),0, toGoid(0, -1100),'UPDATE',NULL,'CLUSTER_PROPERTY'),
+    (toGoid(0, -1109),0, toGoid(0, -1100),'DELETE',NULL,'CLUSTER_PROPERTY'),
+    (toGoid(0, -1110),0, toGoid(0, -1100),'CREATE',NULL,'CLUSTER_PROPERTY'),
+    (toGoid(0, -1111),0, toGoid(0, -1100),'CREATE',NULL,'CLUSTER_PROPERTY'),
+    (toGoid(0, -1112),0, toGoid(0, -1100),'UPDATE',NULL,'SSG_KEYSTORE'),
+    (toGoid(0, -1113),0, toGoid(0, -1100),'DELETE',NULL,'CLUSTER_PROPERTY'),
+    (toGoid(0, -1114),0, toGoid(0, -1100),'READ',NULL,'SSG_KEYSTORE'),
+    (toGoid(0, -1115),0, toGoid(0, -1100),'UPDATE',NULL,'CLUSTER_PROPERTY'),
+    (toGoid(0, -1116),0, toGoid(0, -1100),'DELETE',NULL,'CLUSTER_PROPERTY'),
+    (toGoid(0, -1117),0, toGoid(0, -1100),'CREATE',NULL,'CLUSTER_PROPERTY'),
+    (toGoid(0, -1118),0, toGoid(0, -1100),'READ',NULL,'CLUSTER_PROPERTY'),
+    (toGoid(0, -1119),0, toGoid(0, -1100),'UPDATE',NULL,'CLUSTER_PROPERTY'),
+    (toGoid(0, -1120),0, toGoid(0, -1100),'DELETE',NULL,'CLUSTER_PROPERTY'),
+    (toGoid(0, -1121),0, toGoid(0, -1100),'CREATE',NULL,'CLUSTER_PROPERTY'),
+    (toGoid(0, -1122),0, toGoid(0, -1100),'READ',NULL,'CLUSTER_PROPERTY');
+INSERT INTO rbac_predicate (goid, version, permission_goid) VALUES
+    (toGoid(0, -1101),0, toGoid(0, -1101)),
+    (toGoid(0, -1103),0, toGoid(0, -1103)),
+    (toGoid(0, -1105),0, toGoid(0, -1105)),
+    (toGoid(0, -1108),0, toGoid(0, -1108)),
+    (toGoid(0, -1109),0, toGoid(0, -1109)),
+    (toGoid(0, -1110),0, toGoid(0, -1110)),
+    (toGoid(0, -1111),0, toGoid(0, -1111)),
+    (toGoid(0, -1113),0, toGoid(0, -1113)),
+    (toGoid(0, -1115),0, toGoid(0, -1115)),
+    (toGoid(0, -1116),0, toGoid(0, -1116)),
+    (toGoid(0, -1117),0, toGoid(0, -1117)),
+    (toGoid(0, -1118),0, toGoid(0, -1118)),
+    (toGoid(0, -1119),0, toGoid(0, -1119)),
+    (toGoid(0, -1120),0, toGoid(0, -1120)),
+    (toGoid(0, -1121),0, toGoid(0, -1121)),
+    (toGoid(0, -1122),0, toGoid(0, -1122));
+INSERT INTO rbac_predicate_attribute (goid, attribute, value, mode) VALUES
+    (toGoid(0, -1101),'name','keyStore.defaultSsl.alias','eq'),
+    (toGoid(0, -1103),'name','keyStore.defaultCa.alias','eq'),
+    (toGoid(0, -1105),'name','keyStore.defaultSsl.alias','eq'),
+    (toGoid(0, -1108),'name','keyStore.defaultCa.alias','eq'),
+    (toGoid(0, -1109),'name','keyStore.defaultSsl.alias','eq'),
+    (toGoid(0, -1110),'name','keyStore.defaultCa.alias','eq'),
+    (toGoid(0, -1111),'name','keyStore.defaultSsl.alias','eq'),
+    (toGoid(0, -1113),'name','keyStore.defaultCa.alias','eq'),
+    (toGoid(0, -1115),'name','keyStore.auditViewer.alias','eq'),
+    (toGoid(0, -1116),'name','keyStore.auditViewer.alias','eq'),
+    (toGoid(0, -1117),'name','keyStore.auditViewer.alias','eq'),
+    (toGoid(0, -1118),'name','keyStore.auditViewer.alias','eq'),
+    (toGoid(0, -1119),'name','keyStore.auditSigning.alias','eq'),
+    (toGoid(0, -1120),'name','keyStore.auditSigning.alias','eq'),
+    (toGoid(0, -1121),'name','keyStore.auditSigning.alias','eq'),
+    (toGoid(0, -1122),'name','keyStore.auditSigning.alias','eq');
+
+INSERT INTO rbac_role (goid, version, name, tag, entity_type, entity_goid, description, user_created) VALUES (toGoid(0, -1150),0,'Manage Password Policies', null,null,null, 'Users assigned to the {0} role have the ability to read and update any stored password policy and view the identity providers.',0);
+INSERT INTO rbac_permission (goid, version, role_goid, operation_type, other_operation, entity_type) VALUES (toGoid(0, -1151),0, toGoid(0, -1150),'READ',NULL,'PASSWORD_POLICY');
+-- INSERT INTO rbac_permission (goid, version, role_goid, operation_type, other_operation, entity_type) VALUES (toGoid(0, -1052),0, toGoid(0, -1050),'CREATE',NULL,'PASSWORD_POLICY');
+INSERT INTO rbac_permission (goid, version, role_goid, operation_type, other_operation, entity_type) VALUES (toGoid(0, -1153),0, toGoid(0, -1150),'UPDATE',NULL,'PASSWORD_POLICY');
+-- INSERT INTO rbac_permission (goid, version, role_goid, operation_type, other_operation, entity_type) VALUES (toGoid(0, -1054),0, toGoid(0, -1050),'DELETE',NULL,'PASSWORD_POLICY');
+INSERT INTO rbac_permission (goid, version, role_goid, operation_type, other_operation, entity_type) VALUES (toGoid(0, -1155),0, toGoid(0, -1150),'READ',NULL,'ID_PROVIDER_CONFIG');
+
+--
+-- New role to invoke the audit viewer policy. Requires READ on audits to be able to open the audit viewer.
+--
+INSERT INTO rbac_role (goid, version, name, tag, entity_type, entity_goid, description, user_created) VALUES (toGoid(0, -1200),0,'Invoke Audit Viewer Policy', null,null,null, 'Allow the INTERNAL audit-viewer policy to be invoked for an audited message (request / response or detail)',0);
+INSERT INTO rbac_permission (goid, version, role_goid, operation_type, other_operation, entity_type) VALUES (toGoid(0, -1201),0, toGoid(0, -1200),'OTHER','audit-viewer policy', 'AUDIT_RECORD');
+INSERT INTO rbac_permission (goid, version, role_goid, operation_type, other_operation, entity_type) VALUES (toGoid(0, -1202),0, toGoid(0, -1200),'READ',NULL,'AUDIT_RECORD');
+INSERT INTO rbac_permission (goid, version, role_goid, operation_type, other_operation, entity_type) VALUES (toGoid(0, -1203),0, toGoid(0, -1200),'READ',NULL,'CLUSTER_INFO');
+
+INSERT INTO rbac_role (goid, version, name, tag, entity_type, entity_goid, description, user_created) VALUES (toGoid(0, -1250),0,'Manage Administrative Accounts Configuration', null,null,null, 'Users assigned to the {0} role have the ability to create/read/update cluster properties applicable to administrative accounts configurations.',0);
+INSERT INTO rbac_permission (goid, version, role_goid, operation_type, other_operation, entity_type) VALUES (toGoid(0, -1251),0, toGoid(0, -1250),'READ',NULL,'CLUSTER_PROPERTY');
+INSERT INTO rbac_predicate (goid, version, permission_goid) VALUES (toGoid(0, -1252),0,toGoid(0, -1251));
+INSERT INTO rbac_predicate_attribute (goid, attribute, value, mode) VALUES (toGoid(0, -1252),'name','logon.maxAllowableAttempts','eq');
+INSERT INTO rbac_permission (goid, version, role_goid, operation_type, other_operation, entity_type) VALUES (toGoid(0, -1253),0, toGoid(0, -1250),'READ',NULL,'CLUSTER_PROPERTY');
+INSERT INTO rbac_predicate (goid, version, permission_goid) VALUES (toGoid(0, -1254),0,toGoid(0, -1253));
+INSERT INTO rbac_predicate_attribute (goid, attribute, value, mode) VALUES (toGoid(0, -1254),'name','logon.lockoutTime','eq');
+INSERT INTO rbac_permission (goid, version, role_goid, operation_type, other_operation, entity_type) VALUES (toGoid(0, -1255),0, toGoid(0, -1250),'READ',NULL,'CLUSTER_PROPERTY');
+INSERT INTO rbac_predicate (goid, version, permission_goid) VALUES (toGoid(0, -1256),0,toGoid(0, -1255));
+INSERT INTO rbac_predicate_attribute (goid, attribute, value, mode) VALUES (toGoid(0, -1256),'name','logon.sessionExpiry','eq');
+INSERT INTO rbac_permission (goid, version, role_goid, operation_type, other_operation, entity_type) VALUES (toGoid(0, -1257),0, toGoid(0, -1250),'READ',NULL,'CLUSTER_PROPERTY');
+INSERT INTO rbac_predicate (goid, version, permission_goid) VALUES (toGoid(0, -1258),0,toGoid(0, -1257));
+INSERT INTO rbac_predicate_attribute (goid, attribute, value, mode) VALUES (toGoid(0, -1258),'name','logon.inactivityPeriod','eq');
+INSERT INTO rbac_permission (goid, version, role_goid, operation_type, other_operation, entity_type) VALUES (toGoid(0, -1259),0, toGoid(0, -1250),'UPDATE',NULL,'CLUSTER_PROPERTY');
+INSERT INTO rbac_predicate (goid, version, permission_goid) VALUES (toGoid(0, -1260),0,toGoid(0, -1259));
+INSERT INTO rbac_predicate_attribute (goid, attribute, value, mode) VALUES (toGoid(0, -1260),'name','logon.maxAllowableAttempts','eq');
+INSERT INTO rbac_permission (goid, version, role_goid, operation_type, other_operation, entity_type) VALUES (toGoid(0, -1261),0, toGoid(0, -1250),'UPDATE',NULL,'CLUSTER_PROPERTY');
+INSERT INTO rbac_predicate (goid, version, permission_goid) VALUES (toGoid(0, -1262),0,toGoid(0, -1261));
+INSERT INTO rbac_predicate_attribute (goid, attribute, value, mode) VALUES (toGoid(0, -1262),'name','logon.lockoutTime','eq');
+INSERT INTO rbac_permission (goid, version, role_goid, operation_type, other_operation, entity_type) VALUES (toGoid(0, -1263),0, toGoid(0, -1250),'UPDATE',NULL,'CLUSTER_PROPERTY');
+INSERT INTO rbac_predicate (goid, version, permission_goid) VALUES (toGoid(0, -1264),0,toGoid(0, -1263));
+INSERT INTO rbac_predicate_attribute (goid, attribute, value, mode) VALUES (toGoid(0, -1264),'name','logon.sessionExpiry','eq');
+INSERT INTO rbac_permission (goid, version, role_goid, operation_type, other_operation, entity_type) VALUES (toGoid(0, -1265),0, toGoid(0, -1250),'UPDATE',NULL,'CLUSTER_PROPERTY');
+INSERT INTO rbac_predicate (goid, version, permission_goid) VALUES (toGoid(0, -1266),0,toGoid(0, -1265));
+INSERT INTO rbac_predicate_attribute (goid, attribute, value, mode) VALUES (toGoid(0, -1266),'name','logon.inactivityPeriod','eq');
+INSERT INTO rbac_permission (goid, version, role_goid, operation_type, other_operation, entity_type) VALUES (toGoid(0, -1267),0, toGoid(0, -1250),'CREATE',NULL,'CLUSTER_PROPERTY');
+INSERT INTO rbac_predicate (goid, version, permission_goid) VALUES (toGoid(0, -1268),0,toGoid(0, -1267));
+INSERT INTO rbac_predicate_attribute (goid, attribute, value, mode) VALUES (toGoid(0, -1268),'name','logon.maxAllowableAttempts','eq');
+INSERT INTO rbac_permission (goid, version, role_goid, operation_type, other_operation, entity_type) VALUES (toGoid(0, -1269),0, toGoid(0, -1250),'CREATE',NULL,'CLUSTER_PROPERTY');
+INSERT INTO rbac_predicate (goid, version, permission_goid) VALUES (toGoid(0, -1270),0,toGoid(0, -1269));
+INSERT INTO rbac_predicate_attribute (goid, attribute, value, mode) VALUES (toGoid(0, -1270),'name','logon.lockoutTime','eq');
+INSERT INTO rbac_permission (goid, version, role_goid, operation_type, other_operation, entity_type) VALUES (toGoid(0, -1271),0, toGoid(0, -1250),'CREATE',NULL,'CLUSTER_PROPERTY');
+INSERT INTO rbac_predicate (goid, version, permission_goid) VALUES (toGoid(0, -1272),0,toGoid(0, -1271));
+INSERT INTO rbac_predicate_attribute (goid, attribute, value, mode) VALUES (toGoid(0, -1272),'name','logon.sessionExpiry','eq');
+INSERT INTO rbac_permission (goid, version, role_goid, operation_type, other_operation, entity_type) VALUES (toGoid(0, -1273),0, toGoid(0, -1250),'CREATE',NULL,'CLUSTER_PROPERTY');
+INSERT INTO rbac_predicate (goid, version, permission_goid) VALUES (toGoid(0, -1274),0,toGoid(0, -1273));
+INSERT INTO rbac_predicate_attribute (goid, attribute, value, mode) VALUES (toGoid(0, -1274),'name','logon.inactivityPeriod','eq');
+
+--
+-- New role for viewing the default log (oid = -810)
+--
+-- NOTE: This is an entity specific role and will be deleted if the default log
+-- sink is removed.
+--
+INSERT INTO rbac_role (goid, version, name, tag, entity_type, entity_goid, description, user_created) VALUES (toGoid(0, -1300),0,'View ssg Log Sink (#-1,300)',null,'LOG_SINK',toGoid(0, -810), 'Users assigned to the {0} role have the ability to read the log sink and any associated log files.',0);
+INSERT INTO rbac_permission (goid, version, role_goid, operation_type, other_operation, entity_type) VALUES (toGoid(0, -1301),0, toGoid(0, -1300),'READ',NULL,'LOG_SINK');
+INSERT INTO rbac_predicate (goid, version, permission_goid) VALUES (toGoid(0, -1301),0,toGoid(0, -1301));
+INSERT INTO rbac_predicate_oid (goid, entity_id) VALUES (toGoid(0, -1301),goidToString(toGoid(0, -810)));
+INSERT INTO rbac_permission (goid, version, role_goid, operation_type, other_operation, entity_type) VALUES (toGoid(0, -1302),0, toGoid(0, -1300),'READ',NULL,'CLUSTER_INFO');
+
+INSERT INTO rbac_permission (goid, version, role_goid, operation_type, other_operation, entity_type) VALUES (toGoid(0, -1303),0, toGoid(0, -1300),'OTHER','log-viewer','LOG_SINK');
+
+INSERT INTO rbac_role (goid, version, name, tag, entity_type, entity_goid, description, user_created) VALUES (toGoid(0, -1350),0,'Manage Encapsulated Assertions', null,'ENCAPSULATED_ASSERTION',null, 'Users assigned to the {0} role have the ability to create/read/update/delete encapsulated assertions.',0);
+INSERT INTO rbac_permission (goid, version, role_goid, operation_type, other_operation, entity_type) VALUES (toGoid(0, -1351),0, toGoid(0, -1350),'CREATE',null,'ENCAPSULATED_ASSERTION');
+INSERT INTO rbac_permission (goid, version, role_goid, operation_type, other_operation, entity_type) VALUES (toGoid(0, -1352),0, toGoid(0, -1350),'READ',NULL,'ENCAPSULATED_ASSERTION');
+INSERT INTO rbac_permission (goid, version, role_goid, operation_type, other_operation, entity_type) VALUES (toGoid(0, -1353),0, toGoid(0, -1350),'UPDATE',null, 'ENCAPSULATED_ASSERTION');
+INSERT INTO rbac_permission (goid, version, role_goid, operation_type, other_operation, entity_type) VALUES (toGoid(0, -1354),0, toGoid(0, -1350),'DELETE',NULL,'ENCAPSULATED_ASSERTION');
+INSERT INTO rbac_permission (goid, version, role_goid, operation_type, other_operation, entity_type) VALUES (toGoid(0, -1355),0, toGoid(0, -1350),'READ',NULL,'POLICY');
+INSERT INTO rbac_predicate (goid, version, permission_goid) VALUES (toGoid(0, -1356),0,toGoid(0, -1355));
+INSERT INTO rbac_predicate_attribute (goid, attribute, value, mode) VALUES (toGoid(0, -1356),'type','Included Policy Fragment','eq');
+INSERT INTO rbac_permission (goid, version, role_goid, operation_type, other_operation, entity_type) VALUES (toGoid(0, -1356),0, toGoid(0, -1350),'READ',NULL,'ASSERTION_ACCESS');
+
+INSERT INTO rbac_role (goid, version, name, tag, entity_type, entity_goid, description, user_created) VALUES (toGoid(0, -1450),0,'Manage Custom Key Value Store', null,'CUSTOM_KEY_VALUE_STORE',null, 'Users assigned to the {0} role have the ability to read, create, update, and delete key values from custom key value store.',0);
+INSERT INTO rbac_permission (goid, version, role_goid, operation_type, other_operation, entity_type) VALUES (toGoid(0, -1451),0, toGoid(0, -1450),'CREATE',null,'CUSTOM_KEY_VALUE_STORE');
+INSERT INTO rbac_permission (goid, version, role_goid, operation_type, other_operation, entity_type) VALUES (toGoid(0, -1452),0, toGoid(0, -1450),'READ',null,'CUSTOM_KEY_VALUE_STORE');
+INSERT INTO rbac_permission (goid, version, role_goid, operation_type, other_operation, entity_type) VALUES (toGoid(0, -1453),0, toGoid(0, -1450),'UPDATE',null,'CUSTOM_KEY_VALUE_STORE');
+INSERT INTO rbac_permission (goid, version, role_goid, operation_type, other_operation, entity_type) VALUES (toGoid(0, -1454),0, toGoid(0, -1450),'DELETE',null,'CUSTOM_KEY_VALUE_STORE');
+
+-- Assign Administrator role to existing admin user
+INSERT INTO rbac_assignment (goid, provider_goid, role_goid, identity_id, entity_type) VALUES (toGoid(0, -105), toGoid(0, -2), toGoid(0, -100), goidToString(toGoid(0,3)), 'User');
+
+INSERT INTO sink_config (goid, version, name, description, type, enabled, severity, categories, properties, security_zone_goid) VALUES (toGoid(0, -810),0,'ssg','Main log','FILE',1,'INFO','AUDIT,LOG','<java version="1.6.0" class="java.beans.XMLDecoder"><object class="java.util.HashMap"><void method="put"><string>file.maxSize</string><string>20000</string></void><void method="put"><string>file.format</string><string>STANDARD</string></void><void method="put"><string>file.logCount</string><string>10</string></void></object></java>',NULL);
+INSERT INTO sink_config (goid, version, name, description, type, enabled, severity, categories, properties, security_zone_goid) VALUES (toGoid(0, -811),0,'sspc','Process Controller Log','FILE',0,'FINEST','SSPC','<java version="1.6.0" class="java.beans.XMLDecoder"><object class="java.util.HashMap"><void method="put"><string>file.maxSize</string><string>20000</string></void><void method="put"><string>file.format</string><string>STANDARD</string></void><void method="put"><string>file.logCount</string><string>10</string></void></object></java>',NULL);
+
+
+--
+-- Table for generic (runtime) entity types
+--
+create table generic_entity (
+  goid CHAR(16) FOR BIT DATA not null,
+  version integer,
+  name varchar(255),
+  description clob(8388607),
+  classname varchar(1024) not null,
+  enabled smallint default 1,
+  value_xml clob(8388607),
+  primary key (goid),
+  unique (classname, name)
+);
+
+--
+-- Change "Manage JMS Connections" role to restrict access for both JMS and MQ native destination management.
+-- Add permissions to manage SSG Active Connectors of type MqNative.
+-- Add read permission for Secure Password management.
+--
+UPDATE rbac_role SET name='Manage Message Destinations', description='Users assigned to the {0} role have the ability to read, create, update and delete message destinations.' WHERE goid=toGoid(0, -650);
+INSERT INTO rbac_permission (goid, version, role_goid, operation_type, other_operation, entity_type) VALUES (toGoid(0, -662),1, toGoid(0, -650),'READ',NULL,'SSG_ACTIVE_CONNECTOR');
+INSERT INTO rbac_predicate (goid, version, permission_goid) VALUES (toGoid(0, -663),0,toGoid(0, -662));
+INSERT INTO rbac_predicate_attribute (goid, attribute, value, mode) VALUES (toGoid(0, -663),'type','MqNative','eq');
+INSERT INTO rbac_permission (goid, version, role_goid, operation_type, other_operation, entity_type) VALUES (toGoid(0, -664),1, toGoid(0, -650),'DELETE',NULL,'SSG_ACTIVE_CONNECTOR');
+INSERT INTO rbac_predicate (goid, version, permission_goid) VALUES (toGoid(0, -665),0,toGoid(0, -664));
+INSERT INTO rbac_predicate_attribute (goid, attribute, value, mode) VALUES (toGoid(0, -665),'type','MqNative','eq');
+INSERT INTO rbac_permission (goid, version, role_goid, operation_type, other_operation, entity_type) VALUES (toGoid(0, -666),1, toGoid(0, -650),'CREATE',NULL,'SSG_ACTIVE_CONNECTOR');
+INSERT INTO rbac_predicate (goid, version, permission_goid) VALUES (toGoid(0, -667),0,toGoid(0, -666));
+INSERT INTO rbac_predicate_attribute (goid, attribute, value, mode) VALUES (toGoid(0, -667),'type','MqNative','eq');
+INSERT INTO rbac_permission (goid, version, role_goid, operation_type, other_operation, entity_type) VALUES (toGoid(0, -668),1, toGoid(0, -650),'UPDATE',NULL,'SSG_ACTIVE_CONNECTOR');
+INSERT INTO rbac_predicate (goid, version, permission_goid) VALUES (toGoid(0, -669),0,toGoid(0, -668));
+INSERT INTO rbac_predicate_attribute (goid, attribute, value, mode) VALUES (toGoid(0, -669),'type','MqNative','eq');
+INSERT INTO rbac_permission (goid, version, role_goid, operation_type, other_operation, entity_type) VALUES (toGoid(0, -670),0, toGoid(0, -650),'READ',NULL,'SECURE_PASSWORD');
+
+-- Reserve -700001 objectid for cluster.hostname and insert default
+INSERT INTO cluster_properties (goid, version, propkey, propvalue, properties) VALUES (toGoid(0,-700001),0,'cluster.hostname','',null);
+
+--
+-- Encapsulated Assertions
+--
+CREATE TABLE encapsulated_assertion (
+  goid CHAR(16) FOR BIT DATA not null,
+  version integer,
+  name varchar(255),
+  guid varchar(255) not null unique,
+  policy_goid CHAR(16) FOR BIT DATA NOT NULL,
+  security_zone_goid CHAR(16) FOR BIT DATA references security_zone(goid) on delete set null,
+  PRIMARY KEY (goid)
+);
+
+alter table encapsulated_assertion
+    add constraint FK_ENCASS_POL
+    foreign key (policy_goid)
+    references policy;
+
+CREATE TABLE encapsulated_assertion_property (
+  encapsulated_assertion_goid CHAR(16) FOR BIT DATA NOT NULL,
+  name varchar(255) NOT NULL,
+  value clob(2147483647) NOT NULL
+);
+
+alter table encapsulated_assertion_property
+    add constraint FK_ENCASSPROP_ENCASS
+    foreign key (encapsulated_assertion_goid)
+    references encapsulated_assertion
+    on delete cascade;
+
+CREATE TABLE encapsulated_assertion_argument (
+  goid CHAR(16) FOR BIT DATA not null,
+  version integer,
+  encapsulated_assertion_goid CHAR(16) FOR BIT DATA NOT NULL,
+  argument_name varchar(255) NOT NULL,
+  argument_type varchar(255) NOT NULL,
+  gui_prompt smallint NOT NULL,
+  gui_label varchar(255),
+  ordinal integer NOT NULL,
+  PRIMARY KEY (goid)
+);
+
+alter table encapsulated_assertion_argument
+    add constraint FK_ENCASSARG_ENCASS
+    foreign key (encapsulated_assertion_goid)
+    references encapsulated_assertion
+    on delete cascade;
+
+CREATE TABLE encapsulated_assertion_result (
+  goid CHAR(16) FOR BIT DATA not null,
+  version integer,
+  encapsulated_assertion_goid CHAR(16) FOR BIT DATA NOT NULL,
+  result_name varchar(255) NOT NULL,
+  result_type varchar(255) NOT NULL,
+  PRIMARY KEY (goid)
+);
+
+alter table encapsulated_assertion_result
+    add constraint FK_ENCASSRES_ENCASS
+    foreign key (encapsulated_assertion_goid)
+    references encapsulated_assertion
+    on delete cascade;
+
+CREATE TABLE firewall_rule (
+  goid CHAR(16) FOR BIT DATA NOT NULL,
+  version integer NOT NULL,
+  ordinal integer NOT NULL,
+  name varchar(128) NOT NULL,
+  enabled smallint NOT NULL DEFAULT 0,
+  PRIMARY KEY (goid)
+);
+
+CREATE TABLE firewall_rule_property (
+  firewall_rule_goid CHAR(16) FOR BIT DATA not null,
+  name varchar(128) NOT NULL,
+  value clob(2147483647) NOT NULL
+);
+
+alter table firewall_rule_property
+    add constraint FK_FIREWALL_PROPERTY_GOID
+    foreign key (firewall_rule_goid)
+    references firewall_rule
+    on delete cascade;
+
+-- create new RBAC role for Manage Firewall Rules --
+INSERT INTO rbac_role (goid, version, name, entity_type, description, user_created) VALUES (toGoid(0, -1400), 0, 'Manage Firewall Rules', 'FIREWALL_RULE', 'Users assigned to the {0} role have the ability to read, create, update and delete Firewall rules.', 0);
+INSERT INTO rbac_permission (goid, version, role_goid, operation_type, other_operation, entity_type) VALUES (toGoid(0, -1275),0,toGoid(0, -1400),'CREATE',NULL,'FIREWALL_RULE');
+INSERT INTO rbac_permission (goid, version, role_goid, operation_type, other_operation, entity_type) VALUES (toGoid(0, -1276),0,toGoid(0, -1400),'READ',NULL,'FIREWALL_RULE');
+INSERT INTO rbac_permission (goid, version, role_goid, operation_type, other_operation, entity_type) VALUES (toGoid(0, -1277),0,toGoid(0, -1400),'UPDATE',NULL,'FIREWALL_RULE');
+INSERT INTO rbac_permission (goid, version, role_goid, operation_type, other_operation, entity_type) VALUES (toGoid(0, -1278),0,toGoid(0, -1400),'DELETE',NULL,'FIREWALL_RULE');
+
+
+-- create new RBAC role for Manage SiteMinder Configuration --
+INSERT INTO rbac_role (goid, version, name, tag, entity_type, entity_goid, description, user_created) VALUES (toGoid(0, -1500),0,'Manage SiteMinder Configuration', null, 'SITEMINDER_CONFIGURATION', null, 'Users assigned to the {0} role have the ability to read, create, update and delete SiteMinder configuration.',0);
+INSERT INTO rbac_permission (goid, version, role_goid, operation_type, other_operation, entity_type) VALUES (toGoid(0, -1501),0,toGoid(0, -1500),'READ',NULL,'SITEMINDER_CONFIGURATION');
+INSERT INTO rbac_permission (goid, version, role_goid, operation_type, other_operation, entity_type) VALUES (toGoid(0, -1502),0,toGoid(0, -1500),'CREATE',NULL,'SITEMINDER_CONFIGURATION');
+INSERT INTO rbac_permission (goid, version, role_goid, operation_type, other_operation, entity_type) VALUES (toGoid(0, -1503),0,toGoid(0, -1500),'UPDATE',NULL,'SITEMINDER_CONFIGURATION');
+INSERT INTO rbac_permission (goid, version, role_goid, operation_type, other_operation, entity_type) VALUES (toGoid(0, -1504),0,toGoid(0, -1500),'DELETE',NULL,'SITEMINDER_CONFIGURATION');
+INSERT INTO rbac_permission (goid, version, role_goid, operation_type, other_operation, entity_type) VALUES (toGoid(0, -1505),0,toGoid(0, -1500),'READ',NULL,'SECURE_PASSWORD');
+
+--
+-- Custom key value store
+--
+CREATE TABLE custom_key_value_store (
+  goid CHAR(16) FOR BIT DATA NOT NULL,
+  version integer NOT NULL,
+  name varchar(128) NOT NULL,
+  value blob(2147483647) NOT NULL,
+  PRIMARY KEY (goid),
+  UNIQUE (name)
+);
+
+--
+-- License documents for updated licensing model
+--
+
+CREATE TABLE license_document (
+  goid CHAR(16) FOR BIT DATA NOT NULL,
+  version integer NOT NULL,
+  contents clob(2147483647),
+  PRIMARY KEY (goid)
+);
+
+CREATE TABLE goid_upgrade_map (
+  prefix bigint NOT NULL,
+  table_name varchar(255) NOT NULL,
+  PRIMARY KEY (prefix, table_name)
+);
+
+INSERT INTO goid_upgrade_map (table_name, prefix) VALUES
+      ('keystore_file', 0);