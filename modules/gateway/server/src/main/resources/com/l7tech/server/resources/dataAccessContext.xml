<?xml version="1.0" encoding="UTF-8"?>
<!--
    The Spring Hibernate configuration. References Hibernate mappings, defines transaction managers
    persistence interceptors, and transactional behaviour.
-->
<!--suppress SpringModelInspection -->
<beans xmlns="http://www.springframework.org/schema/beans"
       xmlns:tx="http://www.springframework.org/schema/tx"
       xmlns:xsi="http://www.w3.org/2001/XMLSchema-instance"
       xsi:schemaLocation="http://www.springframework.org/schema/beans
                            http://www.springframework.org/schema/beans/spring-beans-2.5.xsd


                            http://www.springframework.org/schema/tx
                            http://www.springframework.org/schema/tx/spring-tx-2.5.xsd">

    <!-- enable automatic proxy generation for any class or superclass annotated with @Transactional -->
    <tx:annotation-driven order="20000"/>

    <!--
    Hibernate / C3P0 Properties location
    -->
    <bean id="hibernateProperties"
          class="com.l7tech.server.util.PasswordDecryptingPropertiesFactoryBean"
          depends-on="systemProperties">
        <constructor-arg ref="propertiesDecryptor"/>
        <property name="ignoreResourceNotFound" value="true"/>
        <property name="locations">
            <list>
                <value>classpath:com/l7tech/server/resources/database.properties</value>
                <value>classpath:com/l7tech/server/resources/c3p0.properties</value>
                <value>classpath:com/l7tech/server/resources/hibernate_default.properties</value>
                <value>classpath:hibernate.properties</value>
                <value>file:${com.l7tech.server.configDirectory}${file.separator}node.properties</value>
                <value>file:${com.l7tech.server.configDirectory}${file.separator}hibernate.properties</value>
                <value>file:${com.l7tech.server.configDirectory}${file.separator}local.properties</value>
            </list>
        </property>
    </bean>

    <!-- Configures data source based on hibernateProperties -->
    <bean class="org.springframework.beans.factory.config.PropertyOverrideConfigurer">
        <property name="ignoreInvalidKeys" value="true"/>
        <property name="properties" value="#{ hibernateProperties.?[key.startsWith('c3p0')] }"/>
    </bean>

    <!--
      Allow use of properties for isolation level and autocommit
    -->
    <bean class="org.springframework.beans.factory.config.PropertyPlaceholderConfigurer">
        <property name="ignoreResourceNotFound" value="true"/>
        <property name="locations">
            <list>
                <value>classpath:com/l7tech/server/resources/hibernate_default.properties</value>
                <value>file:${com.l7tech.server.configDirectory}${file.separator}node.properties</value>
                <value>file:${com.l7tech.server.configDirectory}${file.separator}hibernate.properties</value>
            </list>
        </property>
    </bean>
    <bean id="configureConnectionIsolation"
          class="org.springframework.beans.factory.config.MethodInvokingFactoryBean">
        <property name="staticMethod" value="com.l7tech.server.util.StandardConnectionCustomizer.setTransactionIsolation"/>
        <property name="arguments" value="${hibernate.connection.isolation}"/>
    </bean>
    <bean id="configureConnectionAutoCommit"
          class="org.springframework.beans.factory.config.MethodInvokingFactoryBean">
        <property name="staticMethod" value="com.l7tech.server.util.StandardConnectionCustomizer.setAutoCommit"/>
        <property name="arguments" value="${hibernate.connection.autocommit}"/>
    </bean>

    <!--
    Default Hibernate Session Manager
    -->
    <bean id="sessionFactory" class="com.l7tech.server.util.ConfiguredSessionFactoryBean">
        <constructor-arg index="0">
            <map>
                <entry key="layer7-goid-generator" value="com.l7tech.server.util.ConfiguredSessionFactoryBean$ConfiguredGOIDGenerator"/>
            </map>
        </constructor-arg>
        <property name="mappingResources">
            <list>
                <value>com/l7tech/server/resources/SSG.hbm.xml</value>
                <value>com/l7tech/server/resources/audit.hbm.xml</value>
            </list>
        </property>
        <property name="annotatedClasses">
            <list>
                <!-- Transports -->
                <value>com.l7tech.gateway.common.transport.email.EmailListener</value>
                <value>com.l7tech.gateway.common.transport.email.EmailListenerState</value>
                <value>com.l7tech.gateway.common.transport.SsgActiveConnector</value>
                <value>com.l7tech.gateway.common.transport.SsgConnector</value>
                <value>com.l7tech.gateway.common.transport.jms.JmsConnection</value>
                <value>com.l7tech.gateway.common.transport.jms.JmsEndpoint</value>

                <!-- Identity Provider Entities -->
                <value>com.l7tech.identity.IdentityProviderConfig</value>
                <value>com.l7tech.identity.internal.InternalGroup</value>
                <value>com.l7tech.identity.internal.InternalUser</value>
                <value>com.l7tech.identity.internal.PasswordChangeRecord</value>
                <value>com.l7tech.identity.internal.InternalGroupMembership</value>
                <value>com.l7tech.identity.external.PolicyBackedIdentityProviderConfig</value>
                <value>com.l7tech.identity.ldap.LdapIdentityProviderConfig</value>
                <value>com.l7tech.identity.ldap.BindOnlyLdapIdentityProviderConfig</value>
                <value>com.l7tech.identity.fed.FederatedIdentityProviderConfig</value>
                <value>com.l7tech.identity.fed.FederatedUser</value>
                <value>com.l7tech.identity.fed.FederatedGroup</value>
                <value>com.l7tech.identity.fed.FederatedGroupMembership</value>
                <value>com.l7tech.identity.fed.VirtualGroup</value>

                <!-- WSDM Entities -->
                <value>com.l7tech.server.wsdm.subscription.Subscription</value>

                <!-- RBAC Entities -->
                <value>com.l7tech.gateway.common.security.rbac.Role</value>
                <value>com.l7tech.gateway.common.security.rbac.RoleAssignment</value>
                <value>com.l7tech.gateway.common.security.rbac.Permission</value>
                <value>com.l7tech.gateway.common.security.rbac.ScopePredicate</value>
                <value>com.l7tech.gateway.common.security.rbac.AttributePredicate</value>
                <value>com.l7tech.gateway.common.security.rbac.ObjectIdentityPredicate</value>
                <value>com.l7tech.gateway.common.security.rbac.FolderPredicate</value>
                <value>com.l7tech.gateway.common.security.rbac.EntityFolderAncestryPredicate</value>
                <value>com.l7tech.gateway.common.security.rbac.SecurityZonePredicate</value>
                <value>com.l7tech.objectmodel.SecurityZone</value>
                <value>com.l7tech.policy.AssertionAccess</value>

                <!-- Customer Mapping -->
                <value>com.l7tech.gateway.common.mapping.MessageContextMappingKeys</value>
                <value>com.l7tech.gateway.common.mapping.MessageContextMappingValues</value>

                <!-- JDBC Connection -->
                <value>com.l7tech.gateway.common.jdbc.JdbcConnection</value>

                <!-- SiteMinder Configuration -->
                <value>com.l7tech.gateway.common.siteminder.SiteMinderConfiguration</value>

                <!-- Password Policy -->
                <value>com.l7tech.identity.IdentityProviderPasswordPolicy</value>

                <!-- General -->
                <value>com.l7tech.gateway.common.cluster.ClusterNodeInfo</value>
                <value>com.l7tech.gateway.common.cluster.ClusterProperty</value>
                <value>com.l7tech.gateway.common.log.SinkConfiguration</value>
                <value>com.l7tech.gateway.common.resources.HttpConfiguration</value>
                <value>com.l7tech.gateway.common.resources.ResourceEntry</value>
                <value>com.l7tech.gateway.common.transport.ResolutionConfiguration</value>
                <value>com.l7tech.gateway.common.security.password.SecurePassword</value>
                <value>com.l7tech.gateway.common.security.RevocationCheckPolicy</value>
                <value>com.l7tech.identity.cert.CertEntryRow</value>
                <value>com.l7tech.identity.LogonInfo</value>
                <value>com.l7tech.security.cert.TrustedCert</value>
                <value>com.l7tech.server.secureconversation.StoredSecureConversationSession</value>
                <value>com.l7tech.server.security.keystore.KeystoreFile</value>
                <value>com.l7tech.gateway.common.security.keystore.SsgKeyMetadata</value>
                <value>com.l7tech.server.security.sharedkey.SharedKeyRecord</value>
                <value>com.l7tech.policy.GenericEntity</value>

                <!-- License Document Entity -->
                <value>com.l7tech.gateway.common.licensing.LicenseDocument</value>

                <!-- Encapsulated Assertions -->
                <value>com.l7tech.objectmodel.encass.EncapsulatedAssertionConfig</value>
                <value>com.l7tech.objectmodel.encass.EncapsulatedAssertionArgumentDescriptor</value>
                <value>com.l7tech.objectmodel.encass.EncapsulatedAssertionResultDescriptor</value>

                <!-- Policy-Backed Services -->
                <value>com.l7tech.objectmodel.polback.PolicyBackedService</value>
                <value>com.l7tech.objectmodel.polback.PolicyBackedServiceOperation</value>

                <!-- UDDI -->
                <value>com.l7tech.gateway.common.uddi.UDDIRegistry</value>
                <value>com.l7tech.gateway.common.uddi.UDDIProxiedServiceInfo</value>
                <value>com.l7tech.gateway.common.uddi.UDDIProxiedService</value>
                <value>com.l7tech.gateway.common.uddi.UDDIPublishStatus</value>
                <value>com.l7tech.gateway.common.uddi.UDDIServiceControl</value>
                <value>com.l7tech.server.uddi.UDDIRegistrySubscription</value>
                <value>com.l7tech.server.uddi.UDDIBusinessServiceStatus</value>
                <value>com.l7tech.gateway.common.uddi.UDDIServiceControlRuntime</value>

                <!-- Policy Assertion Related Entities -->
                <value>com.l7tech.server.sla.CounterRecord</value>

                <!-- EMS Support -->
                <value>com.l7tech.gateway.common.esmtrust.TrustedEsm</value>
                <value>com.l7tech.gateway.common.esmtrust.TrustedEsmUser</value>

                <!-- Gateway-installable-via-DB server module files (.AAR and .JAR) -->
                <value>com.l7tech.gateway.common.module.ServerModuleFile</value>
                <value>com.l7tech.gateway.common.module.ServerModuleFileState</value>
                <value>com.l7tech.gateway.common.module.ServerModuleFileData</value>

                <!-- Firewall Rules Entity -->
                <value>com.l7tech.gateway.common.transport.firewall.SsgFirewallRule</value>

                <!-- Custom Key Value Store -->
                <value>com.l7tech.policy.CustomKeyValueStore</value>

<<<<<<< HEAD
                <!-- Solution Kit -->
                <value>com.l7tech.gateway.common.solutionkit.SolutionKit</value>
=======
                <!-- Cassandra Connection -->
                <value>com.l7tech.gateway.common.cassandra.CassandraConnection</value>
>>>>>>> 098c1a33
            </list>
        </property>
        <property name="dataSource" ref="hibernateDataSource"/>
        <property name="hibernateProperties" ref="hibernateProperties"/>
        <property name="entityInterceptor" ref="persistenceEventInterceptor"/>
    </bean>

    <!--
    Default Hibernate Transaction Manager
    -->
    <bean id="transactionManager" class="org.springframework.orm.hibernate3.HibernateTransactionManager">
        <property name="sessionFactory" ref="sessionFactory"/>
    </bean>

    <!-- The audit events hibernate interceptor -->
    <bean id="persistenceEventInterceptor" class="com.l7tech.server.PersistenceEventInterceptor"/>

    <!-- Override updateSchema with any schema updates that need to be performed -->
    <bean id="updateSchema" class="com.l7tech.server.util.NoOpSchemaUpdater"/>

    <!-- creates a liquibase manager that can be used to manage the ssg database. -->
    <bean id="liquibaseManager" class="com.l7tech.server.management.db.LiquibaseDBManager">
        <constructor-arg index="0" value="${com.l7tech.server.dbScriptsDirectory}" />
    </bean>

</beans><|MERGE_RESOLUTION|>--- conflicted
+++ resolved
@@ -194,14 +194,12 @@
 
                 <!-- Custom Key Value Store -->
                 <value>com.l7tech.policy.CustomKeyValueStore</value>
-
-<<<<<<< HEAD
+                
+                <!-- Cassandra Connection -->
+                <value>com.l7tech.gateway.common.cassandra.CassandraConnection</value>
+                
                 <!-- Solution Kit -->
                 <value>com.l7tech.gateway.common.solutionkit.SolutionKit</value>
-=======
-                <!-- Cassandra Connection -->
-                <value>com.l7tech.gateway.common.cassandra.CassandraConnection</value>
->>>>>>> 098c1a33
             </list>
         </property>
         <property name="dataSource" ref="hibernateDataSource"/>
