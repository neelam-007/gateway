--- conflicted
+++ resolved
@@ -188,10 +188,9 @@
 
                 <!-- Custom Key Value Store -->
                 <value>com.l7tech.policy.CustomKeyValueStore</value>
-                
+
                 <!-- Cassandra Connection -->
                 <value>com.l7tech.gateway.common.cassandra.CassandraConnection</value>
-<<<<<<< HEAD
 
                 <value>com.l7tech.gateway.common.workqueue.WorkQueue</value>
 
@@ -229,11 +228,9 @@
                 <value>com.l7tech.gateway.common.audit.AdminAuditRecord</value>
                 <value>com.l7tech.gateway.common.audit.MessageSummaryAuditRecord</value>
                 <value>com.l7tech.gateway.common.audit.SystemAuditRecord</value>
-=======
-                
+
                 <!-- Solution Kit -->
                 <value>com.l7tech.gateway.common.solutionkit.SolutionKit</value>
->>>>>>> d297a56a
             </list>
         </property>
         <property name="dataSource" ref="hibernateDataSource"/>
