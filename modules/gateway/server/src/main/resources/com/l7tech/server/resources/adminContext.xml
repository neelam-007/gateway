--- conflicted
+++ resolved
@@ -519,7 +519,6 @@
 
     </bean>
 
-<<<<<<< HEAD
     <bean id="workQueueAdmin" class="com.l7tech.server.workqueue.WorkQueueManagerAdminImpl">
         <constructor-arg ref="workQueueEntityManager"/>
         <constructor-arg ref="rbacServices"/>
@@ -528,9 +527,8 @@
 
     <!-- scheduled task admin impl -->
     <bean id="scheduledTaskAdmin" class="com.l7tech.server.task.ScheduledTaskAdminImpl"/>
-=======
+
     <!-- Solution kit admin imple -->
     <bean id="solutionKitAdmin" class="com.l7tech.server.solutionkit.SolutionKitAdminImpl"/>
->>>>>>> d297a56a
 
 </beans>