package com.l7tech.console.util.registry;

import com.l7tech.gateway.common.cassandra.CassandraConnectionManagerAdmin;
import com.l7tech.gateway.common.siteminder.SiteMinderAdmin;
import com.l7tech.common.io.PortRanges;
import com.l7tech.console.TrustedCertAdminStub;
import com.l7tech.console.security.SecurityProvider;
import com.l7tech.console.util.ConsoleLicenseManager;
import com.l7tech.console.util.EntityNameResolver;
import com.l7tech.console.util.Registry;
import com.l7tech.gateway.common.VersionException;
import com.l7tech.gateway.common.admin.*;
import com.l7tech.gateway.common.audit.AuditAdmin;
import com.l7tech.gateway.common.audit.AuditAdminStub;
import com.l7tech.gateway.common.cluster.ClusterStatusAdmin;
import com.l7tech.gateway.common.cluster.ClusterStatusAdminStub;
import com.l7tech.gateway.common.custom.CustomAssertionsRegistrar;
import com.l7tech.gateway.common.jdbc.JdbcAdmin;
import com.l7tech.gateway.common.log.LogSinkAdmin;
import com.l7tech.gateway.common.log.LogSinkAdminStub;
import com.l7tech.gateway.common.resources.ResourceAdmin;
import com.l7tech.gateway.common.security.TrustedCertAdmin;
import com.l7tech.gateway.common.security.rbac.OperationType;
import com.l7tech.gateway.common.security.rbac.Permission;
import com.l7tech.gateway.common.security.rbac.RbacAdmin;
import com.l7tech.gateway.common.security.rbac.Role;
import com.l7tech.gateway.common.service.ServiceAdmin;
<<<<<<< HEAD
import com.l7tech.gateway.common.task.ScheduledTaskAdmin;
=======
import com.l7tech.gateway.common.solutionkit.SolutionKitAdmin;
>>>>>>> d297a56a
import com.l7tech.gateway.common.transport.*;
import com.l7tech.gateway.common.transport.email.*;
import com.l7tech.gateway.common.transport.firewall.SsgFirewallRule;
import com.l7tech.gateway.common.transport.ftp.FtpAdmin;
import com.l7tech.gateway.common.transport.ftp.FtpAdminStub;
import com.l7tech.gateway.common.transport.jms.JmsAdmin;
import com.l7tech.gateway.common.transport.jms.JmsAdminStub;
import com.l7tech.gateway.common.workqueue.WorkQueueManagerAdmin;
import com.l7tech.identity.Group;
import com.l7tech.identity.IdentityProviderConfig;
import com.l7tech.identity.IdentityProviderConfigManager;
import com.l7tech.identity.User;
import com.l7tech.objectmodel.*;
import com.l7tech.policy.*;
import com.l7tech.policy.assertion.alert.EmailAlertAssertion;
import com.l7tech.util.Functions;
import com.l7tech.util.InetAddressUtil;
import com.l7tech.util.Option;
import org.jetbrains.annotations.NotNull;

import javax.security.auth.login.LoginException;
import java.io.Serializable;
import java.lang.reflect.InvocationHandler;
import java.lang.reflect.Method;
import java.lang.reflect.Proxy;
import java.net.InetAddress;
import java.net.PasswordAuthentication;
import java.security.cert.X509Certificate;
import java.util.Arrays;
import java.util.Collection;
import java.util.Map;

import static com.l7tech.util.Option.none;


/**
 * Test, stub registry.
 *
 * @author Emil Marceta
 */
public class RegistryStub extends Registry {

    /**
     * default constructor
     */
    public RegistryStub() {
    }

    @Override
    public boolean isAdminContextPresent() {
        return adminContextPresent;
    }

    public void setAdminContextPresent(boolean adminContextPresent) {
        this.adminContextPresent = adminContextPresent;
    }

    @Override
    public AdminLogin getAdminLogin() {
        return null;
    }

    @Override
    public IdentityAdmin getIdentityAdmin() {
        return identityAdmin;
    }

    @Override
    public IdentityProviderConfig getInternalProviderConfig() {
        try {
            return identityAdmin.findIdentityProviderConfigByID(IdentityProviderConfigManager.INTERNALPROVIDER_SPECIAL_GOID);
        } catch ( Exception e ) {
            throw new RuntimeException(e);
        }
    }

    /**
     * @return the service managerr
     */
    @Override
    public ServiceAdmin getServiceManager() {
        return serviceManager;
    }

    public void setServiceManager(final ServiceAdmin serviceManager) {
        this.serviceManager = serviceManager;
    }

    @Override
    public FolderAdmin getFolderAdmin() {
        return folderAdmin;
    }

    public void setFolderAdmin(final FolderAdmin folderAdmin) {
        this.folderAdmin = folderAdmin;
    }

    /**
     * @return the jms provider manager
     */
    @Override
    public JmsAdmin getJmsManager() {
        return jmsAdmin;
    }

    @Override
    public JdbcAdmin getJdbcConnectionAdmin() {
        return null;
    }


    @Override
    public CassandraConnectionManagerAdmin getCassandraConnectionAdmin() {
        return null;
    }

    @Override
    public SiteMinderAdmin getSiteMinderConfigurationAdmin(){
        return null;
    }

    /**
     * @return the FTP manager
     */
    @Override
    public FtpAdmin getFtpManager() {
        return ftpAdmin;
    }

    @Override
    public TrustedCertAdmin getTrustedCertManager() {
        return trustedCertAdmin;
    }

    /**
     * @return the custome assertions registrar
     */
    @Override
    public CustomAssertionsRegistrar getCustomAssertionsRegistrar() {
        return null;
    }

    @Override
    public AuditAdmin getAuditAdmin() {
        return auditAdmin;
    }

    @Override
    public ClusterStatusAdmin getClusterStatusAdmin() {
        return clusterStatusAdmin;
    }

    @Override
    public KerberosAdmin getKerberosAdmin() {
        return null;
    }

    @Override
    public PolicyAdmin getPolicyAdmin() {
        return policyAdmin;
    }

    public void setPolicyAdmin(final PolicyAdmin policyAdmin) {
        this.policyAdmin = policyAdmin;
    }

    @Override
    public RbacAdmin getRbacAdmin() {
        return new RbacAdmin() {
            private final Role role = new Role();
            {
                role.setName("Stub role");
                role.setGoid(new Goid (0, -777L));
                role.setDescription("Fake role for testing");
            }

            @Override
            public Collection<Role> findAllRoles() throws FindException {
                return Arrays.asList(role);
            }

            @Override
            public Role findRoleByPrimaryKey(Goid goid) throws FindException {
                if (role.getGoid() != null &&
                    role.getGoid().equals(goid))
                    return role;
                return null;
            }

            public Collection<EntityHeader> findAllRoleHeaders() throws FindException {
                return null;
            }

            @Override
            public Collection<Permission> findCurrentUserPermissions() throws FindException {
                return Arrays.asList(
                        new Permission(role, OperationType.CREATE, EntityType.ANY),
                        new Permission(role, OperationType.READ, EntityType.ANY),
                        new Permission(role, OperationType.UPDATE, EntityType.ANY),
                        new Permission(role, OperationType.DELETE, EntityType.ANY),
                        new Permission(role, OperationType.OTHER, EntityType.ANY)
                );
            }

            @Override
            public Collection<Role> findRolesForUser(User user) throws FindException {
                return findAllRoles();
            }

            @Override
            public Role findDefaultRoleForIdentityProvider(Goid identityProviderId) throws FindException {
                return null;
            }

            @NotNull
            @Override
            public Collection<Role> findRolesForGroup(@NotNull Group group) throws FindException {
                return null;
            }

            @Override
            public Goid saveRole(Role role) throws SaveException {
                throw new SaveException("Can't save roles in stub mode");
            }

            @Override
            public void deleteRole(Role selectedRole) throws DeleteException {
                throw new DeleteException("Can't delete roles in stub mode");
            }

            @Override
            public EntityHeaderSet<EntityHeader> findEntities(EntityType entityType) throws FindException {
                return new EntityHeaderSet<EntityHeader>(new EntityHeader(role.getId(), com.l7tech.objectmodel.EntityType.RBAC_ROLE, role.getName(), role.getDescription()));
            }

            @Override
            public Collection<SecurityZone> findAllSecurityZones() throws FindException {
                throw new FindException("not impl in stub");
            }

            @Override
            public SecurityZone findSecurityZoneByPrimaryKey(Goid goid) throws FindException {
                throw new FindException("not impl in stub");
            }

            @Override
            public Goid saveSecurityZone(SecurityZone securityZone) throws SaveException {
                throw new SaveException("not impl in stub");
            }

            @Override
            public void deleteSecurityZone(SecurityZone securityZone) throws DeleteException {
                throw new DeleteException("not impl in stub");
            }

            @Override
            public Collection<EntityHeader> findEntitiesByTypeAndSecurityZoneGoid(@NotNull EntityType type, Goid securityZoneGoid) throws FindException {
                throw new FindException("not impl in stub");
            }

            @Override
            public void setSecurityZoneForEntities(Goid securityZoneGoid, @NotNull EntityType entityType, @NotNull Collection<Serializable> entityIds) throws UpdateException {
                throw new UpdateException("not impl in stub");
            }

            @Override
            public void setSecurityZoneForEntities(Goid securityZoneGoid, @NotNull Map<EntityType, Collection<Serializable>> entityIds) throws UpdateException {
                throw new UpdateException("not impl in stub");
            }

            @Override
            public Collection<AssertionAccess> findAccessibleAssertions() {
                return Functions.map(Arrays.asList(AllAssertions.SERIALIZABLE_EVERYTHING), AssertionAccess.builderFromAssertion());
            }

            @Override
            public Goid saveAssertionAccess(AssertionAccess assertionAccess) throws UpdateException {
                throw new UpdateException("not impl in stub");
            }

            @Override
            public EntityHeader findHeader(EntityType entityType, Serializable pk) throws FindException {
                return null;
            }

            @Override
            public Entity find(@NotNull EntityHeader header) throws FindException {
                return null;
            }
        };
    }

    @Override
    public TransportAdmin getTransportAdmin() {
        return new TransportAdmin() {
            private final SsgConnector stubAdminConnection = new SsgConnector(
                    new Goid(0,2323L),
                    "stub mode admin connector",
                    8443,
                    "https",
                    true,
                    SsgConnector.Endpoint.MESSAGE_INPUT.toString(),
                    SsgConnector.CLIENT_AUTH_OPTIONAL,
                    new Goid(0,-1L),
                    null
            );

            private final SsgFirewallRule stubFirewallRule = new SsgFirewallRule(true, 1, "stubbed firewall rule");

            @Override
            public Collection<SsgConnector> findAllSsgConnectors() throws FindException {
                return Arrays.asList(stubAdminConnection);
            }

            @Override
            public SsgConnector findSsgConnectorByPrimaryKey(Goid goid) throws FindException {
                 if (stubAdminConnection.getGoid().equals(goid))
                   return stubAdminConnection;
                throw new FindException("no connector found with id " + goid);
            }

            @Override
            public Goid saveSsgConnector(SsgConnector connector) throws SaveException, UpdateException {
                throw new SaveException("Unable to save any connectors in stub mode");
            }

            @Override
            public void deleteSsgConnector(Goid oid) throws DeleteException, FindException {
                throw new DeleteException("Unable to delete any connectors in stub mode");
            }

            @Override
            public void deleteSsgActiveConnector( final Goid oid ) throws DeleteException, FindException {
                throw new FindException("Not implemented");
            }

            @Override
            public SsgActiveConnector findSsgActiveConnectorByPrimaryKey( final Goid oid ) throws FindException {
                throw new FindException("Not implemented");
            }

            @Override
            public SsgActiveConnector findSsgActiveConnectorByTypeAndName(String type, String name) throws FindException {
                throw new FindException("Not implemented");
            }

            @Override
            public Collection<SsgActiveConnector> findSsgActiveConnectorsByType( final String type ) throws FindException {
                throw new FindException("Not implemented");
            }

            @Override
            public Goid saveSsgActiveConnector( final SsgActiveConnector activeConnector ) throws SaveException, UpdateException {
                throw new SaveException("Not implemented");
            }

            @Override
            public String[] getAllProtocolVersions(boolean defaultProvderOnly) {
                return new String[0];
            }

            @Override
            public String[] getAllCipherSuiteNames() {
                return new String[0];
            }

            @Override
            public String[] getDefaultCipherSuiteNames() {
                return new String[0];
            }

            @Override
            public InetAddress[] getAvailableBindAddresses() {
                return null;
            }

            @Override
            public TransportDescriptor[] getModularConnectorInfo() {
                return new TransportDescriptor[0];
            }

            @Override
            public PortRanges getReservedPorts() {
                return new PortRanges(null);
            }

            @Override
            public boolean isUseIpv6() {
                return InetAddressUtil.isUseIpv6();
            }

            @Override
            public ResolutionConfiguration getResolutionConfigurationByName( final String name ) {
                return null;
            }

            @Override
            public Goid saveResolutionConfiguration( final ResolutionConfiguration configuration ) {
                return new Goid(0, 0);
            }

            @Override
            public long getXmlMaxBytes(){
                return 0L;
            }

            @Override
            public boolean isSnmpQueryEnabled() {
                return true;
            }

            @Override
            public Collection<SsgFirewallRule> findAllFirewallRules() throws FindException {
                return Arrays.asList(stubFirewallRule);
            }

            @Override
            public void deleteFirewallRule(final Goid oid) throws DeleteException, FindException, CurrentAdminConnectionException {
                throw new DeleteException("Unable to delete any firewall rules in stub mode");
            }

            @Override
            public Goid saveFirewallRule(final SsgFirewallRule firewallRule) throws SaveException, UpdateException, CurrentAdminConnectionException {
                throw new SaveException("Unable to save any firewall rules in stub mode");
            }
        };
    }

    @Override
    public EmailListenerAdmin getEmailListenerAdmin() {
        return new EmailListenerAdmin() {
            private final EmailListener emailListener = new EmailListener(new Goid(0L,2468L),
                                                                          "testuser@layer7tech.com",
                                                                          "mail.layer7tech.com",
                                                                          143,
                                                                          EmailServerType.IMAP,
                                                                          true,
                                                                          true,
                                                                          "testuser",
                                                                          "password",
                                                                          "Inbox",
                                                                          5,
                                                                          true,
                                                                          "test-node",
                                                                          System.currentTimeMillis(),
                                                                          1L,
                                                                          "properties");
            
            @Override
            public EmailListener findEmailListenerByPrimaryKey(Goid goid) throws FindException {
                if(Goid.equals(goid, new Goid(0,2468L))) {
                    return emailListener;
                } else {
                    throw new FindException("no email listener found with id " + goid);
                }
            }

            @Override
            public Collection<EmailListener> findAllEmailListeners() throws FindException {
                return Arrays.asList(emailListener);
            }

            @Override
            public Goid saveEmailListener(EmailListener emailListener) throws SaveException, UpdateException {
                throw new SaveException("Unable to save any email listeners in stub mode");
            }

            @Override
            public void deleteEmailListener(Goid goid) throws DeleteException, FindException {
                throw new DeleteException("Unable to delete any email listeners in stub mode");
            }

            @Override
            public IMAPFolder getIMAPFolderList(String hostname, int port, String username, String password, boolean useSSL) {
                return null;
            }

            @Override
            public boolean testEmailAccount(EmailServerType serverType,
                                            String hostname,
                                            int port,
                                            String username,
                                            String password,
                                            boolean useSSL,
                                            String folderName)
            {
                return true;
            }
        };
    }

    @Override
    public SecurityProvider getSecurityProvider() {
        return new SecurityProvider() {
            @Override
            public void login(PasswordAuthentication creds, String host, boolean validateHost, String newPassword)
                    throws LoginException, VersionException, InvalidPasswordException {                
            }

            @Override
            public void login(String sessionId, String host) throws LoginException, VersionException {
            }

            @Override
            public void changePassword(PasswordAuthentication auth, PasswordAuthentication newAuth) throws LoginException {
            }

            @Override
            public void logoff() {
            }

            @Override
            public void acceptServerCertificate(X509Certificate certificate) {
            }
        };
    }

    @Override
    public PolicyValidator getPolicyValidator() {
        return  null;
    }

    @Override
    public GuidBasedEntityManager<Policy> getPolicyFinder() {
        return  null;
    }

    @NotNull
    @Override
    public HeaderBasedEntityFinder getEntityFinder() {
        throw new UnsupportedOperationException();
    }

    @Override
    public PolicyPathBuilderFactory getPolicyPathBuilderFactory() {
        return  null;
    }

    @Override
    public ResourceAdmin getResourceAdmin() {
        return null;
    }

    @Override
    public ConsoleLicenseManager getLicenseManager() {
        return licenseManager;
    }

    @Override
    public LogSinkAdmin getLogSinkAdmin() {
        return logSinkAdmin;
    }

    @Override
    public UDDIRegistryAdmin getUDDIRegistryAdmin() {
        return null;
    }

    @Override
    public EncapsulatedAssertionAdmin getEncapsulatedAssertionAdmin() {
        return encapsulatedAssertionAdmin;
    }

    @Override
    public PolicyBackedServiceAdmin getPolicyBackedServiceAdmin() {
        return policyBackedServiceAdmin;
    }

    @Override
    public CustomKeyValueStoreAdmin getCustomKeyValueStoreAdmin() {
        return customKeyValueStoreAdmin;
    }

    @Override
<<<<<<< HEAD
    public ScheduledTaskAdmin getScheduledTaskAdmin() {
        return scheduledTaskAdmin;
=======
    public SolutionKitAdmin getSolutionKitAdmin() {
        return null;
>>>>>>> d297a56a
    }

    @Override
    public EntityNameResolver getEntityNameResolver() {
        return null;
    }

    public void setEncapsulatedAssertionAdmin(@NotNull final EncapsulatedAssertionAdmin encapsulatedAssertionAdmin) {
        this.encapsulatedAssertionAdmin = encapsulatedAssertionAdmin;
    }

    public void setPolicyBackedServiceAdmin( @NotNull PolicyBackedServiceAdmin policyBackedServiceAdmin ) {
        this.policyBackedServiceAdmin = policyBackedServiceAdmin;
    }

    public void setCustomKeyValueStoreAdmin(@NotNull final CustomKeyValueStoreAdmin customKeyValueStoreAdmin) {
        this.customKeyValueStoreAdmin = customKeyValueStoreAdmin;
    }

    public void setScheduledTaskAdmin (@NotNull final ScheduledTaskAdmin scheduledTaskAdmin) {
        this.scheduledTaskAdmin = scheduledTaskAdmin;
    }

    @Override
    public WorkQueueManagerAdmin getWorkQueueManagerAdmin() {
        return null;
    }

    @Override
    public <T> T getExtensionInterface(Class<T> interfaceClass, String instanceIdentifier) {
        //noinspection unchecked
        return (T) Proxy.newProxyInstance(interfaceClass.getClassLoader(), new Class[]{interfaceClass}, new InvocationHandler() {
            @Override
            public Object invoke(Object proxy, Method method, Object[] args) throws Throwable {
                throw new NoSuchMethodException("No extension interfaces in stub");
            }
        });
    }

    @Override
    public <T> Option<T> getAdminInterface( final Class<T> interfaceClass ) {
        return none();
    }

    @Override
    public EmailAdmin getEmailAdmin() {
        return new EmailAdmin() {
            @Override
            public void testSendEmail(EmailAlertAssertion eaa) throws EmailTestException {
            }

            @Override
            public long getXmlMaxBytes() {
                return 0L;
            }

            @Override
            public void testSendEmail(String toAddr, String ccAddr, String bccAddr, String fromAddr, String subject,
                                      String host, int port, String base64Message, EmailAlertAssertion.Protocol protocol,
                                      boolean authenticate, String authUsername, String authPassword) throws EmailTestException {
            }
        };
    }

    private IdentityAdmin identityAdmin = new IdentityAdminStub();
    private JmsAdmin jmsAdmin = new JmsAdminStub();
    private FtpAdmin ftpAdmin = new FtpAdminStub();
    private AuditAdmin auditAdmin = new AuditAdminStub();
    private ClusterStatusAdmin clusterStatusAdmin = new ClusterStatusAdminStub();
    private ConsoleLicenseManager licenseManager =  null;//new TestLicenseManager();
    private LogSinkAdmin logSinkAdmin = new LogSinkAdminStub();
    private TrustedCertAdmin trustedCertAdmin = new TrustedCertAdminStub();
    private EncapsulatedAssertionAdmin encapsulatedAssertionAdmin;
    private PolicyBackedServiceAdmin policyBackedServiceAdmin;
    private CustomKeyValueStoreAdmin customKeyValueStoreAdmin;
    private ScheduledTaskAdmin scheduledTaskAdmin;
    private ServiceAdmin serviceManager;
    private PolicyAdmin policyAdmin;
    private FolderAdmin folderAdmin;
    private boolean adminContextPresent;
}<|MERGE_RESOLUTION|>--- conflicted
+++ resolved
@@ -25,11 +25,8 @@
 import com.l7tech.gateway.common.security.rbac.RbacAdmin;
 import com.l7tech.gateway.common.security.rbac.Role;
 import com.l7tech.gateway.common.service.ServiceAdmin;
-<<<<<<< HEAD
 import com.l7tech.gateway.common.task.ScheduledTaskAdmin;
-=======
 import com.l7tech.gateway.common.solutionkit.SolutionKitAdmin;
->>>>>>> d297a56a
 import com.l7tech.gateway.common.transport.*;
 import com.l7tech.gateway.common.transport.email.*;
 import com.l7tech.gateway.common.transport.firewall.SsgFirewallRule;
@@ -604,13 +601,13 @@
     }
 
     @Override
-<<<<<<< HEAD
     public ScheduledTaskAdmin getScheduledTaskAdmin() {
         return scheduledTaskAdmin;
-=======
+    }
+
+    @Override
     public SolutionKitAdmin getSolutionKitAdmin() {
         return null;
->>>>>>> d297a56a
     }
 
     @Override
