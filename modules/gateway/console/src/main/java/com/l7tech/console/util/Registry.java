package com.l7tech.console.util;

import com.l7tech.gateway.common.cassandra.CassandraConnectionManagerAdmin;
import com.l7tech.gateway.common.siteminder.SiteMinderAdmin;
import com.l7tech.console.security.SecurityProvider;
import com.l7tech.gateway.common.admin.*;
import com.l7tech.gateway.common.audit.AuditAdmin;
import com.l7tech.gateway.common.cluster.ClusterStatusAdmin;
import com.l7tech.gateway.common.custom.CustomAssertionsRegistrar;
import com.l7tech.gateway.common.jdbc.JdbcAdmin;
import com.l7tech.gateway.common.log.LogSinkAdmin;
import com.l7tech.gateway.common.resources.ResourceAdmin;
import com.l7tech.gateway.common.security.TrustedCertAdmin;
import com.l7tech.gateway.common.security.rbac.RbacAdmin;
import com.l7tech.gateway.common.service.ServiceAdmin;
<<<<<<< HEAD
import com.l7tech.gateway.common.task.ScheduledTaskAdmin;
=======
import com.l7tech.gateway.common.solutionkit.SolutionKitAdmin;
>>>>>>> d297a56a
import com.l7tech.gateway.common.transport.TransportAdmin;
import com.l7tech.gateway.common.transport.email.EmailAdmin;
import com.l7tech.gateway.common.transport.email.EmailListenerAdmin;
import com.l7tech.gateway.common.transport.ftp.FtpAdmin;
import com.l7tech.gateway.common.transport.jms.JmsAdmin;
import com.l7tech.gateway.common.workqueue.WorkQueueManagerAdmin;
import com.l7tech.identity.IdentityProviderConfig;
import com.l7tech.objectmodel.GuidBasedEntityManager;
import com.l7tech.objectmodel.HeaderBasedEntityFinder;
import com.l7tech.policy.*;
import com.l7tech.util.Option;
import org.jetbrains.annotations.NotNull;
import org.jetbrains.annotations.Nullable;

import java.lang.reflect.InvocationHandler;
import java.lang.reflect.Method;
import java.lang.reflect.Proxy;

import static com.l7tech.util.Option.none;

/**
 * A central place that provides initial access to all components
 * and services used in the console.
 *
 * @author Emil Marceta
 */
public abstract class Registry {

    /**
     * A dummy registry that never returns any services.
     */
    public static final Registry EMPTY = new Empty();

    /**
     * default instance
     */
    private static Registry instance;

    /**
     * Static method to obtain the global locator.
     *
     * @return the global lookup in the system
     */
    @NotNull
    public static synchronized Registry getDefault() {
        if (instance != null) {
            return instance;
        }
        return EMPTY;
    }

    /**
     * Static method to set the global registry
     *
     * @param registry the new registry
     */
    public static synchronized void setDefault(Registry registry) {
        instance = registry;
    }
    /**
     * Empty constructor for use by subclasses.
     */
    protected Registry() {
    }

    /**
     * Is the admin context available? Must return true for each getXXXAdmin() method to return successfully.
     * @return true if the admin context is available
     */
    public abstract boolean isAdminContextPresent();

    /**
     * @return the {@link IdentityAdmin} implementation. Never null.
     * @throws IllegalStateException if the AdminContext is not available. See isAdminContextPresent()
     */
    public abstract AdminLogin getAdminLogin();

    /**
     * @return the {@link IdentityAdmin} implementation. Never null.
     * @throws IllegalStateException if the AdminContext is not available. See isAdminContextPresent()
     */
    public abstract IdentityAdmin getIdentityAdmin();

    /**
     * @return the {@link IdentityProviderConfig} object for the internal identity provider. Never null.
     * @throws IllegalStateException if the AdminContext is not available. See isAdminContextPresent()
     */
    abstract public IdentityProviderConfig getInternalProviderConfig();

    /**
     * @return the service manager. Never null.
     * @throws IllegalStateException if the AdminContext is not available. See isAdminContextPresent()
     */
    abstract public ServiceAdmin getServiceManager();

    /**
     * @return the folder admin. Never null.
     * @throws IllegalStateException if the AdminContext is not available. See isAdminContextPresent()
     */
    abstract public FolderAdmin getFolderAdmin();

    /**
     * @return the jms provider manager. Never null.
     * @throws IllegalStateException if the AdminContext is not available. See isAdminContextPresent()
     */
    abstract public JmsAdmin getJmsManager();

     /**
     * @return the JDBC Connection and Pool managers. Never null.
     * @throws IllegalStateException if the AdminContext is not available. See isAdminContextPresent()
     */
    abstract public JdbcAdmin getJdbcConnectionAdmin();

    /**
     * @return the Cassandra connection manager
     * @throws IllegalStateException if the AdminContext is not available. See isAdminContextPresent()
     */
    abstract public CassandraConnectionManagerAdmin getCassandraConnectionAdmin();

    /**
     *
     * @return the SiteMinder configuration manager. Never null.
     * @throws IllegalStateException if the AdminContext is not available. See isAdminContextPresent()
     */
    abstract public SiteMinderAdmin getSiteMinderConfigurationAdmin();

    /**
    * @return the Ftp Admin. Never null.
    * @throws IllegalStateException if the AdminContext is not available. See isAdminContextPresent()
    */
    abstract public FtpAdmin getFtpManager();

    /**
    * @return the trusted cert admin. Never null.
    * @throws IllegalStateException if the AdminContext is not available. See isAdminContextPresent()
    */
    abstract public TrustedCertAdmin getTrustedCertManager();

    /**
    * @return the resource admin. Never null.
    * @throws IllegalStateException if the AdminContext is not available. See isAdminContextPresent()
    */
    abstract public ResourceAdmin getResourceAdmin();

    /**
     * @return the custome assertions registrar. Never null.
     * @throws IllegalStateException if the AdminContext is not available. See isAdminContextPresent()
     */
    abstract public CustomAssertionsRegistrar getCustomAssertionsRegistrar();

    /**
     * @return the audit admin interface implementation. Never null.
     * @throws IllegalStateException if the AdminContext is not available. See isAdminContextPresent()
     */
    abstract public AuditAdmin getAuditAdmin();

    /**
     * @return the cluster status admin interface implementation.
     */
    abstract public ClusterStatusAdmin getClusterStatusAdmin();

    /**
     * @return the kerberos admin interface implementation. Never null.
     * @throws IllegalStateException if the AdminContext is not available. See isAdminContextPresent()
     */
    abstract public KerberosAdmin getKerberosAdmin();

    /**
     * @return the RBAC admin interface implementation. Never null.
     * @throws IllegalStateException if the AdminContext is not available. See isAdminContextPresent()
     */
    public abstract RbacAdmin getRbacAdmin();

    /**
     * @return the transport admin interface implementation. Never null.
     * @throws IllegalStateException if the AdminContext is not available. See isAdminContextPresent()
     */
    public abstract TransportAdmin getTransportAdmin();

    /**
     * @return the email listener admin interface implementation. Never null.
     * @throws IllegalStateException if the AdminContext is not available. See isAdminContextPresent()
     */
    public abstract EmailListenerAdmin getEmailListenerAdmin();

    /**
     * @return the email admin interface implementation. Never null.
     * @throws IllegalStateException if the AdminContext is not available. See isAdminContextPresent()
     */
    public abstract EmailAdmin getEmailAdmin();

    /**
     * @return the Policy admin interface implementation. Never null.
     * @throws IllegalStateException if the AdminContext is not available. See isAdminContextPresent()
     */
    public abstract PolicyAdmin getPolicyAdmin();

    /**
     * @return the security provider implementation. Never null.
     * @throws IllegalStateException if the AdminContext is not available. See isAdminContextPresent()
     */
    abstract public SecurityProvider getSecurityProvider();

    /**
     * @return the policy validator implementation. Never null.
     * @throws IllegalStateException if the AdminContext is not available. See isAdminContextPresent()
     */
    public abstract PolicyValidator getPolicyValidator();

    /**
     * @return the policy path builder factory. Never null.
     * @throws IllegalStateException if the AdminContext is not available. See isAdminContextPresent()
     */
    public abstract PolicyPathBuilderFactory getPolicyPathBuilderFactory();

    /**
     * Get the PolicyFinder to use for policy lookup.
     *
     * @return The PolicyFinder. Never null.
     * @throws IllegalStateException if the AdminContext is not available. See isAdminContextPresent()
     */
    public abstract GuidBasedEntityManager<Policy> getPolicyFinder();

    /**
     * Get the entity finder for entity lookup.
     *
     * @return the entity finder.  Never null.
     * @throws IllegalStateException if the AdminContext is not available. See isAdminContextPresent()
     */
    @NotNull
    public abstract HeaderBasedEntityFinder getEntityFinder();

    /**
     * @return the log sink admin interface implementation. Never null.
     * @throws IllegalStateException if the AdminContext is not available. See isAdminContextPresent()
     */
    public abstract LogSinkAdmin getLogSinkAdmin();

    /**
     * @return the UDDI Registry admin interface implementation. Never null.
     * @throws IllegalStateException if the AdminContext is not available. See isAdminContextPresent()
     */
    public abstract UDDIRegistryAdmin getUDDIRegistryAdmin();


    /**
     * @return the encapsulated assertion admin interface implementation.  Never null.
     * @throws IllegalStateException if the AdminContext is not available. See isAdminContextPresent()
     */
    public abstract EncapsulatedAssertionAdmin getEncapsulatedAssertionAdmin();

    /**
     * @return the policy backed service admin interface.
     * @throws IllegalStateException if the admin context is not present
     */
    public abstract PolicyBackedServiceAdmin getPolicyBackedServiceAdmin();

    /**
     * Get the {@link CustomKeyValueStoreAdmin} interface implementation.
     *
     * @return the custom key value store admin interface implementation. Never null.
     * @throws IllegalStateException if the AdminContext is not available. See isAdminContextPresent()
     */
    public abstract CustomKeyValueStoreAdmin getCustomKeyValueStoreAdmin();

    /**
<<<<<<< HEAD
     * @return the work queue manager
     * @throws IllegalStateException if the AdminContext is not available. See isAdminContextPresent()
     */
    abstract public WorkQueueManagerAdmin getWorkQueueManagerAdmin();

    /**
     * Get the {@link ScheduledTaskAdmin} interface implementation.
     *
     * @return the scheduled task admin interface implementation. Never null.
     * @throws IllegalStateException if the AdminContext is not available. See isAdminContextPresent()
     */
    public abstract ScheduledTaskAdmin getScheduledTaskAdmin();
=======
     * Get the {@link SolutionKitAdmin} interface implementation.
     *
     * @return the solution kit admin interface implementation. Never null.
     * @throws IllegalStateException if the AdminContext is not available. See isAdminContextPresent()
     */
    public abstract SolutionKitAdmin getSolutionKitAdmin();
>>>>>>> d297a56a

    /**
     * Get an EntityNameResolver which can be used to determine display names for entities and/or headers.
     *
     * @return an EntityNameResolver which can be used to determine display names for entities and/or headers.
     */
    public abstract EntityNameResolver getEntityNameResolver();

    /**
     * Get a local proxy for an admin extension interface.
     * <p/>
     * Note that currently this method will succeed even if no such interface is registered on the server.
     * In such cases, the first attempt to use the returned proxy will throw an exception.
     *
     * @param interfaceClass the interface class for which the caller desires an implementation.  Required.
     * @param instanceIdentifier instance identifier, or null if there is only ever one registered implementation of this interface.
     * @return a local proxy instance implementing the interface class.  Methods called on the local proxy will be forwarded to the server.  Never null.
     */
    public abstract <T> T getExtensionInterface(Class<T> interfaceClass, @Nullable String instanceIdentifier);

    /**
     * Get a standard administrative interface.
     *
     * <p>This is a safer to use alternative to the "getUDDIRegistryAdmin"
     * methods which throw unchecked exceptions.</p>
     *
     * @param interfaceClass The class for the desired type.
     * @param <T> The interface type
     * @return The (optional) instance, which is "none" if the interface is unavailable.
     */
    public abstract <T> Option<T> getAdminInterface(final Class<T> interfaceClass);

    public ConsoleLicenseManager getLicenseManager() {
        return ConsoleLicenseManager.getInstance();
    }

    /**
     * Implementation of the default 'no-op' registry
     *
     * WARNING: DO NOT BREAK THE INTERFACE CONTRACTS IN ANY NEW METHOD IMPLEMENTATIONS
     */
    private static final class Empty extends Registry {
        private static final String ILLEGAL_STATE_MSG = "This method should not be called when no admin context is present.";

        Empty() {
        }

        @Override
        public boolean isAdminContextPresent() {
            return false;
        }

        @Override
        public AdminLogin getAdminLogin() {
            throw new IllegalStateException(ILLEGAL_STATE_MSG);
        }

        @Override
        public IdentityAdmin getIdentityAdmin() {
            throw new IllegalStateException(ILLEGAL_STATE_MSG);
        }

        @Override
        public IdentityProviderConfig getInternalProviderConfig() {
            throw new IllegalStateException(ILLEGAL_STATE_MSG);
        }

        /**
         * @return the service managerr
         */
        @Override
        public ServiceAdmin getServiceManager() {
            throw new IllegalStateException(ILLEGAL_STATE_MSG);
        }

        @Override
        public FolderAdmin getFolderAdmin() {
            throw new IllegalStateException(ILLEGAL_STATE_MSG);
        }

        @Override
        public JmsAdmin getJmsManager() {
            throw new IllegalStateException(ILLEGAL_STATE_MSG);
        }

        @Override
        public JdbcAdmin getJdbcConnectionAdmin() {
            throw new IllegalStateException(ILLEGAL_STATE_MSG);
        }


        @Override
        public CassandraConnectionManagerAdmin getCassandraConnectionAdmin() {
            throw new IllegalStateException(ILLEGAL_STATE_MSG);
        }

        @Override
        public SiteMinderAdmin getSiteMinderConfigurationAdmin(){
            throw new IllegalStateException(ILLEGAL_STATE_MSG);
        }

        @Override
        public FtpAdmin getFtpManager() {
            throw new IllegalStateException(ILLEGAL_STATE_MSG);
        }

        @Override
        public TrustedCertAdmin getTrustedCertManager() {
            throw new IllegalStateException(ILLEGAL_STATE_MSG);
        }

        @Override
        public ResourceAdmin getResourceAdmin() {
            throw new IllegalStateException(ILLEGAL_STATE_MSG);
        }

        /**
         * @return the custome assertions registrar
         */
        @Override
        public CustomAssertionsRegistrar getCustomAssertionsRegistrar() {
            throw new IllegalStateException(ILLEGAL_STATE_MSG);
        }

        @Override
        public AuditAdmin getAuditAdmin() {
            throw new IllegalStateException(ILLEGAL_STATE_MSG);
        }

        @Override
        public ClusterStatusAdmin getClusterStatusAdmin() {
            throw new IllegalStateException(ILLEGAL_STATE_MSG);
        }

        @Override
        public KerberosAdmin getKerberosAdmin() {
            throw new IllegalStateException(ILLEGAL_STATE_MSG);
        }

        @Override
        public RbacAdmin getRbacAdmin() {
            throw new IllegalStateException(ILLEGAL_STATE_MSG);
        }

        @Override
        public TransportAdmin getTransportAdmin() {
            throw new IllegalStateException(ILLEGAL_STATE_MSG);
        }

        @Override
        public EmailListenerAdmin getEmailListenerAdmin() {
            throw new IllegalStateException(ILLEGAL_STATE_MSG);
        }

        @Override
        public EmailAdmin getEmailAdmin() {
            throw new IllegalStateException(ILLEGAL_STATE_MSG);
        }

        @Override
        public PolicyAdmin getPolicyAdmin() {
            throw new IllegalStateException(ILLEGAL_STATE_MSG);
        }

        @Override
        public SecurityProvider getSecurityProvider() {
            throw new IllegalStateException(ILLEGAL_STATE_MSG);
        }

        @Override
        public PolicyValidator getPolicyValidator() {
            throw new IllegalStateException(ILLEGAL_STATE_MSG);
        }

        @Override
        public PolicyPathBuilderFactory getPolicyPathBuilderFactory() {
            throw new IllegalStateException(ILLEGAL_STATE_MSG);
        }

        @Override
        public GuidBasedEntityManager<Policy> getPolicyFinder() {
            throw new IllegalStateException(ILLEGAL_STATE_MSG);
        }

        @NotNull
        @Override
        public HeaderBasedEntityFinder getEntityFinder() {
            throw new IllegalStateException(ILLEGAL_STATE_MSG);
        }

        @Override
        public LogSinkAdmin getLogSinkAdmin() {
            throw new IllegalStateException(ILLEGAL_STATE_MSG);
        }

        @Override
        public UDDIRegistryAdmin getUDDIRegistryAdmin() {
            throw new IllegalStateException(ILLEGAL_STATE_MSG);
        }

        @Override
        public EncapsulatedAssertionAdmin getEncapsulatedAssertionAdmin() {
            throw new IllegalStateException(ILLEGAL_STATE_MSG);
        }

        @Override
        public PolicyBackedServiceAdmin getPolicyBackedServiceAdmin() {
            throw new IllegalStateException(ILLEGAL_STATE_MSG);
        }

        @Override
        public CustomKeyValueStoreAdmin getCustomKeyValueStoreAdmin() {
            throw new IllegalStateException(ILLEGAL_STATE_MSG);
        }

        @Override
<<<<<<< HEAD
        public ScheduledTaskAdmin getScheduledTaskAdmin() {
            throw new IllegalStateException(ILLEGAL_STATE_MSG);
        }

        @Override
        public WorkQueueManagerAdmin getWorkQueueManagerAdmin() {
=======
        public SolutionKitAdmin getSolutionKitAdmin() {
>>>>>>> d297a56a
            throw new IllegalStateException(ILLEGAL_STATE_MSG);
        }

        @Override
        public EntityNameResolver getEntityNameResolver() {
            throw new IllegalStateException(ILLEGAL_STATE_MSG);
        }

        @Override
        public <T> T getExtensionInterface(Class<T> interfaceClass, String instanceIdentifier) {
            //noinspection unchecked
            return (T)Proxy.newProxyInstance(interfaceClass.getClassLoader(), new Class[] { interfaceClass }, new InvocationHandler() {
                @Override
                public Object invoke(Object proxy, Method method, Object[] args) throws Throwable {
                    throw new IllegalStateException(ILLEGAL_STATE_MSG);
                }
            });
        }

        @Override
        public <T> Option<T> getAdminInterface( final Class<T> interfaceClass ) {
            return none();
        }
    }
}<|MERGE_RESOLUTION|>--- conflicted
+++ resolved
@@ -13,11 +13,8 @@
 import com.l7tech.gateway.common.security.TrustedCertAdmin;
 import com.l7tech.gateway.common.security.rbac.RbacAdmin;
 import com.l7tech.gateway.common.service.ServiceAdmin;
-<<<<<<< HEAD
 import com.l7tech.gateway.common.task.ScheduledTaskAdmin;
-=======
 import com.l7tech.gateway.common.solutionkit.SolutionKitAdmin;
->>>>>>> d297a56a
 import com.l7tech.gateway.common.transport.TransportAdmin;
 import com.l7tech.gateway.common.transport.email.EmailAdmin;
 import com.l7tech.gateway.common.transport.email.EmailListenerAdmin;
@@ -284,7 +281,6 @@
     public abstract CustomKeyValueStoreAdmin getCustomKeyValueStoreAdmin();
 
     /**
-<<<<<<< HEAD
      * @return the work queue manager
      * @throws IllegalStateException if the AdminContext is not available. See isAdminContextPresent()
      */
@@ -297,14 +293,14 @@
      * @throws IllegalStateException if the AdminContext is not available. See isAdminContextPresent()
      */
     public abstract ScheduledTaskAdmin getScheduledTaskAdmin();
-=======
+
+    /**
      * Get the {@link SolutionKitAdmin} interface implementation.
      *
      * @return the solution kit admin interface implementation. Never null.
      * @throws IllegalStateException if the AdminContext is not available. See isAdminContextPresent()
      */
     public abstract SolutionKitAdmin getSolutionKitAdmin();
->>>>>>> d297a56a
 
     /**
      * Get an EntityNameResolver which can be used to determine display names for entities and/or headers.
@@ -521,16 +517,17 @@
         }
 
         @Override
-<<<<<<< HEAD
         public ScheduledTaskAdmin getScheduledTaskAdmin() {
             throw new IllegalStateException(ILLEGAL_STATE_MSG);
         }
 
         @Override
         public WorkQueueManagerAdmin getWorkQueueManagerAdmin() {
-=======
+            throw new IllegalStateException(ILLEGAL_STATE_MSG);
+        }
+
+        @Override
         public SolutionKitAdmin getSolutionKitAdmin() {
->>>>>>> d297a56a
             throw new IllegalStateException(ILLEGAL_STATE_MSG);
         }
 
