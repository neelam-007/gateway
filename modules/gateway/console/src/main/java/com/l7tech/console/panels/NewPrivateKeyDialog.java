--- conflicted
+++ resolved
@@ -1,4 +1,3 @@
-<<<<<<< HEAD
 package com.l7tech.console.panels;
 
 import com.l7tech.common.io.KeyGenParams;
@@ -476,485 +475,4 @@
         }
         return false;
     }
-}
-=======
-package com.l7tech.console.panels;
-
-import com.l7tech.common.io.KeyGenParams;
-import com.l7tech.console.util.Registry;
-import com.l7tech.console.util.SecurityZoneWidget;
-import com.l7tech.gateway.common.AsyncAdminMethods;
-import com.l7tech.gateway.common.security.TrustedCertAdmin;
-import com.l7tech.gateway.common.security.keystore.KeystoreFileEntityHeader;
-import com.l7tech.gateway.common.security.keystore.SsgKeyEntry;
-import com.l7tech.gateway.common.security.keystore.SsgKeyMetadata;
-import com.l7tech.gateway.common.security.rbac.OperationType;
-import com.l7tech.gui.NumberField;
-import com.l7tech.gui.util.InputValidator;
-import com.l7tech.gui.util.Utilities;
-import com.l7tech.gui.widgets.PleaseWaitDialog;
-import com.l7tech.gui.widgets.SquigglyTextField;
-import com.l7tech.objectmodel.EntityType;
-import com.l7tech.objectmodel.FindException;
-import com.l7tech.util.ExceptionUtils;
-
-import javax.security.auth.x500.X500Principal;
-import javax.swing.*;
-import javax.swing.event.DocumentEvent;
-import javax.swing.event.DocumentListener;
-import javax.swing.text.AttributeSet;
-import javax.swing.text.BadLocationException;
-import javax.swing.text.PlainDocument;
-import java.awt.*;
-import java.awt.event.ActionEvent;
-import java.awt.event.ActionListener;
-import java.awt.event.FocusEvent;
-import java.awt.event.FocusListener;
-import java.io.IOException;
-import java.lang.reflect.InvocationTargetException;
-import java.security.cert.CertificateException;
-import java.security.cert.X509Certificate;
-import java.util.ArrayList;
-import java.util.Arrays;
-import java.util.Calendar;
-import java.util.Collection;
-import java.util.List;
-import java.util.concurrent.Callable;
-import java.util.logging.Level;
-import java.util.logging.Logger;
-
-import static com.l7tech.util.ValidationUtils.isValidInteger;
-
-/**
- * Dialog that offers ways of creating a new key pair and associated metadata.
- */
-public class  NewPrivateKeyDialog extends JDialog {
-    protected static final Logger logger = Logger.getLogger(NewPrivateKeyDialog.class.getName());
-
-    private static final String TITLE = "Create Private Key";
-    private static final String DEFAULT_EXPIRY = Long.toString(365 * 5);
-
-    private static class KeyType {
-        private final int size;
-        private final String label;
-        private final int hsmSec;
-        private final int softSec;
-        private final String curveName;
-
-        protected KeyType(int size, String label, int hsmSec, int softSec) {
-            this.size = size;
-            this.label = label;
-            this.hsmSec = hsmSec;
-            this.softSec = softSec;
-            this.curveName = null;
-        }
-
-        private KeyType(String curveName, String label) {
-            this.size = 0;
-            this.label = label;
-            this.hsmSec = 30;
-            this.softSec = 30;
-            this.curveName = curveName;
-        }
-
-        @Override
-        public String toString() {
-            return label;
-        }
-    }
-
-    private static KeyType rsasize(int bits, int hsmSec, int softSec) { return new KeyType(bits, bits + " bit RSA", hsmSec, softSec); }
-    private static KeyType curvename(String name) { return new KeyType(name, "Elliptic Curve - " + name); }
-
-    private static class SigHash {
-        private final String label;
-        private final String algorithm;
-
-        private SigHash(String label, String algorithm) {
-            this.label = label;
-            this.algorithm = algorithm;
-        }
-
-        @Override
-        public String toString() {
-            return label;
-        }
-    }
-
-    private static SigHash sighash(String label, String alg) {
-        return new SigHash(label, alg);
-    }
-
-    private final KeystoreFileEntityHeader keystoreInfo;
-
-    private JPanel rootPanel;
-    private JTextField dnField;
-    private JComboBox cbKeyType;
-    private JTextField aliasField;
-    private JButton createButton;
-    private JButton cancelButton;
-    private JTextField expiryDaysField;
-    private JCheckBox caCheckBox;
-    private JComboBox cbSigHash;
-    private SecurityZoneWidget zoneControl;
-
-    private String defaultDn;
-    private String lastDefaultDn;
-    private boolean usingHsm;
-
-    private boolean confirmed;
-    private String newAlias;
-    private AsyncAdminMethods.JobId<X509Certificate> keypairJobId;
-
-    final InputValidator validator = new InputValidator(this, getTitle());
-
-
-    /**
-     * Create a NewPrivateKeyDialog.
-     *
-     * @param owner  owner frame
-     * @param keystoreInfo describes a keystore on the current Gateway which is not read-only.  Required.
-     * @throws HeadlessException if running headless
-     */
-    public NewPrivateKeyDialog(Frame owner, KeystoreFileEntityHeader keystoreInfo) throws HeadlessException {
-        super(owner, TITLE, true);
-        this.keystoreInfo = keystoreInfo;
-        initialize();
-    }
-
-    /**
-     * Create a NewPrivateKeyDialog.
-     *
-     * @param owner  owner dialog
-     * @param keystoreInfo describes a keystore on the current Gateway which is not read-only.  Required.
-     * @throws HeadlessException if running headless
-     */
-    public NewPrivateKeyDialog(Dialog owner, KeystoreFileEntityHeader keystoreInfo) throws HeadlessException {
-        super(owner, TITLE, true);
-        this.keystoreInfo = keystoreInfo;
-        initialize();
-    }
-
-    private void initialize() {
-        if (keystoreInfo == null) throw new IllegalArgumentException("keystoreInfo is required");
-        final Container contentPane = getContentPane();
-        contentPane.removeAll();
-        contentPane.setLayout(new BorderLayout());
-        contentPane.add(rootPanel, BorderLayout.CENTER);
-
-        confirmed = false;
-
-        validator.attachToButton(createButton, new ActionListener() {
-            @Override
-            public void actionPerformed(final ActionEvent e) {
-                if (createKey()) {
-                    confirmed = true;
-                    dispose();
-                }
-            }
-        });
-
-        cancelButton.addActionListener(new ActionListener() {
-            @Override
-            public void actionPerformed(ActionEvent e) {
-                confirmed = false;
-                dispose();
-            }
-        });
-
-        // Populate DN field if it's uncustomized
-        aliasField.setDocument(new PlainDocument() { // force to lowercase (Bug #6167)
-            @Override
-            public void insertString(int offs, String str, AttributeSet a) throws BadLocationException {
-                super.insertString(offs, str.toLowerCase(), a);
-            }
-        });
-        aliasField.getDocument().addDocumentListener(new DocumentListener() {
-            @Override
-            public void insertUpdate(DocumentEvent e) { onChange(); }
-            @Override
-            public void removeUpdate(DocumentEvent e) { onChange(); }
-            @Override
-            public void changedUpdate(DocumentEvent e) { onChange(); }
-
-            private void onChange() {
-                String dn = dnField.getText();
-                lastDefaultDn = defaultDn;
-                defaultDn = makeDefaultDn();
-                if (dn == null || dn.length() < 1 || dn.equals(defaultDn) || dn.equals(lastDefaultDn))
-                    if (defaultDn != null) dnField.setText(defaultDn);
-            }
-        });
-        validator.constrainTextFieldToBeNonEmpty("Alias", aliasField, null);
-
-        // Have DN field select all on focus if the DN is not customized
-        dnField.addFocusListener(new FocusListener() {
-            @Override
-            public void focusGained(FocusEvent e) {
-                String dn = dnField.getText();
-                if (dn == null) return;
-                if (dn.equals(defaultDn) || dn.equals(lastDefaultDn))
-                    dnField.selectAll();
-            }
-
-            @Override
-            public void focusLost(FocusEvent e) {}
-        });
-        validator.constrainTextFieldToBeNonEmpty("Subject DN", dnField, new InputValidator.ComponentValidationRule(dnField) {
-            @Override
-            public String getValidationError() {
-                String dn = dnField.getText();
-                try {
-                    new X500Principal(dn);
-                    return isExistingSubjectDn(dn.trim()) ? "Subject DN already exists in the Keystore." : null;
-                } catch (IllegalArgumentException e) {
-                    return "Bad DN: " + ExceptionUtils.getMessage(e);
-                }
-            }
-        });
-
-        validator.constrainTextField(expiryDaysField, new InputValidator.ValidationRule() {
-            @Override
-            public String getValidationError() {
-                String errMsg = null;
-                final String uiExpiryDays = expiryDaysField.getText().trim();
-                if ( !isValidInteger( uiExpiryDays, true, 1, Integer.MAX_VALUE )) {
-                    errMsg = "Days until expiry must be a number between 1 to 9999999.";
-                } else {
-                    int expiryYear = Integer.valueOf(uiExpiryDays) / 365 + Calendar.getInstance().get(Calendar.YEAR);
-                    if (expiryYear >  9999) {
-                        errMsg = "Days until expiry must not push beyond year 9,999 (current expiry year: "
-                                + String.format("%,d", expiryYear) + ").";
-                    }
-                }
-                return errMsg;
-            }
-        });
-
-        expiryDaysField.setDocument(new NumberField(7));
-        expiryDaysField.setText(DEFAULT_EXPIRY);
-
-        // Some EC curve names commented out because they aren't supported by RSA BSAFE Crypto-J as of version 4.1.0.1
-        final KeyType dfltk;
-        Collection<KeyType> types = new ArrayList<KeyType>(Arrays.asList(
-                rsasize(512, 20, 1),
-                rsasize(768, 50, 2),
-                rsasize(1024, 100, 5),
-                rsasize(1280, 60 * 7, 10),
-        dfltk = rsasize(2048, 60 * 20, 17),
-                rsasize(3072, 60 * 20, 30),
-                rsasize(4096, 60 * 20, 50),
-                curvename("sect163k1"),
-                //curvename("sect163r1"),
-                curvename("sect163r2"),
-                //curvename("sect193r1"),
-                //curvename("sect193r2"),
-                curvename("sect233k1"),
-                curvename("sect233r1"),
-                //curvename("sect239k1"),
-                curvename("sect283k1"),
-                curvename("sect283r1"),
-                curvename("sect409k1"),
-                curvename("sect409r1"),
-                curvename("sect571k1"),
-                curvename("sect571r1"),
-                //curvename("secp160k1"),
-                //curvename("secp160r1"),
-                //curvename("secp160r2"),
-                //curvename("secp192k1"),
-                curvename("secp192r1"),
-                //curvename("secp224k1"),
-                curvename("secp224r1"),
-                //curvename("secp256k1"),
-                curvename("secp256r1"),
-                curvename("secp384r1"),
-                curvename("secp521r1"),
-                curvename("prime192v1"),
-                curvename("prime256v1"),
-                curvename("K-163"),
-                curvename("B-163"),
-                curvename("K-233"),
-                curvename("B-233"),
-                curvename("K-283"),
-                curvename("B-283"),
-                curvename("K-409"),
-                curvename("B-409"),
-                curvename("K-571"),
-                curvename("B-571"),
-                curvename("P-192"),
-                curvename("P-224"),
-                curvename("P-256"),
-                curvename("P-384"),
-                curvename("P-521")
-        ));
-
-        if (keystoreInfo.getKeyStoreType() != null && keystoreInfo.getKeyStoreType().toLowerCase().contains("pkcs11"))
-            usingHsm = true;
-
-        cbKeyType.setModel(new DefaultComboBoxModel(types.toArray()));
-        cbKeyType.setSelectedItem(dfltk);
-
-        final SigHash dflth;
-        Collection<SigHash> hashes = new ArrayList<SigHash>(Arrays.asList(
-        dflth = sighash("Auto", null),
-                sighash("SHA-1", "SHA1"),
-                sighash("SHA-256", "SHA256"),
-                sighash("SHA-384", "SHA384"),
-                sighash("SHA-512", "SHA512")
-        ));
-        cbSigHash.setModel(new DefaultComboBoxModel(hashes.toArray()));
-        cbSigHash.setSelectedItem(dflth);
-
-        zoneControl.configure(EntityType.SSG_KEY_ENTRY, OperationType.CREATE, null);
-    }
-
-    /** @return the default DN for the current alias, or null if there isn't one. */
-    private String makeDefaultDn() {
-        String alias = aliasField.getText();
-        if (alias == null)
-            return null;
-        //The following regular expression allows use of arbitrary unicode letters and numbers, while disallowing other categories (like marks, punctuation, separators). See: SSG-7834
-        alias = alias.trim().toLowerCase().replaceAll("[^\\p{Lu}\\p{Ll}\\p{Lt}\\p{Lm}\\p{Lo}\\p{Nd}\\p{Nl}\\p{No}\\.\\-_]", "");
-        return "CN=" + alias;
-    }
-
-    /**
-     * Do the actual work and attempt to create the new key.
-     * @return true if a key was generated successfully
-     *         false if there was an error (in which case an error message has already been displayed)
-     */
-    private boolean createKey() {
-        final String alias = aliasField.getText();
-        final int expiryDays = Integer.parseInt(expiryDaysField.getText());
-        final boolean makeCaCert = caCheckBox.isSelected();
-        final KeyType keyType = getSelectedKeyType();
-        final SsgKeyMetadata metadata = zoneControl.getSelectedZone() == null ? null: new SsgKeyMetadata(keystoreInfo.getGoid(), alias, zoneControl.getSelectedZone());
-        //noinspection UnusedAssignment
-        Throwable ouch = null;
-        try {
-            final X500Principal dn = parseDn();
-            final JProgressBar bar = new JProgressBar();
-            bar.setIndeterminate(true);
-            final PleaseWaitDialog waitDlg = new PleaseWaitDialog(this, "Generating key...", bar);
-            waitDlg.pack();
-            waitDlg.setModal(true);
-            Utilities.centerOnScreen(waitDlg);
-
-            Callable<Object> callable = new Callable<Object>() {
-                @Override
-                public Object call() throws Exception {
-                    if (keyType.curveName != null) {
-                        // Elliptic curve
-                        keypairJobId = getCertAdmin().generateEcKeyPair(keystoreInfo.getGoid(), alias, metadata, dn, keyType.curveName, expiryDays, makeCaCert, getSigAlg(true));
-                    } else {
-                        // RSA
-                        keypairJobId = getCertAdmin().generateKeyPair(keystoreInfo.getGoid(), alias, metadata, dn, keyType.size, expiryDays, makeCaCert, getSigAlg(false));
-                    }
-                    newAlias = alias;
-                    return null;
-                }
-            };
-
-            Utilities.doWithDelayedCancelDialog(callable, waitDlg, 500L);
-            return true;
-        } catch (InvocationTargetException e) {
-            ouch = e;
-        } catch (InterruptedException e) {
-            // Thread interrupted or user cancelled.  Can't happen in this case
-            logger.log(Level.WARNING, "Unexpected InterruptedException", e);
-            return false;
-        }
-        Throwable ex = ExceptionUtils.unnestToRoot(ouch);
-        final String mess = "Unable to generate key pair: " + ExceptionUtils.getMessage(ex);
-        logger.log(Level.WARNING, mess, ouch);
-        JOptionPane.showMessageDialog(this, mess, "Key Pair Error", JOptionPane.ERROR_MESSAGE);
-        return false;
-    }
-
-    private X500Principal parseDn() throws InvocationTargetException {
-        try {
-            return new X500Principal(dnField.getText());
-        } catch (IllegalArgumentException e) {
-            throw new InvocationTargetException(e);
-        }
-    }
-
-    private String getSigAlg(boolean useEcc) {
-        SigHash hash = getSelectedSigHash();
-        return KeyGenParams.getSignatureAlgorithm(
-                useEcc ? KeyGenParams.ALGORITHM_EC : KeyGenParams.ALGORITHM_RSA,
-                hash.algorithm );
-    }
-
-    private SigHash getSelectedSigHash() {
-        Object h = cbSigHash.getSelectedItem();
-        if (h instanceof SigHash)
-            return (SigHash) h;
-        throw new IllegalStateException("Unrecognized sig hash: " + h);
-    }
-
-    private KeyType getSelectedKeyType() {
-        Object s = cbKeyType.getSelectedItem();
-        if (s instanceof KeyType)
-            return (KeyType)s;
-        throw new IllegalStateException("Unrecognized key type: " + s);
-    }
-
-    private TrustedCertAdmin getCertAdmin() {
-        return Registry.getDefault().getTrustedCertManager();
-    }
-
-    /** @return true if this dialog has been dismissed with the Create button. */
-    public boolean isConfirmed() {
-        return confirmed;
-    }
-
-    /** @return the new alias chosen. */
-    public String getNewAlias() {
-        return newAlias;
-    }
-
-    /** @return the JobId of the "generate keypair" job that was started on the server, or null if the dialog was not confirmed. */
-    public AsyncAdminMethods.JobId<X509Certificate> getKeypairJobId() {
-        return keypairJobId;
-    }
-
-    /** @return recommended maximum number of minutes to wait for the "generate keypair" job to finish. */
-    public int getSecondsToWaitForJobToFinish() {
-        final KeyType ks = getSelectedKeyType();
-        return usingHsm ? ks.hsmSec : ks.softSec;
-    }
-
-    private void createUIComponents() {
-        aliasField = new SquigglyTextField();
-        dnField = new SquigglyTextField();
-        expiryDaysField = new SquigglyTextField();
-    }
-
-    /**
-     * Checks if the Keystore contains any Certificate (including the X509 Certificates in certificate chain of any
-     * of the Keys) with this Subject DN.
-     * @param subjectDn
-     * @return true if same Subject DN found, otherwise returns false.
-     */
-    private boolean isExistingSubjectDn(final String subjectDn) {
-        try {
-            final List<SsgKeyEntry> keys = getCertAdmin().findAllKeys(keystoreInfo.getGoid(), true);
-            for (SsgKeyEntry key : keys) {
-                final X509Certificate[] certificateChain = key.getCertificateChain();
-                for (X509Certificate certificate : certificateChain) {
-                    final String existingSubjectDn = certificate.getSubjectDN().getName().trim();
-                    if(existingSubjectDn.equalsIgnoreCase(subjectDn)) {
-                        return true;
-                    }
-                }
-            }
-        } catch (CertificateException | FindException | IOException e) {
-            String logMsg = "Exception while checking keystore for any certificate with SubjectDN " + subjectDn + ": "  +
-                    ExceptionUtils.getMessage(e);
-            logger.log(Level.WARNING, logMsg , e);
-        }
-        return false;
-    }
-}
->>>>>>> 93e13977
+}