--- conflicted
+++ resolved
@@ -219,13 +219,9 @@
     private ManageSecurityZonesAction manageSecurityZonesAction = null;
     private ManageSiteMinderConfigurationAction manageSiteMinderConfigurationAction = null;
     private ManageServerModuleFilesAction manageServerModuleFilesAction = null;
-<<<<<<< HEAD
     private ManageWorkQueuesAction manageWorkQueuesAction = null;
-
-=======
     private ManageSolutionKitsAction manageSolutionKitsAction = null;
-    
->>>>>>> d297a56a
+
     private JPanel frameContentPane = null;
     private JPanel mainPane = null;
     private JPanel statusBarPane = null;
@@ -1090,11 +1086,8 @@
             menu.add(getManageEncapsulatedAssertionsAction());
             menu.add(getSiteMinderConfigurationAction());
             menu.add(getManageServerModuleFilesAction());
-<<<<<<< HEAD
             menu.add(getManageWorkQueuesAction());
-=======
             menu.add(getManageSolutionKitsAction());
->>>>>>> d297a56a
 
             menu.add(getCustomGlobalActionsMenu());
 
@@ -2830,11 +2823,8 @@
                 manageMenu.add(getManageEncapsulatedAssertionsAction());
                 manageMenu.add(getSiteMinderConfigurationAction());
                 manageMenu.add(getManageServerModuleFilesAction());
-<<<<<<< HEAD
                 manageMenu.add(getManageWorkQueuesAction());
-=======
                 manageMenu.add(getManageSolutionKitsAction());
->>>>>>> d297a56a
 
                 manageMenu.add(getCustomGlobalActionsMenu());
                 appletManagePopUpMenu = manageMenu;
