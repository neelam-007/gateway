package com.l7tech.console;

import com.l7tech.console.action.*;
import com.l7tech.console.auditalerts.AuditAlertChecker;
import com.l7tech.console.auditalerts.AuditAlertConfigBean;
import com.l7tech.console.auditalerts.AuditAlertOptionsAction;
import com.l7tech.console.auditalerts.AuditAlertsNotificationPanel;
import com.l7tech.console.event.WeakEventListenerList;
import com.l7tech.console.logging.CascadingErrorHandler;
import com.l7tech.console.logging.ErrorManager;
import com.l7tech.console.panels.*;
import com.l7tech.console.panels.identity.finder.Options;
import com.l7tech.console.panels.licensing.ManageLicensesDialog;
import com.l7tech.console.panels.policydiff.PolicyDiffContext;
import com.l7tech.console.poleditor.PolicyEditorPanel;
import com.l7tech.console.security.AuthenticationProvider;
import com.l7tech.console.security.LogonListener;
import com.l7tech.console.security.PermissionRefreshListener;
import com.l7tech.console.security.SecurityProvider;
import com.l7tech.console.tree.*;
import com.l7tech.console.tree.identity.IdentitiesRootNode;
import com.l7tech.console.tree.identity.IdentityProvidersTree;
import com.l7tech.console.tree.policy.PolicyToolBar;
import com.l7tech.console.tree.servicesAndPolicies.AlterFilterAction;
import com.l7tech.console.tree.servicesAndPolicies.FolderNode;
import com.l7tech.console.tree.servicesAndPolicies.RootNode;
import com.l7tech.console.util.*;
import com.l7tech.gateway.common.Authorizer;
import com.l7tech.gateway.common.VersionException;
import com.l7tech.gateway.common.audit.LogonEvent;
import com.l7tech.gateway.common.cluster.ClusterStatusAdmin;
import com.l7tech.gateway.common.custom.CustomAssertionsRegistrar;
import com.l7tech.gateway.common.licensing.CompositeLicense;
import com.l7tech.gateway.common.licensing.FeatureLicense;
import com.l7tech.gateway.common.security.rbac.AttemptedDeleteAll;
import com.l7tech.gateway.common.security.rbac.PermissionDeniedException;
import com.l7tech.gui.util.*;
import com.l7tech.gui.widgets.TextListCellRenderer;
import com.l7tech.identity.User;
import com.l7tech.objectmodel.EntityType;
import com.l7tech.objectmodel.FindException;
import com.l7tech.objectmodel.Goid;
import com.l7tech.objectmodel.folder.Folder;
import com.l7tech.objectmodel.folder.FolderHeader;
import com.l7tech.policy.Policy;
import com.l7tech.policy.PolicyVersion;
import com.l7tech.policy.assertion.Assertion;
import com.l7tech.policy.assertion.AssertionMetadata;
import com.l7tech.policy.assertion.CustomAssertionHolder;
import com.l7tech.policy.assertion.ext.action.CustomTaskActionUI;
import com.l7tech.util.*;
import org.jetbrains.annotations.NotNull;

import javax.security.auth.login.LoginException;
import javax.swing.*;
import javax.swing.Timer;
import javax.swing.border.Border;
import javax.swing.event.*;
import javax.swing.text.Style;
import javax.swing.text.StyleConstants;
import javax.swing.text.html.HTMLEditorKit;
import javax.swing.text.html.StyleSheet;
import javax.swing.tree.DefaultMutableTreeNode;
import javax.swing.tree.DefaultTreeModel;
import javax.swing.tree.TreeNode;
import javax.swing.tree.TreePath;
import java.awt.*;
import java.awt.event.*;
import java.beans.PropertyChangeEvent;
import java.beans.PropertyChangeListener;
import java.io.File;
import java.io.FilenameFilter;
import java.io.IOException;
import java.net.URL;
import java.rmi.server.RMIClassLoader;
import java.security.AccessController;
import java.security.PrivilegedAction;
import java.security.cert.CertificateException;
import java.security.cert.X509Certificate;
import java.text.SimpleDateFormat;
import java.util.*;
import java.util.List;
import java.util.logging.Level;
import java.util.logging.Logger;
import java.util.regex.Pattern;


/**
 * The console main window <CODE>MainWindow</CODE> class.
 *
 * @author <a href="mailto:emarceta@layer7-tech.com">Emil Marceta</a>
 */
public class MainWindow extends JFrame implements SheetHolder {
    static Logger log = Logger.getLogger(MainWindow.class.getName());
    /**
     * the resource path for the application
     */
    public static final String RESOURCE_PATH = "com/l7tech/console/resources";

    public static final String CONNECTION_PREFIX = " [connected to node: ";

    private static final long PING_INTERVAL = ConfigFactory.getLongProperty( "com.l7tech.console.sessionPingInterval", 50000L );

    /**
     * the resource bundle name
     */
    private static
    ResourceBundle resapplication = ResourceBundle.getBundle("com.l7tech.console.resources.console");

    private static Action goToAction = null;
    private static Action findAction = null;
    private static Action f3Action = null;
    private static Action shiftF3Action = null;

    /**
     * Reference to the component which currently has focus
     */
    private static JComponent focusOwner = null;
    private static boolean infoDialogShowing = false;

    /* this class classloader */
    private final ClassLoader cl = MainWindow.class.getClassLoader();

    private JMenuBar mainJMenuBar = null;
    private JMenu fileMenu = null;
    private JMenu editMenu = null;
    private JMenu tasksMenu = null;
    private JMenu viewMenu = null;
    private JMenu helpMenu = null;
    private JMenu newProviderSubMenu = null;
    private JMenu manageAdminUsersSubMenu = null;
    private JMenu filterServiceAndPolicyTreeMenu = null;
    private JMenu sortServiceAndPolicyTreeMenu = null;
    private JMenu customGlobalActionsMenu = null;

    private JMenuItem connectMenuItem = null;
    private JMenuItem disconnectMenuItem = null;
    private JMenuItem myAccountMenuItem = null;
    private JMenuItem exitMenuItem = null;
    private JMenuItem menuItemPref = null;
    private JMenuItem auditMenuItem = null;
    private JMenuItem viewLogMenuItem = null;
    private JMenuItem fromFileMenuItem = null;
    private JMenuItem manageJmsEndpointsMenuItem = null;
    private JMenuItem manageKerberosMenuItem = null;
    private JMenuItem manageCertificatesMenuItem = null;
    private JMenuItem managePrivateKeysMenuItem = null;
    private JMenuItem manageSecurePasswordsMenuItem = null;
    private JMenuItem revokeCertificatesMenuItem = null;
    private JMenuItem manageGlobalResourcesMenuItem = null;
    private JMenuItem manageClusterPropertiesMenuItem = null;
    private JMenuItem manageRolesMenuItem = null;
    private JMenuItem manageServiceResolutionMenuItem = null;
    private JMenuItem dashboardMenuItem;
    private JMenuItem manageClusterLicensesMenuItem = null;
    private JMenuItem helpTopicsMenuItem = null;
    private JMenuItem manageAuditAlertsMenuItem;
    private JMenuItem editPolicyMenuItem = null;
    private JMenuItem servicePropertiesMenuItem = null;
    private JMenuItem serviceUDDISettingsMenuItem = null;
    private JMenuItem deleteServiceMenuItem = null;
    private JMenuItem policyDiffMenuItem;

    private JPopupMenu appletManagePopUpMenu;

    // actions
    private Action refreshAction = null;
    private FindIdentityAction findIdentityAction = null;
    private Action prefsAction = null;
    private Action removeNodeAction = null;
    private Action connectAction = null;
    private Action disconnectAction = null;
    private Action toggleStatusBarAction = null;
    private Action togglePolicyMessageArea = null;
    private Action togglePolicyInputsAndOutputs = null;
    private MyAccountAction myAccountAction = null;
    private PublishServiceAction publishServiceAction = null;
    private PublishNonSoapServiceAction publishNonSoapServiceAction = null;
    private PublishRestServiceAction publishRestServiceAction = null;
    private PublishInternalServiceAction publishInternalServiceAction;
    private PublishReverseWebProxyAction publishReverseWebProxyAction;
    private CreateServiceWsdlAction createServiceAction = null;
    private CreatePolicyAction createPolicyAction;
    private ViewGatewayAuditsAction viewGatewayAuditsWindowAction;
    private ViewAuditsFromFileAction auditOrLogFromFileAction;
    private ViewLogsAction viewLogsAction;
    private ManageJmsEndpointsAction manageJmsEndpointsAction = null;
    private ManageKerberosAction manageKerberosAction = null;
    private ManageRolesAction manageRolesAction = null;
    private ManageResolutionConfigurationAction manageServiceResolutionAction = null;
    private HomeAction homeAction;
    private NewGroupAction newInernalGroupAction;
    private NewLdapProviderAction newLDAPProviderAction;
    private NewBindOnlyLdapProviderAction newBindOnlyLdapProviderAction;
    private NewPolicyBackedIdentityProviderAction newPolicyBackedIdentityProviderAction;
    private NewFederatedIdentityProviderAction newPKIProviderAction;
    private ManageCertificatesAction manageCertificatesAction = null;
    private ManagePrivateKeysAction managePrivateKeysAction = null;
    private ManageSecurePasswordsAction manageSecurePasswordsAction = null;
    private ManageSsgConnectorsAction manageSsgConnectorsAction = null;
    private ManageJdbcConnectionsAction manageJdbcConnectionsAction = null;
    private ManageCassandraConnectionAction manageCassandraConnectionAction = null;
    private ManageTrustedEsmUsersAction manageTrustedEsmUsersAction = null;
    private RevokeCertificatesAction revokeCertificatesAction = null;
    private ManageGlobalResourcesAction manageGlobalResourcesAction = null;
    private ManageClusterPropertiesAction manageClusterPropertiesAction = null;
    private ShowDashboardAction showDashboardAction = null;
    private ManageClusterLicensesAction manageClusterLicensesAction = null;
    private NewInternalUserAction newInernalUserAction;
    private AuditAlertOptionsAction manageAuditAlertsAction;
    private ManageLogSinksAction manageLogSinksAction = null;
    private ManageEmailListenersAction manageEmailListenersAction = null;
    private ConfigureFtpAuditArchiverAction configureFtpAuditArchiver = null;
    private ManageUDDIRegistriesAction manageUDDIRegistriesAction = null;
    private ManageHttpConfigurationAction manageHttpConfigurationAction = null;
    private ManageEncapsulatedAssertionsAction manageEncapsulatedAssertionsAction = null;
    private ManagePolicyBackedServicesAction managePolicyBackedServicesAction = null;
    private ManageSecurityZonesAction manageSecurityZonesAction = null;
    private ManageSiteMinderConfigurationAction manageSiteMinderConfigurationAction = null;
<<<<<<< HEAD
    private ManageSolutionKitsAction manageSolutionKitsAction = null;
=======
    private ManageServerModuleFilesAction manageServerModuleFilesAction = null;
>>>>>>> 098c1a33

    private JPanel frameContentPane = null;
    private JPanel mainPane = null;
    private JPanel statusBarPane = null;
    private JLabel statusMsgLeft = null;
    private JLabel statusMsgRight = null;
    private JLabel filterStatusLabel = null;

    private JToolBar toolBarPane = null;
    private PolicyToolBar policyToolBar = null;
    private JSplitPane mainSplitPane = null;
    private JPanel mainLeftPanel = null;
    private JPanel mainSplitPaneRight = null;
    private JTabbedPane paletteTabbedPane;

    private EditableSearchComboBox<AbstractTreeNode> searchComboBox;
    private EditableSearchComboBox<AbstractLeafPaletteNode> assertionSearchComboBox;

    private final JLabel searchLabel = new JLabel(resapplication.getString("Search"));
    private final JLabel assertionSearchLabel = new JLabel(resapplication.getString("Search"));

    public static final String TITLE = "Gateway Management Console";
    private EventListenerList listenerList = new WeakEventListenerList();
    @SuppressWarnings({"FieldCanBeLocal"})
    private LogonListener closeWindowListener;
    @SuppressWarnings({"FieldCanBeLocal"})
    private LogonListener topMenuLogonListener;
    @SuppressWarnings({"FieldCanBeLocal"})
    private LicenseListener topMenuLicenseListener;
    @SuppressWarnings({"FieldCanBeLocal"})
    private PermissionRefreshListener topMenuPermissionRefreshListener;
    // cached credential manager
    private String connectionContext = "";
    private String connectionID = "";
    private ServicesAndPoliciesTree servicesAndPoliciesTree;
    private IdentityProvidersTree identityProvidersTree;
    private JMenuItem validateMenuItem;
    private JCheckBoxMenuItem showInputsAndOutputsMenuItem;
    private JMenuItem showAstnCommentsMenuItem;
    private JMenuItem showAstnLnsMenuItem;
    private JMenuItem importMenuItem;
    private JMenuItem exportMenuItem;
    private JMenuItem saveAndActivateMenuItem;
    private JMenuItem saveOnlyMenuItem;
    private JMenuItem migrateNamespacesMenuItem;
    private boolean disconnected = false;
    private SsmApplication ssmApplication;
    private IdentitiesRootNode identitiesRootNode;
    private JTextPane descriptionText;
    private JSplitPane verticalSplitPane;
    private double preferredVerticalSplitLocation = 0.57;
    private double preferredHorizontalSplitLocation = 0.27;
    private boolean maximizeOnStart = false;

    private final SsmPreferences preferences;

    private AuditAlertsNotificationPanel auditAlertBar;
    private AuditAlertChecker auditAlertChecker;
    private X509Certificate serverSslCert;
    private X509Certificate auditSigningCert;
    private RootNode rootNode;
    private String serviceUrl = null;
    public final static String FILTER_STATUS_NONE = "Filter: None";
    public final static String FILTER_STATUS_SERVICES = "Filter: Services";
    public final static String FILTER_STATUS_POLICY_FRAGMENTS = "Filter: Policy Fragments";

    private static final String WARNING_BANNER_PROP_NAME = "logon.warningBanner";
    public static final String L7_GO_TO = "l7goto";
    public static final String L7_FIND = "l7search";
    public static final String L7_ESC = "l7esc";
    public static final String L7_F3 = "l7f3";
    public static final String L7_SHIFT_F3 = "l7shiftf3";
    private final ActiveKeypairJob activeKeypairJob = new ActiveKeypairJob();

    private static final String PATH_SEPARATOR = "/";
    private static final String ELLIPSIS = "...";

    /**
     * MainWindow constructor comment.
     *
     * @param app the application bean
     */
    public MainWindow(SsmApplication app) {
        super(TITLE);
        ssmApplication = app;
        this.preferences = (SsmPreferences) app.getApplicationContext().getBean("preferences");
        if (preferences == null) throw new IllegalStateException("Internal error: no preferences bean");

        initialize();
    }

    public ActiveKeypairJob getActiveKeypairJob() {
        return activeKeypairJob;
    }

    @Override
    public void setVisible(boolean visible) {
        super.setVisible(visible);
        if (visible) {
            toFront();
            if (maximizeOnStart) {
                setExtendedState(MAXIMIZED_BOTH);
                resetSplitLocations();
            }
        }
    }

    /**
     * add the ConnectionListener
     * <p/>
     * The listener is stored as a weak reference, to ensure it's not auto removed a reference must be kept
     * somewhere else.
     *
     * @param listener the ConnectionListener
     */
    private void addLogonListener(LogonListener listener) {
        listenerList.add(LogonListener.class, listener);
    }

    public void addPermissionRefreshListener(PermissionRefreshListener listener) {
        listenerList.add(PermissionRefreshListener.class, listener);
    }

    public void firePermissionRefresh() {
        for (PermissionRefreshListener listener : listenerList.getListeners(PermissionRefreshListener.class)) {
            listener.onPermissionRefresh();
        }
    }

    /**
     * Notifies all listeners that have registered interest for
     * notification on this event type (connection event).
     */
    private void fireConnected() {
        TopComponents.getInstance().setConnectionLost(false);
        User u = Registry.getDefault().getSecurityProvider().getUser();
        if (u == null) throw new IllegalStateException("Logon apparently worked, but no User is available");
        LogonEvent event = new LogonEvent(this, LogonEvent.LOGON);
        LogonListener[] listeners = listenerList.getListeners(LogonListener.class);
        for (LogonListener listener : listeners) {
            listener.onLogon(event);
        }
        disconnected = false;
        setFilterAndSortMenuEnabled(true);
        getSearchComboBox().setEnabled(true);
        getAssertionSearchComboBox().setEnabled(true);
        searchLabel.setEnabled(true);
        assertionSearchLabel.setEnabled(true);
    }

    /**
     * Notifies all listeners that have registered interest for
     * notification on this event type (connection event).
     */
    private void fireDisconnected() {
        Registry.getDefault().getLicenseManager().setLicense(null);
        LogonEvent event = new LogonEvent(this, LogonEvent.LOGOFF);
        ssmApplication.getApplicationContext().publishEvent(event);
        EventListener[] listeners = listenerList.getListeners(LogonListener.class);
        for (EventListener listener : listeners) {
            try {
                ((LogonListener) listener).onLogoff(event);
            } catch (Exception e) {
                log.log(Level.WARNING, "Error delivering logoff event: " + ExceptionUtils.getMessage(e), e);
            }
        }
        disconnected = true;
        descriptionText.setText("");
        setFilterAndSortMenuEnabled(false);
        getSearchComboBox().setEnabled(false);
        getAssertionSearchComboBox().setEnabled(false);
        searchLabel.setEnabled(false);
        assertionSearchLabel.setEnabled(false);
        getSearchComboBox().clearSearch();
        getAssertionSearchComboBox().clearSearch();
        getCustomGlobalActionsMenu().removeAll();
        getCustomGlobalActionsMenu().setEnabled(false);
    }

    public boolean isDisconnected() {
        return disconnected;
    }

    /**
     * @return the SsmApplication for which this MainWindow was created.
     */
    public SsmApplication getSsmApplication() {
        return ssmApplication;
    }

    /**
     * Return the ConnectMenuItem property value.
     *
     * @return JMenuItem
     */
    private JMenuItem getConnectMenuItem() {
        if (connectMenuItem == null) {
            connectMenuItem = new JMenuItem(getConnectAction());
            Icon icon = new ImageIcon(cl.getResource(RESOURCE_PATH + "/connect2.gif"));
            connectMenuItem.setIcon(icon);
            int mnemonic = connectMenuItem.getText().toCharArray()[0];
            connectMenuItem.setMnemonic(mnemonic);
            connectMenuItem.setAccelerator(KeyStroke.getKeyStroke(mnemonic, ActionEvent.ALT_MASK));
        }
        return connectMenuItem;
    }

    /**
     * Return the DisconnectMenuItem property value.
     *
     * @return JMenuItem
     */
    private JMenuItem getDisconnectMenuItem() {
        if (disconnectMenuItem != null)
            return disconnectMenuItem;

        disconnectMenuItem = new JMenuItem(getDisconnectAction());
        //disconnectMenuItem.setFocusable(false);
        Icon icon = new ImageIcon(cl.getResource(RESOURCE_PATH + "/disconnect.gif"));
        disconnectMenuItem.setIcon(icon);

        int mnemonic = disconnectMenuItem.getText().toCharArray()[0];
        disconnectMenuItem.setMnemonic(mnemonic);
        disconnectMenuItem.setAccelerator(KeyStroke.getKeyStroke(mnemonic, ActionEvent.ALT_MASK));

        return disconnectMenuItem;
    }

    /**
     * Return the My Account menu item.
     *
     * @param accel if true, an accelerator key will be set on the menu item if it is created.
     * @return JMenuItem
     */
    private JMenuItem getMyAccountMenuItem(final boolean accel) {
        if (myAccountMenuItem == null) {
            myAccountMenuItem = new JMenuItem(getMyAccountAction());
        }
        Icon icon = new ImageIcon(cl.getResource(RESOURCE_PATH + "/user16.png"));
        myAccountMenuItem.setIcon(icon);
        if (accel) {
            int mnemonic = myAccountMenuItem.getText().toCharArray()[2];
            myAccountMenuItem.setMnemonic(mnemonic);
            myAccountMenuItem.setAccelerator(
                    KeyStroke.getKeyStroke(Character.toUpperCase(mnemonic), ActionEvent.ALT_MASK));
        }
        return myAccountMenuItem;
    }

    /**
     * Return the menuItemPref property value.
     *
     * @return JMenuItem
     */
    private JMenuItem getMenuItemPreferences(boolean accel) {
        if (menuItemPref == null) {
            menuItemPref = new JMenuItem(getPreferencesAction());
            //menuItemPref.setFocusable(false);
            Icon icon = new ImageIcon(cl.getResource(RESOURCE_PATH + "/preferences.gif"));
            menuItemPref.setIcon(icon);
            if (accel) {
                int mnemonic = menuItemPref.getText().toCharArray()[0];
                menuItemPref.setMnemonic(mnemonic);
                menuItemPref.setAccelerator(KeyStroke.getKeyStroke(mnemonic, ActionEvent.ALT_MASK));
            }
        }
        return menuItemPref;
    }


    /**
     * Return the ExitMenuItem property value.
     *
     * @return JMenuItem
     */
    private JMenuItem getExitMenuItem() {
        if (exitMenuItem == null) {
            exitMenuItem = new JMenuItem();
            //exitMenuItem.setFocusable(false);
            exitMenuItem.setText(resapplication.getString("ExitMenuItem.name"));
            exitMenuItem.setToolTipText(resapplication.getString("ExitMenuItem.desc"));
            int mnemonic = 'X';
            exitMenuItem.setMnemonic(mnemonic);
            exitMenuItem.setAccelerator(KeyStroke.getKeyStroke(mnemonic, ActionEvent.ALT_MASK));
        }
        return exitMenuItem;
    }


    /**
     * Return the helpTopicsMenuItem property value.
     *
     * @return JMenuItem
     */
    private JMenuItem getHelpTopicsMenuItem() {
        if (helpTopicsMenuItem == null) {
            helpTopicsMenuItem = new JMenuItem();
            //helpTopicsMenuItem.setFocusable(false);
            helpTopicsMenuItem.setText(resapplication.getString("Help_TopicsMenuItem_text_name"));
            helpTopicsMenuItem.setToolTipText(resapplication.getString("Help_TopicsMenuItem_text_description"));
            int mnemonic = helpTopicsMenuItem.getText().toCharArray()[0];
            helpTopicsMenuItem.setMnemonic(mnemonic);
            helpTopicsMenuItem.setAccelerator(KeyStroke.getKeyStroke(KeyEvent.VK_F1, 0));
        }
        return helpTopicsMenuItem;
    }


    /**
     * Return the fileMenu property value.
     *
     * @return JMenu
     */
    private JMenu getFileMenu() {
        if (fileMenu == null) {
            JMenu menu = new JMenu();
            //fileMenu.setFocusable(false);
            menu.setText(resapplication.getString("File"));
            //menu.add(getNewPolicyMenuItem());
            menu.add(getSaveAndActivateMenuItem());
            menu.add(getSaveOnlyMenuItem());
            menu.add(getExportMenuItem());
            menu.add(getImportMenuItem());
            menu.add(getValidateMenuItem());

            menu.addSeparator();
            menu.add(getEditPolicyMenuItem());
            menu.add(getServicePropertiesMenuItem());
            menu.add(getServiceUDDISettingsMenuItem());
            menu.add(getDeleteServiceMenuItem());
            menu.add(getPolicyDiffMenuItem());

            menu.addSeparator();

            menu.add(getConnectMenuItem());
            menu.add(getDisconnectMenuItem());
            menu.add(getMyAccountMenuItem(true));
            if (!isApplet()) {
                menu.add(getMenuItemPreferences(true));
                menu.add(getExitMenuItem());
            }
            int mnemonic = menu.getText().toCharArray()[0];
            menu.setMnemonic(mnemonic);

            fileMenu = menu;
        }
        return fileMenu;
    }

    private JMenuItem getEditPolicyMenuItem() {
        if (editPolicyMenuItem == null) {
            editPolicyMenuItem = new JMenuItem();
            editPolicyMenuItem.setEnabled(false);
            Icon icon = new ImageIcon(cl.getResource(RESOURCE_PATH + "/policy16.gif"));
            editPolicyMenuItem.setIcon(icon);
            editPolicyMenuItem.setText("Edit Policy");
            //int mnemonic = editPolicyMenuItem.getText().toCharArray()[0];
            //editPolicyMenuItem.setMnemonic(mnemonic);
            //editPolicyMenuItem.setAccelerator(KeyStroke.getKeyStroke(mnemonic, ActionEvent.ALT_MASK));
        }
        return editPolicyMenuItem;
    }

    private JMenuItem getServicePropertiesMenuItem() {
        if (servicePropertiesMenuItem == null) {
            servicePropertiesMenuItem = new JMenuItem();
            servicePropertiesMenuItem.setEnabled(false);
            Icon icon = new ImageIcon(cl.getResource(RESOURCE_PATH + "/Edit16.gif"));
            servicePropertiesMenuItem.setIcon(icon);
            servicePropertiesMenuItem.setText("Service Properties");
            //int mnemonic = servicePropertiesMenuItem.getText().toCharArray()[0];
            //servicePropertiesMenuItem.setMnemonic(mnemonic);
            //servicePropertiesMenuItem.setAccelerator(KeyStroke.getKeyStroke(mnemonic, ActionEvent.ALT_MASK));
        }
        return servicePropertiesMenuItem;
    }

    private JMenuItem getServiceUDDISettingsMenuItem() {
        if (serviceUDDISettingsMenuItem == null) {
            serviceUDDISettingsMenuItem = new JMenuItem();
            serviceUDDISettingsMenuItem.setEnabled(false);
            Icon icon = new ImageIcon(cl.getResource(RESOURCE_PATH + "/Edit16.gif"));
            serviceUDDISettingsMenuItem.setIcon(icon);
            serviceUDDISettingsMenuItem.setText("Publish to UDDI");
            //int mnemonic = servicePropertiesMenuItem.getText().toCharArray()[0];
            //servicePropertiesMenuItem.setMnemonic(mnemonic);
            //servicePropertiesMenuItem.setAccelerator(KeyStroke.getKeyStroke(mnemonic, ActionEvent.ALT_MASK));
        }
        return serviceUDDISettingsMenuItem;
    }

    private JMenuItem getDeleteServiceMenuItem() {
        if (deleteServiceMenuItem == null) {
            deleteServiceMenuItem = new JMenuItem();
            deleteServiceMenuItem.setEnabled(false);
            Icon icon = new ImageIcon(cl.getResource(RESOURCE_PATH + "/delete.gif"));
            deleteServiceMenuItem.setIcon(icon);
            deleteServiceMenuItem.setText("Delete Service");
            //int mnemonic = deleteServiceMenuItem.getText().toCharArray()[0];
            //deleteServiceMenuItem.setMnemonic(mnemonic);
            //deleteServiceMenuItem.setAccelerator(KeyStroke.getKeyStroke(mnemonic, ActionEvent.ALT_MASK));
        }
        return deleteServiceMenuItem;
    }

    private JMenuItem getPolicyDiffMenuItem() {
        if (policyDiffMenuItem == null) {
            policyDiffMenuItem = new JMenuItem();
            policyDiffMenuItem.setEnabled(false);
            Icon icon = new ImageIcon(cl.getResource(RESOURCE_PATH + "/policyDiff16.png"));
            policyDiffMenuItem.setIcon(icon);
        }

        PolicyDiffContext.setPolicyDiffMenuItem(policyDiffMenuItem);

        return policyDiffMenuItem;
    }

    private JMenuItem getValidateMenuItem() {
        if (validateMenuItem == null) {
            validateMenuItem = new JMenuItem();
            validateMenuItem.setEnabled(false);
            Icon icon = new ImageIcon(cl.getResource(RESOURCE_PATH + "/validate.gif"));
            validateMenuItem.setIcon(icon);
            validateMenuItem.setText("Validate");
            int mnemonic = validateMenuItem.getText().toCharArray()[0];
            validateMenuItem.setMnemonic(mnemonic);
            validateMenuItem.setAccelerator(KeyStroke.getKeyStroke(mnemonic, ActionEvent.ALT_MASK));
        }
        return validateMenuItem;
    }

    private JCheckBoxMenuItem getShowInputsAndOutputsMenuItem() {
        if (null == showInputsAndOutputsMenuItem) {
            boolean inputsAndOutputsVisible = getPreferences().isPolicyInputsAndOutputsVisible();

            showInputsAndOutputsMenuItem = new JCheckBoxMenuItem(getInputsAndOutputsToggleAction());

            showInputsAndOutputsMenuItem.setSelected(inputsAndOutputsVisible);
            showInputsAndOutputsMenuItem.setMnemonic(KeyEvent.VK_U);
            showInputsAndOutputsMenuItem.setDisplayedMnemonicIndex(4);
            showInputsAndOutputsMenuItem.setAccelerator(KeyStroke.getKeyStroke(KeyEvent.VK_U, InputEvent.ALT_DOWN_MASK));
        }

        return showInputsAndOutputsMenuItem;
    }

    private JMenuItem getShowAssertionCommentsMenuItem() {
        if (showAstnCommentsMenuItem == null) {
            showAstnCommentsMenuItem = new JMenuItem();
            showAstnCommentsMenuItem.setEnabled(false);
            Icon icon = new ImageIcon(cl.getResource(RESOURCE_PATH + "/About16.gif"));
            showAstnCommentsMenuItem.setIcon(icon);
            showAstnCommentsMenuItem.setText("Show Comments");
            showAstnCommentsMenuItem.setMnemonic(KeyEvent.VK_C);
            showAstnCommentsMenuItem.setDisplayedMnemonicIndex(5);
            showAstnCommentsMenuItem.setAccelerator(KeyStroke.getKeyStroke(KeyEvent.VK_C, ActionEvent.ALT_MASK));
        }
        return showAstnCommentsMenuItem;
    }

    private JMenuItem getShowAssertionLineNumbersMenuItem() {
        if (showAstnLnsMenuItem == null) {
            showAstnLnsMenuItem = new JMenuItem();
            showAstnLnsMenuItem.setEnabled(false);
            Icon icon = new ImageIcon(cl.getResource(RESOURCE_PATH + "/ShowLineNumbers16.png"));
            showAstnLnsMenuItem.setIcon(icon);
            showAstnLnsMenuItem.setText("Show Assertion Numbers");
            showAstnLnsMenuItem.setMnemonic(KeyEvent.VK_N);
            showAstnLnsMenuItem.setDisplayedMnemonicIndex(15);
            showAstnLnsMenuItem.setAccelerator(KeyStroke.getKeyStroke(KeyEvent.VK_N, ActionEvent.ALT_MASK));
        }
        return showAstnLnsMenuItem;
    }

    private JMenuItem getImportMenuItem() {
        if (importMenuItem == null) {
            importMenuItem = new JMenuItem();
            importMenuItem.setEnabled(false);
            Icon icon = new ImageIcon(cl.getResource(RESOURCE_PATH + "/saveTemplate.gif"));
            importMenuItem.setIcon(icon);
            importMenuItem.setText("Import Policy");
            int mnemonic = importMenuItem.getText().toCharArray()[0];
            importMenuItem.setMnemonic(mnemonic);
            importMenuItem.setAccelerator(KeyStroke.getKeyStroke(mnemonic, ActionEvent.ALT_MASK));
        }
        return importMenuItem;
    }

    private JMenuItem getExportMenuItem() {
        if (exportMenuItem == null) {
            exportMenuItem = new JMenuItem();
            exportMenuItem.setEnabled(false);
            Icon icon = new ImageIcon(cl.getResource(RESOURCE_PATH + "/saveTemplate.gif"));
            exportMenuItem.setIcon(icon);
            exportMenuItem.setText("Export Policy");
            exportMenuItem.setMnemonic(KeyEvent.VK_R);
            exportMenuItem.setDisplayedMnemonicIndex(4);
            exportMenuItem.setAccelerator(KeyStroke.getKeyStroke(KeyEvent.VK_R, ActionEvent.ALT_MASK));
        }
        return exportMenuItem;
    }

    public JMenu getFilterServiceAndPolicyTreeMenu() {
        if (filterServiceAndPolicyTreeMenu == null) {
            filterServiceAndPolicyTreeMenu = new JMenu("Filter Service and Policy Tree");
        }
        return filterServiceAndPolicyTreeMenu;
    }

    public JMenu getSortServiceAndPolicyTreeMenu() {
        if (sortServiceAndPolicyTreeMenu == null) {
            sortServiceAndPolicyTreeMenu = new JMenu("Sort Service and Policy Tree By");
        }
        return sortServiceAndPolicyTreeMenu;
    }

    /**
     * @return the preferences bean. never null.
     */
    public SsmPreferences getPreferences() {
        return preferences;
    }

    /**
     * Show an InformationDialog centered on the parent window.
     * <p/>
     * On windows if an InformationDialog is shown as a result of a key press e.g. F3, and the key is held down,
     * this can result in many dialogs being created, which then persist as the focusLost listeners are not invoked
     * as each new dialog is shown. As a result this method ensures that only a single InformationDialog is showing
     * at a time. While a dialog is showing, any further dialogs are ignored.
     * <p/>
     * Only access from the swing thread, if not an IllegalStateException will be thrown
     *
     * @param iDialog InformationDialog to show
     */
    public static void showInformationDialog(final InformationDialog iDialog,
                                             final Runnable continuation) throws IllegalStateException {

        if (!SwingUtilities.isEventDispatchThread()) {
            throw new IllegalStateException("Cannot invoke showInformationDialog if caller is not on the event dispatching thread");
        }

        if (infoDialogShowing) {
            return;
        }
        infoDialogShowing = true;

        final Runnable runnable = new Runnable() {
            @Override
            public void run() {
                if (continuation != null) continuation.run();
                infoDialogShowing = false;
            }
        };

        iDialog.pack();
        Utilities.centerOnParentWindow(iDialog);
        iDialog.setModal(false);
        DialogDisplayer.display(iDialog, runnable);
    }

    private JMenuItem getSaveAndActivateMenuItem() {
        if (saveAndActivateMenuItem == null) {
            saveAndActivateMenuItem = new JMenuItem();
            saveAndActivateMenuItem.setEnabled(false);
            Icon icon = new ImageIcon(cl.getResource(RESOURCE_PATH + "/Save16.gif"));
            saveAndActivateMenuItem.setIcon(icon);
            saveAndActivateMenuItem.setText("Save and Activate");
            int mnemonic = saveAndActivateMenuItem.getText().toCharArray()[0];
            saveAndActivateMenuItem.setMnemonic(mnemonic);
            saveAndActivateMenuItem.setAccelerator(KeyStroke.getKeyStroke(mnemonic, ActionEvent.ALT_MASK | ActionEvent.CTRL_MASK));
        }
        return saveAndActivateMenuItem;
    }

    private JMenuItem getSaveOnlyMenuItem() {
        if (saveOnlyMenuItem == null) {
            saveOnlyMenuItem = new JMenuItem();
            saveOnlyMenuItem.setEnabled(false);
            Icon icon = new ImageIcon(cl.getResource(RESOURCE_PATH + "/Save16.gif"));
            saveOnlyMenuItem.setIcon(icon);
            saveOnlyMenuItem.setText("Save");
            int mnemonic = saveOnlyMenuItem.getText().toCharArray()[0];
            saveOnlyMenuItem.setMnemonic(mnemonic);
            saveOnlyMenuItem.setAccelerator(KeyStroke.getKeyStroke(mnemonic, ActionEvent.ALT_MASK));
        }
        return saveOnlyMenuItem;
    }

    private JMenuItem getMigrateNamespacesMenuItem() {
        if (migrateNamespacesMenuItem != null)
            return migrateNamespacesMenuItem;

        JMenuItem ret = new JMenuItem("Migrate Namespaces");
        ret.setEnabled(false);
        int mnemonic = ret.getText().toCharArray()[0];
        ret.setMnemonic(mnemonic);
        migrateNamespacesMenuItem = ret;

        return ret;
    }

    private BaseAction getCreatePolicyAction() {
        if (createPolicyAction == null) {
            createPolicyAction = new CreatePolicyAction();
            createPolicyAction.setEnabled(false);
        }
        return createPolicyAction;
    }

    private JMenu getEditMenu() {
        if (editMenu == null) {
            JMenu menu = new JMenu();
            menu.setText(resapplication.getString("Edit"));
            menu.setMnemonic(KeyEvent.VK_E);

            ClipboardActions.getGlobalCutAction().putValue(Action.NAME, resapplication.getString("Cut_MenuItem_text"));
            JMenuItem mi;
//            mi = new JMenuItem(ClipboardActions.GLOBAL_CUT_ACTION);
//            menu.add(mi); // TODO  Cut is disabled because it's problematic to have Cut without Undo

            ClipboardActions.getGlobalCopyAction().putValue(Action.NAME, resapplication.getString("Copy_MenuItem_text"));
            mi = new JMenuItem(ClipboardActions.getGlobalCopyAction());
            menu.add(mi);

            ClipboardActions.getGlobalCopyAllAction().putValue(Action.NAME, resapplication.getString("CopyAll_MenuItem_text"));
            mi = new JMenuItem(ClipboardActions.getGlobalCopyAllAction());
            menu.add(mi);

            ClipboardActions.getGlobalPasteAction().putValue(Action.NAME, resapplication.getString("Paste_MenuItem_text"));
            mi = new JMenuItem(ClipboardActions.getGlobalPasteAction());
            menu.add(mi);

            //goto only applies to policy window currently, but could be extended
            menu.add(getGoToMenuItem());

            //search only applies to policy window, but could be extended
            menu.add(getFindMenuItem());
            menu.add(getF3MenuItem());
            menu.add(getShiftF3MenuItem());

            menu.add(getMigrateNamespacesMenuItem());

            editMenu = menu;
        }
        return editMenu;
    }

    private JMenuItem getGoToMenuItem() {
        return new JMenuItem(getGlobalGoToAction());
    }

    private JMenuItem getShiftF3MenuItem() {
        return new JMenuItem(getGlobalShiftF3Action());
    }

    private JMenuItem getF3MenuItem() {
        return new JMenuItem(getGlobalF3Action());
    }

    private JMenuItem getFindMenuItem() {
        return new JMenuItem(getGlobalFindAction());
    }

    private static Action getGlobalGoToAction() {
        if (goToAction == null) {
            goToAction = new ProxyAction(L7_GO_TO, KeyEvent.VK_G, KeyStroke.getKeyStroke(KeyEvent.VK_G, InputEvent.CTRL_MASK));
            goToAction.putValue(Action.NAME, resapplication.getString("Goto_MenuItem_text"));
        }
        return goToAction;
    }

    private static Action getGlobalFindAction() {
        if (findAction == null) {
            findAction = new ProxyAction(L7_FIND, KeyEvent.VK_F, KeyStroke.getKeyStroke(KeyEvent.VK_F, InputEvent.CTRL_MASK));
            findAction.putValue(Action.NAME, resapplication.getString("Find_MenuItem_text"));
        }
        return findAction;
    }

    private static Action getGlobalF3Action() {
        if (f3Action == null) {
            f3Action = new ProxyAction(L7_F3, KeyEvent.VK_N, KeyStroke.getKeyStroke(KeyEvent.VK_F3, 0));
            f3Action.putValue(Action.NAME, resapplication.getString("F3_MenuItem_text"));
        }
        return f3Action;
    }

    private static Action getGlobalShiftF3Action() {
        if (shiftF3Action == null) {
            shiftF3Action = new ProxyAction(L7_SHIFT_F3, KeyEvent.VK_V, KeyStroke.getKeyStroke(KeyEvent.VK_F3, KeyEvent.SHIFT_MASK));
            shiftF3Action.putValue(Action.NAME, resapplication.getString("Shift_F3_MenuItem_text"));
        }
        return shiftF3Action;
    }

//    private static Action getGlobalEscAction(){
//        if(findAction == null){
//            findAction = new ProxyAction(L7_FIND, KeyEvent.VK_S, KeyStroke.getKeyStroke(KeyEvent.VK_ESCAPE, 0));
//            findAction.putValue(Action.NAME, "SHOULD NOT BE SHOWN");
//        }
//        return findAction;
//    }

    /**
     * Proxy Action allows for an Action to configure a menu item in a global menu like the Edit menu, but allows
     * the actual implementation of the Action to be specified by the Component on which it applies.
     * <p/>
     * When the ProxyAction fires it will look up the component with focus, and if it contains an action with the name
     * of the 'actionCommand' property, it will be invoked.
     */
    private static class ProxyAction extends AbstractAction {
        private final String actionCommand;

        public ProxyAction(String actionCommand, int mnemonic, KeyStroke accelerator) {
            super(actionCommand);
            this.actionCommand = actionCommand;
            if (mnemonic > 0) putValue(Action.MNEMONIC_KEY, new Integer(mnemonic));
            if (accelerator != null) putValue(Action.ACCELERATOR_KEY, accelerator);
        }

        public ProxyAction(Action actionToRun, int mnemonic, KeyStroke accelerator) {
            this((String) actionToRun.getValue(Action.NAME),
                    mnemonic,
                    accelerator);
        }

        @Override
        public void actionPerformed(ActionEvent e) {
            AccessController.doPrivileged(new PrivilegedAction<Object>() {
                @Override
                public Object run() {
                    if (focusOwner == null)
                        return null;

                    Action a = findActionInComponentOrParent(focusOwner, actionCommand);

                    if (a != null) {
                        a.actionPerformed(new ActionEvent(focusOwner,
                                ActionEvent.ACTION_PERFORMED,
                                actionCommand));
                    }
                    return null;
                }
            });
        }
    }

    /**
     * Called when the component with focus changes
     * <p/>
     * Many components are configured via their associated Action e.g. enabled state, text
     * Any such Action whose state is determined by the component with focus should be updated in this method.
     * <p/>
     * Manage the state of actions responsible for goto Ctrl + G, Ctrl + F,  Next search result F3 and previous search
     * result Shift + F3 (search not implemented yet)
     */
    private static void updateActionsDependentOnFocusedComponent() {
        boolean enableGoTo = false;
        boolean enableFind = false;
        boolean enableF3 = false;
        boolean enableShiftF3 = false;
        try {
            if (focusOwner == null)
                return;

            ActionMap am = focusOwner.getActionMap();
            if (am == null)
                return;

            enableGoTo = findActionInComponentOrParent(focusOwner, L7_GO_TO) != null;
            enableFind = findActionInComponentOrParent(focusOwner, L7_FIND) != null;
            enableF3 = findActionInComponentOrParent(focusOwner, L7_F3) != null;
            enableShiftF3 = findActionInComponentOrParent(focusOwner, L7_SHIFT_F3) != null;

        } finally {
            getGlobalGoToAction().setEnabled(enableGoTo);
            getGlobalFindAction().setEnabled(enableFind);
            getGlobalF3Action().setEnabled(enableF3);
            getGlobalShiftF3Action().setEnabled(enableShiftF3);
        }
    }

    private static Action findActionInComponentOrParent(final JComponent comp, final String actionCommand) {

        final ActionMap actionMap = comp.getActionMap();
        Action a = actionMap.get(actionCommand);

        if (a == null) {
            //search through it's parents
            Container parent = comp.getParent();
            while (parent != null) {
                if (!(parent instanceof JComponent)) {
                    break;
                }
                JComponent jParent = (JComponent) parent;
                Action parentAction = jParent.getActionMap().get(actionCommand);
                if (parentAction != null) {
                    a = parentAction;
                    break;
                }

                parent = jParent.getParent();
            }
        }

        return a;
    }

    /**
     * Return the tasksMenu property value.
     * <p/>
     * NOTICE: CHECK THAT THE MENU IS ADDED FOR THE APPLET ALSO.
     * See {@link MainWindow#getToolBarPane()}
     *
     * @return JMenu
     */
    private JMenu getTasksMenu() {
        if (tasksMenu == null) {
            JMenu menu = new JMenu();
            //tasksMenu.setFocusable(false);
            menu.setText(resapplication.getString("Tasks"));

            menu.add(getNewProviderSubMenu());
            menu.add(getNewInternalUserAction());
            menu.add(getNewInternalGroupAction());
            menu.add(getManageAdminUsersSubMenu());
            menu.add(getFindIdentityAction());

            menu.addSeparator();

            menu.add(getPublishServiceAction());
            menu.add(getCreateServiceAction());
            menu.add(getCreatePolicyAction());
            menu.add(getPublishNonSoapServiceAction());
            menu.add(getPublishRestServiceAction());
            menu.add(getPublishInternalServiceAction());
            menu.add(getPublishReverseWebProxyAction());
            menu.addSeparator();

            menu.add(getManageCertificatesMenuItem());
            menu.add(getManagePrivateKeysMenuItem());
            menu.add(getManageSecurePasswordsMenuItem());
            menu.add(getRevokeCertificatesMenuItem());
            menu.add(getManageGlobalResourcesMenuItem());
            menu.add(getManageClusterPropertiesActionMenuItem());
            menu.add(getManageSsgConnectorsAction());
            menu.add(getManageDataSourcesAction());
            menu.add(getManageJmsEndpointsMenuItem());
            menu.add(getManageKerberosMenuItem());
            menu.add(getManageRolesMenuItem());
            menu.add(getManageSecurityZonesAction());
            menu.add(getManageAuditAlertOptionsMenuItem());
            menu.add(getManageLogSinksAction());
            menu.add(getManageEmailListenersAction());
            menu.add(getConfigureFtpAuditArchiverAction());
            menu.add(getManageTrustedEsmUsersAction());
            menu.add(getManageUDDIRegistriesAction());
            menu.add(getManageHttpConfigurationAction());
            menu.add(getManageServiceResolutionMenuItem());
            menu.add(getManageEncapsulatedAssertionsAction());
            menu.add(getSiteMinderConfigurationAction());
<<<<<<< HEAD
            menu.add(getManageSolutionKitsAction());
=======
            menu.add(getManageServerModuleFilesAction());
>>>>>>> 098c1a33

            menu.add(getCustomGlobalActionsMenu());

            int mnemonic = menu.getText().toCharArray()[0];
            menu.setMnemonic(mnemonic);

            tasksMenu = menu;
        }
        return tasksMenu;
    }

    private JMenu getManageDataSourcesAction() {
        JMenu dataSourcesMenu = new JMenu("Manage Data Sources");
        dataSourcesMenu.add(getManageJdbcConnectionsAction());
        dataSourcesMenu.add(getManageCassandraConnectionsAction());
        return dataSourcesMenu;
    }

    private JMenuItem getManageAuditAlertOptionsMenuItem() {
        if (manageAuditAlertsMenuItem == null) manageAuditAlertsMenuItem = new JMenuItem(getManageAuditAlertsAction());
        return manageAuditAlertsMenuItem;
    }

    private Action getManageAuditAlertsAction() {
        if (manageAuditAlertsAction == null) {
            manageAuditAlertsAction = AuditAlertOptionsAction.getInstance();
            manageAuditAlertsAction.addAuditWatcher(getAuditAlertBar());
            disableUntilLogin(manageAuditAlertsAction);
        }
        return manageAuditAlertsAction;
    }

    private JMenu getNewProviderSubMenu() {
        if (newProviderSubMenu == null) {
            newProviderSubMenu = new JMenu();
            //newProviderSubMenu.setFocusable(false);

            newProviderSubMenu.setText("Create Identity Provider");
            newProviderSubMenu.setIcon(new ImageIcon(ImageCache.getInstance().getIcon("com/l7tech/console/resources/CreateIdentityProvider16x16.gif")));

            newProviderSubMenu.add(getNewProviderAction());
            newProviderSubMenu.add(getNewBindOnlyLdapProviderAction());
            newProviderSubMenu.add(getNewFederatedIdentityProviderAction());
            newProviderSubMenu.add(getNewPolicyBackedIdentityProviderAction());
        }
        return newProviderSubMenu;
    }

    private JMenu getManageAdminUsersSubMenu() {
        if (manageAdminUsersSubMenu == null) {
            manageAdminUsersSubMenu = new JMenu();

            manageAdminUsersSubMenu.setText("Manage Account Policies");
            manageAdminUsersSubMenu.setIcon(new ImageIcon(ImageCache.getInstance().getIcon("com/l7tech/console/resources/ManageUserAccounts16.png")));

            final SecureAction mangeAdminUsers = new ManageAdminUserAccountAction();
            disableUntilLogin(mangeAdminUsers);
            manageAdminUsersSubMenu.add(mangeAdminUsers);

            final SecureAction forceResetAction = new ForceAdminPasswordResetAction();
            disableUntilLogin(forceResetAction);
            manageAdminUsersSubMenu.add(forceResetAction);

            final SecureAction managePasswdPolicyAction = new IdentityProviderManagePasswordPolicyAction();
            disableUntilLogin(managePasswdPolicyAction);
            manageAdminUsersSubMenu.add(managePasswdPolicyAction);
        }
        return manageAdminUsersSubMenu;
    }

    /**
     * Return the viewMenu property value.
     *
     * @return JMenu
     */
    private JMenu getViewMenu() {
        if (viewMenu != null) return viewMenu;

        JMenu menu = new JMenu();
        //viewMenu.setFocusable(false);
        menu.setText(resapplication.getString("View"));
        JCheckBoxMenuItem jcm = new JCheckBoxMenuItem(getPolicyMessageAreaToggle());

        boolean policyMessageAreaVisible = getPreferences().isPolicyMessageAreaVisible();
        jcm.setSelected(policyMessageAreaVisible);
        menu.add(jcm);

        menu.add(getShowInputsAndOutputsMenuItem());

        if (!isApplet()) {
            jcm = new JCheckBoxMenuItem(getToggleStatusBarToggleAction());
            jcm.setSelected(getPreferences().isStatusBarBarVisible());
            menu.add(jcm);
        }

        menu.add(getShowAssertionCommentsMenuItem());
        menu.add(getShowAssertionLineNumbersMenuItem());

        menu.addSeparator();

        JMenuItem item = new JMenuItem(getRefreshAction());
        item.setAccelerator(KeyStroke.getKeyStroke(KeyEvent.VK_F5, 0));
        menu.add(item);

        menu.addSeparator();

        menu.add(getDashboardMenuItem());
        menu.add(getAuditMenuItem());
        menu.add(getViewLogMenuItem());
        menu.add(getFromFileMenuItem());

        //Add tree filter menu items
        menu.addSeparator();
        this.addLogonListener(((ServicesAndPoliciesTree) getServicesAndPoliciesTree()).getSortComponents());  //register component to logon listener
        menu.add(((ServicesAndPoliciesTree) getServicesAndPoliciesTree()).getSortComponents().addFilterMenu(getFilterServiceAndPolicyTreeMenu()));
        final int filterMenuIndex = menu.getMenuComponentCount() - 1;
        //Add tree sort filter menu items
        menu.addSeparator();
        menu.add(((ServicesAndPoliciesTree) getServicesAndPoliciesTree()).getSortComponents().addSortMenu(getSortServiceAndPolicyTreeMenu()));
        final int sortMenuIndex = menu.getMenuComponentCount() - 1;

        int mnemonic = menu.getText().toCharArray()[0];
        menu.setMnemonic(mnemonic);

        viewMenu = menu;
        viewMenu.addMenuListener(new MenuListener() {
            @Override
            public void menuCanceled(MenuEvent e) {
            }

            @Override
            public void menuDeselected(MenuEvent e) {
            }

            @Override
            public void menuSelected(MenuEvent e) {
                //when the user clicks sorting options through the root node, it will may change the state and because
                //the view menu will not get refreshed, we need to get the new state of the sorting
                getFilterServiceAndPolicyTreeMenu().removeAll();
                getSortServiceAndPolicyTreeMenu().removeAll();
                viewMenu.add(((ServicesAndPoliciesTree) getServicesAndPoliciesTree()).getSortComponents().addFilterMenu(getFilterServiceAndPolicyTreeMenu()), filterMenuIndex);
                viewMenu.add(((ServicesAndPoliciesTree) getServicesAndPoliciesTree()).getSortComponents().addSortMenu(getSortServiceAndPolicyTreeMenu()), sortMenuIndex);
            }
        });

        return viewMenu;
    }

    /**
     * Return the helpMenu property value.
     *
     * @return JMenu
     */
    private JMenu getHelpMenu() {
        if (helpMenu != null) return helpMenu;

        helpMenu = new JMenu();
        //helpMenu.setFocusable(false);
        helpMenu.setText(resapplication.getString("Help"));
        helpMenu.add(getHelpTopicsMenuItem());
        helpMenu.add(getManageClusterLicensesMenuItem());
        helpMenu.add(new AboutAction());
        int mnemonic = helpMenu.getText().toCharArray()[0];
        helpMenu.setMnemonic(mnemonic);

        return helpMenu;
    }

    private AuditAlertsNotificationPanel getAuditAlertBar() {
        if (auditAlertBar == null) {
            auditAlertBar = new AuditAlertsNotificationPanel(getAuditChecker());
            addLogonListener(auditAlertBar);
        }
        return auditAlertBar;
    }

    private AuditAlertChecker getAuditChecker() {
        if (auditAlertChecker == null) {
            auditAlertChecker = new AuditAlertChecker(new AuditAlertConfigBean(preferences));
        }
        return auditAlertChecker;
    }

    /**
     * create the Action (the component that is used by several controls)
     *
     * @return the connect <CODE>Action</CODE> implementation
     */
    private Action getConnectAction() {
        if (connectAction != null) return connectAction;
        String atext = resapplication.getString("ConnectMenuItem.name");
        Icon icon = new ImageIcon(cl.getResource(RESOURCE_PATH + "/connect2.gif"));
        String aDesc = resapplication.getString("ConnectMenuItem.desc");
        connectAction =
                new AbstractAction(atext, icon) {
                    /**
                     * Invoked when an action occurs.
                     *
                     * @param event the event that occured
                     */
                    @Override
                    public void actionPerformed(ActionEvent event) {
                        SwingUtilities.invokeLater(new Runnable() {
                            @Override
                            public void run() {
                                if (isApplet()) {
                                    AppletMain applet = (AppletMain) TopComponents.getInstance().getComponent(AppletMain.COMPONENT_NAME);
                                    if (applet == null) {
                                        log.warning("No applet currently attached");
                                        return;
                                    }
                                    String sessionId = applet.getSessionID();
                                    String host = applet.getHostAndPort();
                                    if (sessionId == null || host == null) {
                                        DialogDisplayer.showMessageDialog(TopComponents.getInstance().getTopParent(),
                                                "Session Error",
                                                "An error occurred connecting to the Gateway,\n please disconnect and try again.",
                                                JOptionPane.ERROR_MESSAGE,
                                                null,
                                                null);
                                    } else if (!applet.isValidSessionID(sessionId) ||
                                            !isValidSessionID(sessionId, host)) {
                                        applet.invalidateSessionID();
                                        applet.redirectToServlet();
                                    }
                                } else {
                                    enableOrDisableConnectionComponents(false); // Fixed bug 10238 to disable the connection button or the connection menu item immediately.
                                    LogonDialog.logon(TopComponents.getInstance().getTopParent(), logonListener);
                                }
                            }
                        });
                    }
                };
        connectAction.putValue(Action.SHORT_DESCRIPTION, aDesc);
        return connectAction;
    }

    private HomeAction getHomeAction() {
        if (homeAction == null) {
            homeAction = new HomeAction();
        }

        return homeAction;
    }

    /**
     * Enable or disable the connection button in the tool bar and the connection menu item in the main menu.
     *
     * @param enabled: a boolean value to indicate if the connection components will be enabled or not.
     */
    public void enableOrDisableConnectionComponents(boolean enabled) {
        getConnectAction().setEnabled(enabled);
        getConnectMenuItem().setEnabled(enabled);
    }

    /**
     * Check if the current session id is still valid or not.
     *
     * @return true if the session id is valid.
     */
    public boolean isValidSessionID(final String sessionId, final String host) {
        boolean validId = false;

        final SecurityProvider securityProvider = Registry.getDefault().getSecurityProvider();
        final AuthenticationProvider authProv = securityProvider.getAuthenticationProvider();
        try {
            authProv.login(sessionId, host);
            validId = true;
        } catch (LoginException e) {
            log.log(Level.FINE, "Login failed.", ExceptionUtils.getDebugException(e));
        } catch (VersionException ve) {
            log.log(Level.WARNING, "Login failed due to software version mismatch.", ExceptionUtils.getDebugException(ve));
        }

        if (validId) {
            logonListener.onAuthSuccess(sessionId, false);
        }

        return validId;
    }

    /**
     * create the Action (the component that is used by several controls)
     *
     * @return the disconnect <CODE>Action</CODE> implementation
     */
    public Action getDisconnectAction() {
        if (disconnectAction != null) return disconnectAction;
        String atext = resapplication.getString("DisconnectMenuItem.name");
        Icon icon = new ImageIcon(cl.getResource(RESOURCE_PATH + "/disconnect.gif"));

        String aDesc = resapplication.getString("DisconnectMenuItem.desc");
        disconnectAction =
                new AbstractAction(atext, icon) {
                    /**
                     * Invoked when an action occurs.
                     *
                     * @param event the event that occurred
                     */
                    @Override
                    public void actionPerformed(ActionEvent event) {
                        try {
                            if (isConnected()) {
                                getWorkSpacePanel().updatePolicyTabsProperties();
                            }
                            getWorkSpacePanel().clearWorkspace(); // vetoable

                            // Must disable actions first, since doing so may attempt to make admin calls
                            disconnectFromGateway();

                            SecurityProvider securityProvider = Registry.getDefault().getSecurityProvider();
                            if (securityProvider != null) securityProvider.logoff();

                            if (isApplet()) {
                                AppletMain applet = (AppletMain) TopComponents.getInstance().getComponent(AppletMain.COMPONENT_NAME);
                                if (applet != null)
                                    applet.invalidateSessionID();
                            }
                        } catch (ActionVetoException e) {
                            // action vetoed
                        }
                    }
                };
        disconnectAction.putValue(Action.SHORT_DESCRIPTION, aDesc);
        return disconnectAction;
    }

    private MyAccountAction getMyAccountAction() {
        if (myAccountAction == null) {
            myAccountAction = new MyAccountAction();
        }
        // disable until login
        myAccountAction.setEnabled(false);
        addLogonListener(myAccountAction);
        return myAccountAction;
    }

    /**
     * @return the <code>Action</code> for the publish service
     */
    private PublishServiceAction getPublishServiceAction() {
        if (publishServiceAction != null) {
            return publishServiceAction;
        }
        publishServiceAction = new PublishServiceAction();
        disableUntilLogin(publishServiceAction);
        return publishServiceAction;
    }

    private PublishNonSoapServiceAction getPublishNonSoapServiceAction() {
        if (publishNonSoapServiceAction != null) {
            return publishNonSoapServiceAction;
        }
        publishNonSoapServiceAction = new PublishNonSoapServiceAction();
        disableUntilLogin(publishNonSoapServiceAction);
        return publishNonSoapServiceAction;
    }

    private PublishRestServiceAction getPublishRestServiceAction() {
        if (publishRestServiceAction != null) {
            return publishRestServiceAction;
        }
        publishRestServiceAction = new PublishRestServiceAction();
        disableUntilLogin(publishRestServiceAction);
        return publishRestServiceAction;
    }

    /**
     * @return the <code>Action</code> for the create service
     */
    private CreateServiceWsdlAction getCreateServiceAction() {
        if (createServiceAction != null) {
            return createServiceAction;
        }
        createServiceAction = new CreateServiceWsdlAction();
        disableUntilLogin(createServiceAction);
        return createServiceAction;
    }


    private NewInternalUserAction getNewInternalUserAction() {
        if (newInernalUserAction != null) return newInernalUserAction;
        newInernalUserAction = new NewInternalUserAction(null) {
            @Override
            public String getName() {
                return "Create Internal User";
            }
        };
        MainWindow.this.addLogonListener(newInernalUserAction);
        newInernalUserAction.setEnabled(false);
        addPermissionRefreshListener(newInernalUserAction);
        return newInernalUserAction;
    }

    private NewGroupAction getNewInternalGroupAction() {
        if (newInernalGroupAction != null) return newInernalGroupAction;
        newInernalGroupAction = new NewGroupAction(null) {
            @Override
            public String getName() {
                return "Create Internal Group";
            }
        };
        MainWindow.this.addLogonListener(newInernalGroupAction);
        newInernalGroupAction.setEnabled(false);
        addPermissionRefreshListener(newInernalGroupAction);
        return newInernalGroupAction;
    }

    private NewFederatedIdentityProviderAction getNewFederatedIdentityProviderAction() {
        if (newPKIProviderAction != null) return newPKIProviderAction;
        newPKIProviderAction = new NewFederatedIdentityProviderAction(null) {
            @Override
            public void onLogon(LogonEvent e) {
                super.onLogon(e);
                final DefaultMutableTreeNode root =
                        (DefaultMutableTreeNode) getIdentitiesTree().getModel().getRoot();
                node = (AbstractTreeNode) root;
            }

        };

        MainWindow.this.addLogonListener(newPKIProviderAction);
        newPKIProviderAction.setEnabled(false);
        addPermissionRefreshListener(newPKIProviderAction);
        return newPKIProviderAction;
    }

    private NewLdapProviderAction getNewProviderAction() {
        if (newLDAPProviderAction != null) return newLDAPProviderAction;
        newLDAPProviderAction = new NewLdapProviderAction() {
            @Override
            public void onLogon(LogonEvent e) {
                super.onLogon(e);
                final DefaultMutableTreeNode root =
                        (DefaultMutableTreeNode) getIdentitiesTree().getModel().getRoot();
                node = (AbstractTreeNode) root;
            }
        };
        MainWindow.this.addLogonListener(newLDAPProviderAction);
        newLDAPProviderAction.setEnabled(false);
        addPermissionRefreshListener(newLDAPProviderAction);
        return newLDAPProviderAction;
    }

    private NewBindOnlyLdapProviderAction getNewBindOnlyLdapProviderAction() {
        if (newBindOnlyLdapProviderAction != null) return newBindOnlyLdapProviderAction;
        newBindOnlyLdapProviderAction = new NewBindOnlyLdapProviderAction() {
            @Override
            public void onLogon(LogonEvent e) {
                super.onLogon(e);
                final DefaultMutableTreeNode root =
                        (DefaultMutableTreeNode) getIdentitiesTree().getModel().getRoot();
                node = (AbstractTreeNode) root;
            }
        };
        MainWindow.this.addLogonListener(newBindOnlyLdapProviderAction);
        newBindOnlyLdapProviderAction.setEnabled(false);
        addPermissionRefreshListener(newBindOnlyLdapProviderAction);
        return newBindOnlyLdapProviderAction;
    }

    private NewPolicyBackedIdentityProviderAction getNewPolicyBackedIdentityProviderAction() {
        if (newPolicyBackedIdentityProviderAction != null) return newPolicyBackedIdentityProviderAction;
        newPolicyBackedIdentityProviderAction = new NewPolicyBackedIdentityProviderAction() {
            @Override
            public void onLogon(LogonEvent e) {
                super.onLogon(e);
                final DefaultMutableTreeNode root =
                    (DefaultMutableTreeNode) getIdentitiesTree().getModel().getRoot();
                node = (AbstractTreeNode) root;
            }
        };
        MainWindow.this.addLogonListener(newPolicyBackedIdentityProviderAction);
        newPolicyBackedIdentityProviderAction.setEnabled(false);
        addPermissionRefreshListener(newPolicyBackedIdentityProviderAction);
        return newPolicyBackedIdentityProviderAction;
    }

    /**
     * create the Action (the component that is used by several controls)
     *
     * @return the <CODE>Action</CODE> implementation that refreshes the tree
     */
    private Action getRefreshAction() {
        if (refreshAction != null) return refreshAction;
        String atext = resapplication.getString("Refresh_MenuItem_text");
        Icon icon = new ImageIcon(cl.getResource(RESOURCE_PATH + "/Refresh16.gif"));

        refreshAction =
                new AbstractAction(atext, icon) {
                    // need to hold a reference to the listener here to prevent GC
                    private LogonListener ll = new LogonListener() {
                        @Override
                        public void onLogon(LogonEvent e) {
                            refreshAction.setEnabled(true);
                        }

                        @Override
                        public void onLogoff(LogonEvent e) {
                            refreshAction.setEnabled(false);
                        }
                    };

                    {
                        addLogonListener(ll);
                    }

                    @Override
                    public void actionPerformed(ActionEvent event) {
                        Collection<Refreshable> alreadyRefreshed = new ArrayList<Refreshable>();
                        // no matter what, if id provider tree exists, always refresh it
                        if (identityProvidersTree != null) {
                            identityProvidersTree.refresh(identitiesRootNode);
                            alreadyRefreshed.add(identityProvidersTree);
                        }
                        // no matter what, if policy templates exist, always refresh it
                        getAssertionPaletteTree().firePropertyChange(PolicyTemplatesFolderNode.REFRESH_POLICY_TEMPLATES, 0, 1);
                        // no matter what, if service tree exists, always refresh it
                        if (servicesAndPoliciesTree != null) {
                            servicesAndPoliciesTree.refresh(rootNode);
                            alreadyRefreshed.add(servicesAndPoliciesTree);
                        }

                        // No matter what, always refresh all policy editor panels
                        final WorkSpacePanel cw = TopComponents.getInstance().getCurrentWorkspace();
                        alreadyRefreshed.addAll(cw.refreshWorkspace());

                        final KeyboardFocusManager kbm = KeyboardFocusManager.getCurrentKeyboardFocusManager();
                        final Component c = kbm.getFocusOwner();
                        log.finest("the focus owner is " + (c == null ? "NULL" : c.getClass()));
                        if (c instanceof Refreshable) {

                            try {
                                Refreshable r = (Refreshable) c;
                                if (!alreadyRefreshed.contains(r)) {
                                    if (r.canRefresh()) {
                                        log.finest("Invoke refresh on " + c.getClass());
                                        r.refresh();
                                    }
                                }
                            } finally {
                                SwingUtilities.invokeLater(new Runnable() {
                                    @Override
                                    public void run() {
                                        if (kbm.getFocusOwner() != c) {
                                            c.requestFocusInWindow();
                                        }
                                    }
                                });
                            }
                        }
                    }
                };
        refreshAction.setEnabled(false);
        refreshAction.putValue(Action.SHORT_DESCRIPTION, atext);
        return refreshAction;
    }

    public void refreshPoliciesFolderNode() {
        servicesAndPoliciesTree.refresh(rootNode);
    }

    public void refreshIdentityProvidersTree() {
        identityProvidersTree.refresh(identitiesRootNode);
    }

    public void clearFilter() {
        AlterFilterAction.applyfilter(AlterFilterAction.FilterType.ALL, getFilterStatusLabel());
    }

    /**
     * create the Action (the component that is used by several controls)
     *
     * @return the <CODE>Action</CODE> implementation that toggles the status bar
     */
    private Action getToggleStatusBarToggleAction() {
        if (toggleStatusBarAction != null) return toggleStatusBarAction;

        String atext = resapplication.getString("toggle.status.bar.action.name");
        String aDesc = resapplication.getString("toggle.status.bar.action.desc");

        toggleStatusBarAction =
                new AbstractAction(atext) {
                    /**
                     * Invoked when an action occurs.
                     *
                     * @param event the event that occured
                     * @see Action#removePropertyChangeListener(java.beans.PropertyChangeListener)
                     */
                    @Override
                    public void actionPerformed(ActionEvent event) {
                        JCheckBoxMenuItem item = (JCheckBoxMenuItem) event.getSource();
                        final boolean selected = item.isSelected();
                        getStatusBarPane().setVisible(selected);
                        try {
                            SsmPreferences p = preferences;
                            p.seStatusBarVisible(selected);
                            p.store();
                        } catch (IOException e) {
                            // ignore
                        }
                    }
                };
        toggleStatusBarAction.putValue(Action.SHORT_DESCRIPTION, aDesc);
        return toggleStatusBarAction;
    }

    private Action getInputsAndOutputsToggleAction() {
        if ( togglePolicyInputsAndOutputs != null )
            return togglePolicyInputsAndOutputs;

        String atext = resapplication.getString("toggle.policy.inputsAndOutputs.action.name");
        String aDesc = resapplication.getString("toggle.policy.inputsAndOutputs.action.desc");

        togglePolicyInputsAndOutputs =
            new AbstractAction( atext ) {
                @Override
                public void actionPerformed(ActionEvent event) {
                    JCheckBoxMenuItem item = (JCheckBoxMenuItem) event.getSource();
                    final boolean selected = item.isSelected();

                    final WorkSpacePanel cw = TopComponents.getInstance().getCurrentWorkspace();
                    final WorkSpacePanel.TabbedPane tabbedPane = cw.getTabbedPane();

                    int numTabs = tabbedPane.getTabCount();

                    for (int i = 0; i < numTabs; i++) {
                        Component c = tabbedPane.getComponentAt(i);

                        if (c != null && c instanceof PolicyEditorPanel) {
                            PolicyEditorPanel pe = (PolicyEditorPanel) c;

                            if (null != pe.getPolicyNode().getInterfaceDescription()) {
                                pe.setPolicyInputsAndOutputsVisible(selected);
                                pe.getToolBar().updateToggleInputsAndOutputsButton();
                            }
                        }
                    }

                    try {
                        SsmPreferences p = preferences;
                        p.setPolicyInputsAndOutputsVisible(selected);
                        p.store();
                    } catch (IOException e) {
                        // ignore
                    }
                }
            };

        togglePolicyInputsAndOutputs.putValue( Action.SHORT_DESCRIPTION, aDesc );

        return togglePolicyInputsAndOutputs;
    }

    /**
     * create the Action (the component that is used by several controls)
     *
     * @return the <CODE>Action</CODE> implementation that toggles the  policy message area
     */
    private Action getPolicyMessageAreaToggle() {
        if (togglePolicyMessageArea != null) return togglePolicyMessageArea;

        String atext = resapplication.getString("toggle.policy.msg.action.name");
        String aDesc = resapplication.getString("toggle.policy.msg.action.desc");

        togglePolicyMessageArea =
                new AbstractAction(atext) {
                    /**
                     * Invoked when an action occurs.
                     *
                     * @param event the event that occured
                     * @see Action#removePropertyChangeListener(java.beans.PropertyChangeListener)
                     */
                    @Override
                    public void actionPerformed(ActionEvent event) {
                        JCheckBoxMenuItem item = (JCheckBoxMenuItem) event.getSource();
                        final boolean selected = item.isSelected();
                        final WorkSpacePanel cw = TopComponents.getInstance().getCurrentWorkspace();
                        final JComponent c = cw.getComponent();
                        if (c != null && c instanceof PolicyEditorPanel) {
                            PolicyEditorPanel pe = (PolicyEditorPanel) c;
                            pe.setMessageAreaVisible(selected);
                        }
                        try {
                            SsmPreferences p = preferences;
                            p.setPolicyMessageAreaVisible(selected);
                            p.store();
                        } catch (IOException e) {
                            // ignore
                        }
                    }
                };
        togglePolicyMessageArea.putValue(Action.SHORT_DESCRIPTION, aDesc);
        return togglePolicyMessageArea;
    }


    /**
     * create the Action (the component that is used by several
     * controls) that returns the 'find' action.
     *
     * @return the find <CODE>Action</CODE>
     */
    private Action getFindIdentityAction() {
        if (findIdentityAction != null) return findIdentityAction;

        Options options = new Options();
        options.setEnableDeleteAction(true);

        findIdentityAction = new FindIdentityAction(options);
        String aDesc = resapplication.getString("Search_IdentityProvider_MenuItem_text_description");
        findIdentityAction.putValue(Action.SHORT_DESCRIPTION, aDesc);
        addPermissionRefreshListener(findIdentityAction);

        return findIdentityAction;
    }

    /**
     * create the Action (the component that is used by several controls)
     *
     * @return the <CODE>Action</CODE> implementation that invokes the
     *         preferences dialog
     */
    private Action getPreferencesAction() {
        if (prefsAction != null) return prefsAction;
        String atext = resapplication.getString("PreferencesMenuItem.name");
        Icon icon = new ImageIcon(cl.getResource(RESOURCE_PATH + "/preferences.gif"));
        String aDesc = resapplication.getString("PreferencesMenuItem.desc");
        prefsAction =
                new AbstractAction(atext, icon) {
                    @Override
                    public void actionPerformed(ActionEvent event) {
                        SwingUtilities.invokeLater(new Runnable() {
                            @Override
                            public void run() {
                                PreferencesDialog dialog = new PreferencesDialog(TopComponents.getInstance().getTopParent(), true, isApplet());
                                DialogDisplayer.display(dialog);
                            }
                        });
                    }
                };
        prefsAction.putValue(Action.SHORT_DESCRIPTION, aDesc);
        return prefsAction;
    }

    /**
     * create the Action (the component that is used by several controls)
     *
     * @return the <CODE>Action</CODE> implementation that invokes the
     *         remove node action
     */
    private Action getRemoveNodeAction() {
        if (removeNodeAction != null) return removeNodeAction;
        String atext = resapplication.getString("Delete_MenuItem_text");
        Icon icon = new ImageIcon(cl.getResource(RESOURCE_PATH + "/Delete16.gif"));
        removeNodeAction =
                new AbstractAction(atext, icon) {
                    /**
                     * Invoked when an action occurs.
                     */
                    @Override
                    public void actionPerformed(ActionEvent event) {
                    }
                };
        removeNodeAction.putValue(Action.SHORT_DESCRIPTION, atext);
        removeNodeAction.setEnabled(false);
        return removeNodeAction;
    }

    /**
     * enable or disable menus and buttons, depending on the
     * connection status
     *
     * @param connected true if connected, false otherwise
     */
    private void toggleConnectedMenus(boolean connected) {
        getFindIdentityAction().setEnabled(connected);
        getDisconnectAction().setEnabled(connected);
        getCreatePolicyAction().setEnabled(connected);
        getConnectAction().setEnabled(!connected);
        // these are enabled if connected AND a service is selected in the tree
        if (!connected) {
            getEditPolicyMenuItem().setEnabled(connected);
            getServicePropertiesMenuItem().setEnabled(connected);
            getServiceUDDISettingsMenuItem().setEnabled(connected);
            getDeleteServiceMenuItem().setEnabled(connected);
            getPolicyDiffMenuItem().setEnabled(connected);
        }
        getHomeAction().setEnabled(connected);
    }


    /**
     * Return the JFrameContentPane property value.
     *
     * @return JPanel
     */
    private JPanel getFrameContentPane() {
        if (frameContentPane == null) {
            frameContentPane = new JPanel();
            frameContentPane.setBorder(null);
            frameContentPane.setPreferredSize(new Dimension(700, 600));
            frameContentPane.setLayout(new BorderLayout());
            frameContentPane.add(getToolBarPane(), "North");
            frameContentPane.add(getMainPane(), "Center");
        }
        return frameContentPane;
    }


    /**
     * Return the jJPanelEditor property value.
     *
     * @return JPanel
     */
    private JPanel getMainSplitPaneRight() {
        if (mainSplitPaneRight != null)
            return mainSplitPaneRight;

        mainSplitPaneRight = new JPanel();
        mainSplitPaneRight.setLayout(new GridBagLayout());
        mainSplitPaneRight.setBorder(null);
        addComponentToGridBagContainer(mainSplitPaneRight, getDropComponent());

        return mainSplitPaneRight;
    }

    private WorkSpacePanel getWorkSpacePanel() {
        return TopComponents.getInstance().getCurrentWorkspace();
    }

    private JComponent getDropComponent() {
        JTextPane panel = new JTextPane();
        panel.setEditable(false);
        panel.setBackground(Color.gray);

        panel.setTransferHandler(new FileDropTransferHandler(new FileDropTransferHandler.FileDropListener() {
            @Override
            public boolean acceptFiles(File[] files) {
                boolean accepted = false;
                for (File file : files) {
                    accepted = accepted | getAuditOrLogsFromFileAction().openFile(file);
                }

                return accepted;
            }

            @Override
            public boolean isDropEnabled() {
                return true;
            }
        }, new FilenameFilter() {
            @Override
            public boolean accept(File dir, String name) {
                boolean accept = false;
                if (name != null && (name.endsWith(".ssga") || name.endsWith(".ssgl"))) {
                    accept = true;
                }
                return accept;
            }
        }));

        return panel;
    }

    /**
     * Return the palette tree view property value.
     *
     * @return JTree
     */
    private JTree getAssertionPaletteTree() {
        JTree tree = (JTree) TopComponents.getInstance().getComponent(AssertionsTree.NAME);
        if (tree != null)
            return tree;
        tree = new AssertionsTree();
        tree.setShowsRootHandles(true);
        tree.setBorder(null);
        final JTree finalTree = tree;
        tree.addTreeSelectionListener(new TreeSelectionListener() {
            @Override
            public void valueChanged(TreeSelectionEvent e) {
                DefaultMutableTreeNode selectedNode = (DefaultMutableTreeNode) finalTree.getLastSelectedPathComponent();

                String description = null;
                if (selectedNode instanceof AbstractAssertionPaletteNode) {
                    AbstractAssertionPaletteNode apn = (AbstractAssertionPaletteNode) selectedNode;
                    description = apn.getDescriptionText();
                }

                if (selectedNode instanceof CustomAccessControlNode) {
                    CustomAccessControlNode can = (CustomAccessControlNode) selectedNode;
                    description = can.getDescriptionText();
                }

                String contentType = descriptionText.getContentType();

                if (description == null) {
                    description = ""; // clear currently displayed description
                    descriptionText.setContentType("text");
                }
                descriptionText.setText(description);
                descriptionText.getCaret().setDot(0);

                descriptionText.setContentType(contentType);
            }
        });
        TopComponents.getInstance().registerComponent(AssertionsTree.NAME, tree);
        return tree;
    }

    /**
     * Return the identities tree.
     *
     * @return JTree
     */
    private IdentityProvidersTree getIdentitiesTree() {
        IdentityProvidersTree tree = (IdentityProvidersTree) TopComponents.getInstance().getComponent(IdentityProvidersTree.NAME);
        if (tree != null) return tree;
        identityProvidersTree = new IdentityProvidersTree();
        identityProvidersTree.setShowsRootHandles(true);
        identityProvidersTree.setBorder(null);
        TopComponents.getInstance().registerComponent(IdentityProvidersTree.NAME, identityProvidersTree);
        return identityProvidersTree;
    }

    /**
     * Return the JTreeView property value.
     *
     * @return JTree
     */
    private JTree getServicesAndPoliciesTree() {
        JTree tree = (JTree) TopComponents.getInstance().getComponent(ServicesAndPoliciesTree.NAME);
        if (tree != null)
            return tree;

        servicesAndPoliciesTree = new ServicesAndPoliciesTree();
        servicesAndPoliciesTree.initializeSortComponents(getFilterStatusLabel());
        servicesAndPoliciesTree.setShowsRootHandles(true);
        servicesAndPoliciesTree.setRootVisible(true);
        TopComponents.getInstance().registerComponent(ServicesAndPoliciesTree.NAME, servicesAndPoliciesTree);
        servicesAndPoliciesTree.addTreeSelectionListener(new TreeSelectionListener() {
            @Override
            public void valueChanged(TreeSelectionEvent treeSelectionEvent) {
                boolean enable = servicesAndPoliciesTree.getSmartSelectedNodes().size() == 1;
                boolean soap = false;
                if (enable) {
                    Object pathItem = servicesAndPoliciesTree.getSelectionModel().getSelectionPaths()[0].getLastPathComponent();
                    if (!(pathItem instanceof ServiceNode)) {
                        enable = false;
                    } else {
                        soap = ((ServiceNode) pathItem).getEntityHeader().isSoap();
                    }
                }
                getEditPolicyMenuItem().setEnabled(enable);
                getServicePropertiesMenuItem().setEnabled(enable);
                getServiceUDDISettingsMenuItem().setEnabled(enable && soap);
                getDeleteServiceMenuItem().setEnabled(enable);
                getPolicyDiffMenuItem().setEnabled(enable);
                if (enable) {
                    // go get the actions from the node
                    ServiceNode node = (ServiceNode) (servicesAndPoliciesTree.getSelectionModel().getSelectionPaths()[0].getLastPathComponent());
                    getEditPolicyMenuItem().setAction(new EditPolicyAction(node));
                    getServicePropertiesMenuItem().setAction(new EditServiceProperties(node));
                    if (soap) getServiceUDDISettingsMenuItem().setAction(new EditServiceUDDISettingsAction(node));
                    getDeleteServiceMenuItem().setAction((node instanceof ServiceNodeAlias) ? new DeleteServiceAliasAction((ServiceNodeAlias) node) : new DeleteServiceAction(node));
                    getPolicyDiffMenuItem().setAction(new DiffPolicyAction(node));
                }
            }
        });
        return servicesAndPoliciesTree;
    }

    public void setServiceUrl(String url) {
        serviceUrl = url;
    }

    /**
     * @return The gateway's name that the manager is connecting to.
     */
    private String getServiceUrl() {
        String url;
        if (serviceUrl != null) {
            url = serviceUrl;
        } else {
            url = preferences.getString(SsmPreferences.SERVICE_URL);
        }
        return url;
    }

    /**
     * Initialize the workspace. Invoked on successful login.
     */
    private void initializeWorkspace() {
        DefaultTreeModel treeModel = new FilteredTreeModel(null);
        final AbstractTreeNode paletteRootNode = new AssertionsPaletteRootNode("Policy Assertions");
        treeModel.setRoot(paletteRootNode);
        final JTree assertionPaletteTree = getAssertionPaletteTree();
        assertionPaletteTree.setRootVisible(true);
        assertionPaletteTree.setModel(treeModel);
        TreePath path = new TreePath(paletteRootNode.getPath());
        assertionPaletteTree.setSelectionPath(path);
        assertionPaletteTree.getModel().addTreeModelListener(new TreeModelListener() {
            @Override
            public void treeNodesChanged(TreeModelEvent e) {
                getAssertionSearchComboBox().updateSearchableItems(getAllSearchablePaletteNodes());
            }

            @Override
            public void treeNodesInserted(TreeModelEvent e) {
                getAssertionSearchComboBox().updateSearchableItems(getAllSearchablePaletteNodes());
            }

            @Override
            public void treeNodesRemoved(TreeModelEvent e) {
                getAssertionSearchComboBox().updateSearchableItems(getAllSearchablePaletteNodes());
            }

            @Override
            public void treeStructureChanged(TreeModelEvent e) {
                getAssertionSearchComboBox().updateSearchableItems(getAllSearchablePaletteNodes());
            }
        });
        getAssertionSearchComboBox().updateSearchableItems(getAllSearchablePaletteNodes());

        identitiesRootNode = new IdentitiesRootNode("Identity Providers");
        treeModel = new FilteredTreeModel(null);
        treeModel.setRoot(identitiesRootNode);
        getIdentitiesTree().setRootNode(identitiesRootNode);

        final JTree identitiesTree = getIdentitiesTree();
        identitiesTree.setRootVisible(true);
        identitiesTree.setModel(treeModel);

        final String url = getServiceUrl();
        try {
            final Folder rootFolder = Registry.getDefault().getFolderAdmin().findByPrimaryKey(Folder.ROOT_FOLDER_ID);
            if (rootFolder != null) {
                rootNode = new RootNode(url, new FolderHeader(rootFolder));
            } else {
                log.log(Level.WARNING, "Root folder not found with goid " + Folder.ROOT_FOLDER_ID);
                rootNode = new RootNode(url);
            }

        } catch (final FindException | PermissionDeniedException e) {
            log.log(Level.WARNING, "Unable to retrieve root folder: " + ExceptionUtils.getMessage(e), ExceptionUtils.getDebugException(e));
            rootNode = new RootNode(url);
        }
        rootNode.setSortComponents(((ServicesAndPoliciesTree) getServicesAndPoliciesTree()).getSortComponents());

        DefaultTreeModel servicesTreeModel = new FilteredTreeModel(null);
        servicesTreeModel.setRoot(rootNode);
        getServicesAndPoliciesTree().setModel(servicesTreeModel);
        servicesTreeModel.addTreeModelListener(new TreeModelListener() {
            @Override
            public void treeNodesChanged(TreeModelEvent e) {
                getSearchComboBox().updateSearchableItems(getAllSearchableServiceAndPolicyNodes());
            }

            @Override
            public void treeNodesInserted(TreeModelEvent e) {
                getSearchComboBox().updateSearchableItems(getAllSearchableServiceAndPolicyNodes());
            }

            @Override
            public void treeNodesRemoved(TreeModelEvent e) {
                getSearchComboBox().updateSearchableItems(getAllSearchableServiceAndPolicyNodes());
            }

            @Override
            public void treeStructureChanged(TreeModelEvent e) {
                getSearchComboBox().updateSearchableItems(getAllSearchableServiceAndPolicyNodes());
            }
        });
        getSearchComboBox().updateSearchableItems(getAllSearchableServiceAndPolicyNodes());

        getServicesAndPoliciesTree().setShowsRootHandles(true);
        getServicesAndPoliciesTree().setRootVisible(true);

        // disable items that depend on serivces and policies tree selection
        getEditPolicyMenuItem().setEnabled(false);
        getServicePropertiesMenuItem().setEnabled(false);
        getServiceUDDISettingsMenuItem().setEnabled(false);
        getDeleteServiceMenuItem().setEnabled(false);
        getPolicyDiffMenuItem().setEnabled(false);

        TreeSelectionListener treeSelectionListener =
                new TreeSelectionListener() {
                    private final JTree assertionPalette =
                            assertionPaletteTree;
                    private final JTree services = getServicesAndPoliciesTree();

                    @Override
                    public void valueChanged(TreeSelectionEvent e) {
                        Object o = e.getSource();
                        if (o == assertionPalette) {
                            if (!isRemovePath(e)) {
                                log.finer("Clearing selection services");
                                services.clearSelection();
                            }
                        } else if (o == services) {
                            if (!isRemovePath(e)) {
                                log.finer("Clearing selection assertions palette");
                                assertionPalette.clearSelection();
                            }
                        } else {
                            log.warning("Received unexpected selection path from " + o.getClass());
                        }
                    }

                    private boolean isRemovePath(TreeSelectionEvent e) {
                        TreePath[] paths = e.getPaths();
                        for (int i = 0; i < paths.length; i++) {
                            if (!e.isAddedPath(i)) {
                                return true;
                            }
                        }
                        return false;
                    }

                };
        getServicesAndPoliciesTree().addTreeSelectionListener(treeSelectionListener);
        assertionPaletteTree.addTreeSelectionListener(treeSelectionListener);

        getMainSplitPaneRight().removeAll();
        addComponentToGridBagContainer(getMainSplitPaneRight(), getWorkSpacePanel());

        Registry.getDefault().getLicenseManager().addLicenseListener(paletteTreeLicenseListener);

        updateCustomGlobalActionsMenu();
    }

    private void updateCustomGlobalActionsMenu() {
        JMenu menu = getCustomGlobalActionsMenu();
        menu.removeAll();

        List<Action> menuActions = new ArrayList<>();

        boolean added = false;
        Set<Assertion> assertions = TopComponents.getInstance().getAssertionRegistry().getAssertions();
        for (Assertion assertion : assertions) {
            if (Registry.getDefault().getLicenseManager().isAssertionEnabled(assertion)) {
                try {
                    Action[] actions = assertion.meta().get(AssertionMetadata.GLOBAL_ACTIONS);
                    if (actions != null) {
                        menuActions.addAll(Arrays.asList(actions));
                    }
                } catch (Exception e) {
                    log.log(Level.WARNING, "Exception while initializing global actions for assertion " + assertion.toString() + ": " + ExceptionUtils.getMessage(e), e);
                }
            }
        }

        // Add actions from custom assertions.
        //
        menuActions.addAll(this.getCustomAssertionActions());

        // Expose policy backed services if enabled
        if ( haveAnyPolicyBackedServices() ) {
            menuActions.add( getManagePolicyBackedServicesAction() );
        }

        // sort actions before sticking them into Additional Actions menu
        // so they'll appear in the same order
        Collections.sort(menuActions, new ActionComparator());
        //now add actions to the menu
        for (Action action : menuActions) {
            menu.add(action);
            added = true;
        }

        menu.setEnabled(added);
    }

    private boolean haveAnyPolicyBackedServices() {
        try {
            if ( Registry.getDefault().isAdminContextPresent() ) {
                Collection<String> templates = Registry.getDefault().getPolicyBackedServiceAdmin().findAllTemplateInterfaceNames();
                //noinspection ConstantConditions
                return templates != null && !templates.isEmpty();
            }
        } catch ( Exception e ) {
            log.log( Level.INFO, "Unable to check for policy backed services: " + ExceptionUtils.getMessage( e ), ExceptionUtils.getDebugException( e ) );
        }
        return false;
    }

    private List<Action> getCustomAssertionActions() {
        // This method is called twice on login by this.updateCustomGlobalActionsMenu(...):
        //  - once by LicenseListener.licenseChanged(...) before ConsoleAssertionRegistry.updateCustomAssertions()
        //  - then again by this.initializeWorkspace(...) after updateCustomAssertions.updateCustomAssertions().

        List<Action> customAssertionActions = new ArrayList<>();
        ConsoleLicenseManager consoleLicenseManager = Registry.getDefault().getLicenseManager();
        CustomAssertionsRegistrar registrar = Registry.getDefault().getCustomAssertionsRegistrar();
        for (CustomAssertionHolder customAssertionHolder : TopComponents.getInstance().getAssertionRegistry().getCustomAssertions()) {
            if (consoleLicenseManager.isAssertionEnabled(customAssertionHolder)) {
                // over the wire call to Gateway (there's possible performance improvement here)
                CustomTaskActionUI taskActionUI = registrar.getTaskActionUI(customAssertionHolder.getCustomAssertion().getClass().getName());
                if (taskActionUI != null) {
                    customAssertionActions.add(new CustomAssertionHolderAction(taskActionUI));
                }
            }
        }

        return customAssertionActions;
    }

    /**
     * Compares actions based on the classname. Used in sort function.
     */
    private static class ActionComparator implements Comparator<Action> {
        @Override
        public int compare(Action a1, Action a2) {
            return a1.getClass().getName().compareTo(a2.getClass().getName());
        }
    }
    /**
     * Return the MainJMenuBar property value.
     *
     * @return JMenuBar
     */
    private JMenuBar getMainJMenuBar() {
        if (mainJMenuBar == null) {
            mainJMenuBar = new JMenuBar();
            //mainJMenuBar.setFocusable(false);
            mainJMenuBar.add(getFileMenu());
            mainJMenuBar.add(getEditMenu());
            mainJMenuBar.add(getTasksMenu());
            mainJMenuBar.add(getViewMenu());
            //           mainJMenuBar.add(getWindowMenu());
            mainJMenuBar.add(getHelpMenu());
            Utilities.removeToolTipsFromMenuItems(mainJMenuBar);
        }
        return mainJMenuBar;
    }


    private Action getManageJmsEndpointsAction() {
        if (manageJmsEndpointsAction != null)
            return manageJmsEndpointsAction;


        manageJmsEndpointsAction = new ManageJmsEndpointsAction();
        disableUntilLogin(manageJmsEndpointsAction);
        return manageJmsEndpointsAction;
    }

    private Action getManageKerberosAction() {
        if (manageKerberosAction != null)
            return manageKerberosAction;


        manageKerberosAction = new ManageKerberosAction();
        disableUntilLogin(manageKerberosAction);
        return manageKerberosAction;
    }

    private Action getManageCertificatesAction() {
        if (manageCertificatesAction != null)
            return manageCertificatesAction;

        manageCertificatesAction = new ManageCertificatesAction();
        disableUntilLogin(manageCertificatesAction);
        return manageCertificatesAction;
    }

    private Action getManageSsgConnectorsAction() {
        if (manageSsgConnectorsAction != null)
            return manageSsgConnectorsAction;

        manageSsgConnectorsAction = new ManageSsgConnectorsAction();
        disableUntilLogin(manageSsgConnectorsAction);
        return manageSsgConnectorsAction;
    }

    private Action getManageEncapsulatedAssertionsAction() {
        if (manageEncapsulatedAssertionsAction == null) {
            manageEncapsulatedAssertionsAction = new ManageEncapsulatedAssertionsAction();
            disableUntilLogin(manageEncapsulatedAssertionsAction);
        }
        return manageEncapsulatedAssertionsAction;
    }

    private Action getManagePolicyBackedServicesAction() {
        if ( managePolicyBackedServicesAction == null ) {
            managePolicyBackedServicesAction = new ManagePolicyBackedServicesAction();
            disableUntilLogin( managePolicyBackedServicesAction );
        }
        return managePolicyBackedServicesAction;
    }

    private Action getManageServerModuleFilesAction() {
        if ( manageServerModuleFilesAction == null ) {
            manageServerModuleFilesAction = new ManageServerModuleFilesAction();
            disableUntilLogin( manageServerModuleFilesAction );
        }
        return manageServerModuleFilesAction;
    }

    private Action getManageSecurityZonesAction() {
        if (manageSecurityZonesAction == null) {
            manageSecurityZonesAction = new ManageSecurityZonesAction();
            disableUntilLogin(manageSecurityZonesAction);
        }
        return manageSecurityZonesAction;
    }

    private Action getManageUDDIRegistriesAction() {
        if (manageUDDIRegistriesAction != null) return manageUDDIRegistriesAction;

        manageUDDIRegistriesAction = new ManageUDDIRegistriesAction();
        disableUntilLogin(manageUDDIRegistriesAction);
        return manageUDDIRegistriesAction;
    }

    private Action getManageHttpConfigurationAction() {
        if (manageHttpConfigurationAction != null) return manageHttpConfigurationAction;

        manageHttpConfigurationAction = new ManageHttpConfigurationAction();
        disableUntilLogin(manageHttpConfigurationAction);
        return manageHttpConfigurationAction;
    }

    private Action getManageJdbcConnectionsAction() {
        if (manageJdbcConnectionsAction != null)
            return manageJdbcConnectionsAction;

        manageJdbcConnectionsAction = new ManageJdbcConnectionsAction();
        disableUntilLogin(manageJdbcConnectionsAction);
        return manageJdbcConnectionsAction;
    }

    private Action getManageCassandraConnectionsAction() {
        if(manageCassandraConnectionAction != null) {
            return manageCassandraConnectionAction;
        }

        manageCassandraConnectionAction = new ManageCassandraConnectionAction();
        disableUntilLogin(manageCassandraConnectionAction);
        return manageCassandraConnectionAction;
    }

    private Action getSiteMinderConfigurationAction() {
        if (manageSiteMinderConfigurationAction != null)
            return manageSiteMinderConfigurationAction;

        manageSiteMinderConfigurationAction = new ManageSiteMinderConfigurationAction();
        disableUntilLogin(manageSiteMinderConfigurationAction);
        return manageSiteMinderConfigurationAction;
    }

    private Action getManageTrustedEsmUsersAction() {
        if (manageTrustedEsmUsersAction != null)
            return manageTrustedEsmUsersAction;

        SecureAction action = new ManageTrustedEsmUsersAction();
        disableUntilLogin(action);
        return manageTrustedEsmUsersAction = (ManageTrustedEsmUsersAction) action;
    }

    private Action getManageSolutionKitsAction() {
        if (manageSolutionKitsAction != null)
            return manageSolutionKitsAction;

        manageSolutionKitsAction = new ManageSolutionKitsAction();
        disableUntilLogin(manageSolutionKitsAction);
        return manageSolutionKitsAction;
    }

    private JMenu getCustomGlobalActionsMenu() {
        if (customGlobalActionsMenu != null)
            return customGlobalActionsMenu;

        final JMenu menu = new JMenu("Additional Actions"){
            private final LicenseListener listener = new LicenseListener() {
                    @Override
                    public void licenseChanged( final ConsoleLicenseManager licenseManager ) {
                        if ( licenseManager.getLicense() != null )
                            updateCustomGlobalActionsMenu();
                    }
                };
            {
                Registry.getDefault().getLicenseManager().addLicenseListener( listener );
            }
        };

        return customGlobalActionsMenu = menu;
    }

    private void disableUntilLogin(SecureAction action) {
        action.setEnabled(false);
        this.addLogonListener(action);
        addPermissionRefreshListener(action);
    }

    private Action getManageLogSinksAction() {
        if (manageLogSinksAction != null)
            return manageLogSinksAction;

        manageLogSinksAction = new ManageLogSinksAction();
        disableUntilLogin(manageLogSinksAction);
        return manageLogSinksAction;
    }

    private Action getManageEmailListenersAction() {
        if (manageEmailListenersAction != null)
            return manageEmailListenersAction;

        manageEmailListenersAction = new ManageEmailListenersAction();
        disableUntilLogin(manageEmailListenersAction);
        return manageEmailListenersAction;
    }

    private Action getConfigureFtpAuditArchiverAction() {
        if (configureFtpAuditArchiver != null)
            return configureFtpAuditArchiver;

        configureFtpAuditArchiver = new ConfigureFtpAuditArchiverAction();
        disableUntilLogin(configureFtpAuditArchiver);
        return configureFtpAuditArchiver;
    }

    private Action getManagePrivateKeysAction() {
        if (managePrivateKeysAction != null)
            return managePrivateKeysAction;

        managePrivateKeysAction = new ManagePrivateKeysAction();
        disableUntilLogin(managePrivateKeysAction);
        return managePrivateKeysAction;
    }

    private Action getManageSecurePasswordsAction() {
        if (manageSecurePasswordsAction != null)
            return manageSecurePasswordsAction;

        manageSecurePasswordsAction = new ManageSecurePasswordsAction();
        disableUntilLogin(manageSecurePasswordsAction);
        return manageSecurePasswordsAction;
    }

    private Action getRevokeCertificatesAction() {
        if (revokeCertificatesAction != null)
            return revokeCertificatesAction;

        revokeCertificatesAction = new RevokeCertificatesAction();
        disableUntilLogin(revokeCertificatesAction);
        return revokeCertificatesAction;
    }

    private Action getManageGlobalResourcesAction() {
        if (manageGlobalResourcesAction != null) return manageGlobalResourcesAction;
        manageGlobalResourcesAction = new ManageGlobalResourcesAction();
        disableUntilLogin(manageGlobalResourcesAction);
        return manageGlobalResourcesAction;
    }

    private Action getManageClusterPropertiesAction() {
        if (manageClusterPropertiesAction != null) return manageClusterPropertiesAction;
        manageClusterPropertiesAction = new ManageClusterPropertiesAction();
        disableUntilLogin(manageClusterPropertiesAction);
        return manageClusterPropertiesAction;
    }

    private Action getShowDashboardAction() {
        if (showDashboardAction != null) return showDashboardAction;
        showDashboardAction = new ShowDashboardAction();
        disableUntilLogin(showDashboardAction);
        return showDashboardAction;
    }

    private Action getManagerClusterLicensesAction() {
        if (manageClusterLicensesAction != null) return manageClusterLicensesAction;
        manageClusterLicensesAction = new ManageClusterLicensesAction();
        disableUntilLogin(manageClusterLicensesAction);
        return manageClusterLicensesAction;
    }

    private Action getGatewayAuditWindowAction() {
        if (viewGatewayAuditsWindowAction != null) return viewGatewayAuditsWindowAction;
        viewGatewayAuditsWindowAction = new ViewGatewayAuditsAction() {
            @Override
            protected void performAction() {
                AuditAlertsNotificationPanel auditAlert = getAuditAlertBar();
                if (auditAlert != null)
                    auditAlert.auditsViewed();

                super.performAction();
            }
        };
        disableUntilLogin(viewGatewayAuditsWindowAction);
        return viewGatewayAuditsWindowAction;
    }

    private Action getViewLogsAction() {
        if (viewLogsAction != null) return viewLogsAction;
        viewLogsAction = new ViewLogsAction();
        disableUntilLogin(viewLogsAction);
        return viewLogsAction;
    }

    private ViewAuditsFromFileAction getAuditOrLogsFromFileAction() {
        if (auditOrLogFromFileAction != null) return auditOrLogFromFileAction;
        auditOrLogFromFileAction = new ViewAuditsFromFileAction();
        return auditOrLogFromFileAction;
    }

    /**
     * Return the mainJSplitPaneTop property value.
     *
     * @return JSplitPane
     */
    private JSplitPane getMainSplitPane() {
        if (mainSplitPane != null)
            return mainSplitPane;


        mainSplitPane = new JSplitPane(JSplitPane.HORIZONTAL_SPLIT);

        mainSplitPane.add(getMainSplitPaneRight(), "right");
        mainSplitPane.add(getMainLeftPanel(), "left");
        mainSplitPane.setDividerSize(4);
        mainSplitPane.setBorder(null);
        getMainLeftPanel().addComponentListener(new ComponentAdapter() {
            @Override
            public void componentResized(ComponentEvent e) {
                preferredHorizontalSplitLocation = mainSplitPane.getDividerLocation() / (double) (mainSplitPane.getWidth() - mainSplitPane.getDividerSize());
            }
        });
        addWindowListener(new WindowAdapter() {
            @Override
            public void windowOpened(WindowEvent e) {
                preferredHorizontalSplitLocation =
                        setSplitLocation("main.split.divider.location",
                                preferredHorizontalSplitLocation,
                                mainSplitPane);
            }
        });

        return mainSplitPane;
    }

    /**
     * Return the MainPane property value.
     *
     * @return JPanel
     */
    private JPanel getMainPane() {
        if (mainPane == null) {
            mainPane = new JPanel();
            mainPane.setBorder(null);
            mainPane.setLayout(new BorderLayout());
            getMainPane().add(getMainSplitPane(), "Center");
        }
        return mainPane;
    }

    /**
     * Return the StatusBarPane property value.
     *
     * @return JPanel
     */
    private JPanel getStatusBarPane() {
        if (statusBarPane == null) {
            statusBarPane = new JPanel();
            statusBarPane.setLayout(new BorderLayout());
            statusBarPane.setDoubleBuffered(true);
            Border border =
                    BorderFactory.
                            createCompoundBorder(getStatusMsgLeft().getBorder(),
                                    BorderFactory.createEmptyBorder(2, 2, 2, 2));

            getStatusMsgLeft().setBorder(border);

            getStatusBarPane().add(getStatusMsgLeft(), BorderLayout.WEST);
            JPanel rightPanel = new JPanel();
            rightPanel.setLayout(new BorderLayout());

            getStatusMsgRight().setBorder(border);
            rightPanel.add(getStatusMsgRight(), BorderLayout.WEST);
            ProgressBar progressBar = (ProgressBar) TopComponents.getInstance().getComponent(ProgressBar.NAME);
            if (progressBar == null) {
                progressBar = new ProgressBar(0, 100, 20);
                TopComponents.getInstance().registerComponent(ProgressBar.NAME, progressBar);
            }

            // a bit of a hack here , set the size to the size of "disconnected" label
            progressBar.setPreferredSize(getStatusMsgLeft().getPreferredSize());
            progressBar.setMaximumSize(getStatusMsgLeft().getMaximumSize());

            progressBar.setBorder(BorderFactory.createEmptyBorder(4, 4, 4, 4));

            // rightPanel.add(progressBar, BorderLayout.EAST);
            getStatusBarPane().add(rightPanel, BorderLayout.EAST);
            SsmPreferences p = preferences;
            statusBarPane.setVisible(p.isStatusBarBarVisible());
        }
        return statusBarPane;
    }

    /**
     * Return the StatusMsgLeft property value.
     *
     * @return JLabel
     */
    private JLabel getStatusMsgLeft() {
        if (statusMsgLeft == null) {
            statusMsgLeft = new JLabel();
            statusMsgLeft.setText("Disconnected");
        }
        return statusMsgLeft;
    }

    /**
     * Return the StatusMsgRight property value.
     *
     * @return JLabel
     */
    private JLabel getStatusMsgRight() {
        if (statusMsgRight == null) {
            statusMsgRight = new JLabel();
        }
        return statusMsgRight;
    }

    /**
     * Add an action button to a toolbar.
     *
     * @param tb the toolbar
     * @param a  the action
     * @return the new button
     */
    private JButton tbadd(JToolBar tb, Action a) {
        JButton b = tb.add(a);
        b.setFont(new Font("Dialog", 1, 10));
        b.setText((String) a.getValue(Action.NAME));
        b.setMargin(new Insets(0, 0, 0, 0));
        b.setHorizontalTextPosition(SwingConstants.RIGHT);
        b.setFocusable(false);
        return b;
    }

    /**
     * Add a popup menu button to a toolbar.
     *
     * @param tb           the toolbar
     * @param menu         the popup menu
     * @param iconResource resource path of icon for menu button
     */
    private void tbadd(JToolBar tb, final JPopupMenu menu, String iconResource) {
        final JButton[] but = new JButton[]{null};
        final Action showAction = new AbstractAction(menu.getLabel()) {
            @Override
            public void actionPerformed(ActionEvent e) {
                menu.show(but[0], 0, but[0].getHeight());
            }
        };
        if (iconResource != null) {
            URL loc = cl.getResource(iconResource);
            if (loc != null) showAction.putValue(Action.SMALL_ICON, new ImageIcon(loc));
        }
        but[0] = tbadd(tb, showAction);
    }

    /**
     * Return the ToolBarPane property value.
     *
     * @return JToolBar
     */
    private JToolBar getToolBarPane() {
        if (toolBarPane != null) return toolBarPane;

        toolBarPane = new JToolBar();
        toolBarPane.setFloatable(false);
        toolBarPane.setFocusable(false);
        toolBarPane.putClientProperty("JToolBar.isRollover", Boolean.TRUE);
        toolBarPane.setFloatable(false);

        tbadd(toolBarPane, getConnectAction());
        tbadd(toolBarPane, getDisconnectAction());
        tbadd(toolBarPane, getRefreshAction());
        tbadd(toolBarPane, getHomeAction());

        if (isApplet()) {
            // Ensure that clipboard actions get initialized properly, even though we won't display this menu
            // (side effects, hack hack)
            getEditMenu();

            if (appletManagePopUpMenu == null) {
                JPopupMenu manageMenu = new JPopupMenu("Manage...");
                manageMenu.add(getManageAdminUsersSubMenu());
                manageMenu.addSeparator();

                manageMenu.add(getMenuItemPreferences(false));
                manageMenu.add(getManageCertificatesMenuItem());
                manageMenu.add(getManagePrivateKeysMenuItem());
                manageMenu.add(getManageSecurePasswordsMenuItem());
                manageMenu.add(getManageGlobalResourcesMenuItem());
                manageMenu.add(getManageClusterPropertiesActionMenuItem());
                manageMenu.add(getManageSsgConnectorsAction());
                manageMenu.add(getManageDataSourcesAction());
                manageMenu.add(getManageJmsEndpointsMenuItem());
                manageMenu.add(getManageKerberosMenuItem());
                manageMenu.add(getManageRolesMenuItem());
                manageMenu.add(getManageSecurityZonesAction());
                manageMenu.add(getManageAuditAlertOptionsMenuItem());
                manageMenu.add(getManageClusterLicensesMenuItem());
                manageMenu.add(getMyAccountMenuItem(false));
                manageMenu.add(getManageLogSinksAction());
                manageMenu.add(getManageEmailListenersAction());
                manageMenu.add(getConfigureFtpAuditArchiverAction());
                manageMenu.add(getManageTrustedEsmUsersAction());
                manageMenu.add(getManageUDDIRegistriesAction());
                manageMenu.add(getManageHttpConfigurationAction());
                manageMenu.add(getManageServiceResolutionMenuItem());
                manageMenu.add(getManageEncapsulatedAssertionsAction());
                manageMenu.add(getSiteMinderConfigurationAction());
<<<<<<< HEAD
                manageMenu.add(getManageSolutionKitsAction());
=======
                manageMenu.add(getManageServerModuleFilesAction());
>>>>>>> 098c1a33

                manageMenu.add(getCustomGlobalActionsMenu());
                appletManagePopUpMenu = manageMenu;
            }

            updateTopMenu(appletManagePopUpMenu);
            Utilities.removeToolTipsFromMenuItems(appletManagePopUpMenu);
            tbadd(toolBarPane, appletManagePopUpMenu, RESOURCE_PATH + "/Properties16.gif");

            JPopupMenu menu = new JPopupMenu("Monitor...");
            menu.add(getDashboardMenuItem());
            menu.add(getAuditMenuItem());
            menu.add(getViewLogMenuItem());
            menu.add(getFromFileMenuItem());
            Utilities.removeToolTipsFromMenuItems(menu);
            tbadd(toolBarPane, menu, RESOURCE_PATH + "/AnalyzeGatewayLog16x16.gif");

            menu = new JPopupMenu("Edit");
            menu.add(getGoToMenuItem());
            menu.add(getFindMenuItem());
            menu.add(getF3MenuItem());
            menu.add(getShiftF3MenuItem());
            menu.add(getMigrateNamespacesMenuItem());

            Utilities.removeToolTipsFromMenuItems(menu);
            tbadd(toolBarPane, menu, null);

            menu = new JPopupMenu("Help...");
            menu.add(getHelpTopicsMenuItem());
            JCheckBoxMenuItem jcm = new JCheckBoxMenuItem(getPolicyMessageAreaToggle());
            jcm.setSelected(getPreferences().isPolicyMessageAreaVisible());
            menu.add(jcm);
            menu.add(new AboutAction());
            Utilities.removeToolTipsFromMenuItems(menu);
            tbadd(toolBarPane, menu, RESOURCE_PATH + "/About16.gif");
        } else {
            tbadd(toolBarPane, getPreferencesAction());
        }

        toolBarPane.add(Box.createHorizontalGlue());
        toolBarPane.add(getAuditAlertBar());

        return toolBarPane;
    }

    /**
     * @return true if we are running as an Applet
     */
    public boolean isApplet() {
        return ssmApplication.isApplet();
    }

    /**
     * @return true if we are running trusted
     */
    public boolean isTrusted() {
        return ssmApplication.isTrusted();
    }

    /**
     * Return the ToolBarPane property value.
     *
     * @return JToolBar
     */
    public PolicyToolBar getPolicyToolBar() {
        if (policyToolBar != null) return policyToolBar;
        policyToolBar = new PolicyToolBar();
        policyToolBar.setFloatable(false);
        policyToolBar.registerPaletteTree(getAssertionPaletteTree());
        addLogonListener(policyToolBar);
        return policyToolBar;
    }

    public void setPolicyToolBar(PolicyToolBar policyToolBar) {
        this.policyToolBar = policyToolBar;
    }

    private void configureScrollPane(JScrollPane js) {
        // Not sure what this increment stuff is for, so removing for now.

        // default increment
        //int mInc = js.getVerticalScrollBar().getUnitIncrement();

        // some arbitrary text to set the unit increment to the
        // height of one line instead of default value
        //int vInc = (int)getStatusMsgLeft().getPreferredSize().getHeight();
        //js.getVerticalScrollBar().setUnitIncrement(Math.max(mInc, vInc));

        //int hInc = (int)getStatusMsgLeft().getPreferredSize().getWidth();
        //js.getHorizontalScrollBar().setUnitIncrement(Math.max(mInc, hInc));

        js.setBorder(null);
    }

    private void resetSplitLocations() {
        preferredHorizontalSplitLocation =
                setSplitLocation("main.split.divider.location",
                        preferredHorizontalSplitLocation,
                        mainSplitPane);

        preferredVerticalSplitLocation =
                setSplitLocation("tree.split.divider.location",
                        preferredVerticalSplitLocation,
                        verticalSplitPane);
    }

    private double setSplitLocation(String propertyName, double splitLocation, JSplitPane splitPane) {
        SsmPreferences prefs = preferences;
        String s = prefs.getString(propertyName);

        if (s != null) {
            try {
                double fromFile = Double.parseDouble(s);
                if (fromFile >= 0 && fromFile <= 1.0)
                    splitLocation = fromFile;
                else
                    log.log(Level.WARNING, "Invalid divider location '" + fromFile + "'.");
            } catch (NumberFormatException nfe) {
                log.log(Level.WARNING, "Unable to parse divider location '" + s + "'.");
            }
        }
        if (splitLocation >= 0 && splitLocation <= 1.0) {
            splitPane.setDividerLocation(splitLocation);
        } else {
            log.warning("Ignoring invalid divider location '" + splitLocation + "'.");
        }
        return splitLocation;
    }

    private void showOrHideIdentityProvidersTab() {
        JTabbedPane treePanel = getPaletteTabbedPane();
        ConsoleLicenseManager licenseManager = Registry.getDefault().getLicenseManager();
        if (licenseManager.isAuthenticationEnabled()) {
            if (treePanel.getTabCount() < 2) {
                // Add missing Identity Providers tab
                JScrollPane identityScroller = new JScrollPane(getIdentitiesTree());
                configureScrollPane(identityScroller);
                treePanel.addTab("Identity Providers", identityScroller);
                treePanel.setSelectedIndex(0);
            } else {
                treePanel.setEnabledAt(1, true);
                treePanel.setSelectedIndex(0);
            }
        } else {
            if (treePanel.getTabCount() > 1) {
                // Remove unwanted Identity Providers tab
                //treePanel.remove(1);
                //bug 5357 - instead of removing the tab, we'll just disable the tab
                treePanel.setEnabledAt(1, false);
                treePanel.setSelectedIndex(0);
            }
        }
    }

    private JTabbedPane getPaletteTabbedPane() {
        if (paletteTabbedPane != null) return paletteTabbedPane;
        paletteTabbedPane = new JTabbedPane();
        paletteTabbedPane.setPreferredSize(new Dimension(140, 280));
        JScrollPane assertionScroller = new JScrollPane(getAssertionPaletteTree());
        configureScrollPane(assertionScroller);

        JPanel searchPanel = new JPanel(new BorderLayout(3, 1));
        searchPanel.add(assertionSearchLabel,BorderLayout.WEST);
        searchPanel.add(getAssertionSearchComboBox(), BorderLayout.CENTER);

        JPanel assertionsPane = new JPanel(new BorderLayout());
        assertionsPane.add(searchPanel, BorderLayout.NORTH);
        assertionsPane.add(assertionScroller, BorderLayout.CENTER);

        final Action findAction = new AbstractAction() {
            @Override
            public void actionPerformed(ActionEvent e) {
                getAssertionSearchComboBox().requestFocusInWindow();
            }
        };

        getAssertionPaletteTree().getActionMap().put(MainWindow.L7_FIND, findAction);

        paletteTabbedPane.addTab("Assertions", assertionsPane);
        JScrollPane identityScroller = new JScrollPane(getIdentitiesTree());
        configureScrollPane(identityScroller);
        paletteTabbedPane.addTab("Identity Providers", identityScroller);
        Registry.getDefault().getLicenseManager().addLicenseListener(paletteTabbedPaneLicenseListener);
        return paletteTabbedPane;
    }

    /**
     * Return the TreeJPanel property value.
     *
     * @return JPanel
     */
    private JPanel getMainLeftPanel() {
        if (mainLeftPanel != null)
            return mainLeftPanel;

        //setup the tabs for the palette tree and identity pane
        JTabbedPane treePanel = getPaletteTabbedPane();
        showOrHideIdentityProvidersTab();

        Component descriptionPane = getAssertionDescriptionPane();
        JScrollPane descriptionScrollPane = new JScrollPane(descriptionPane);
        descriptionScrollPane.setPreferredSize(new Dimension(140, 100));
        descriptionScrollPane.setBorder(null);

        final JSplitPane paletteSections = new JSplitPane(JSplitPane.VERTICAL_SPLIT, treePanel, descriptionScrollPane);
        paletteSections.setOneTouchExpandable(true);
        paletteSections.setDividerLocation(-1);
        paletteSections.setResizeWeight(1);

        verticalSplitPane = new JSplitPane(JSplitPane.VERTICAL_SPLIT);
        verticalSplitPane.setBorder(null);
        verticalSplitPane.setDividerSize(10);
        verticalSplitPane.setResizeWeight(0.6);

        paletteSections.addComponentListener(new ComponentAdapter() {
            @Override
            public void componentResized(ComponentEvent e) {
                preferredVerticalSplitLocation = verticalSplitPane.getDividerLocation() / (double) (verticalSplitPane.getHeight() - verticalSplitPane.getDividerSize());
            }
        });
        addWindowListener(new WindowAdapter() {
            @Override
            public void windowOpened(WindowEvent e) {
                preferredVerticalSplitLocation =
                        setSplitLocation("tree.split.divider.location",
                                preferredVerticalSplitLocation,
                                verticalSplitPane);
            }
        });

        JScrollPane serviceScroller = new JScrollPane(getServicesAndPoliciesTree());
        configureScrollPane(serviceScroller);

        verticalSplitPane.setTopComponent(paletteSections);

        JPanel servicesAndPoliciesTreePanel = new JPanel();
        servicesAndPoliciesTreePanel.setLayout(new BorderLayout());
        getFilterStatusLabel().setText(FILTER_STATUS_NONE);

        //searching components
        JPanel searchPanel = new JPanel(new BorderLayout(3, 1));
        //searchPanel.setBorder(BorderFactory.createEmptyBorder(0,0,0,0));
        searchPanel.add(searchLabel, BorderLayout.WEST);
        searchPanel.add(getSearchComboBox(), BorderLayout.CENTER);

        servicesAndPoliciesTreePanel.add(searchPanel, BorderLayout.NORTH);
        servicesAndPoliciesTreePanel.add(serviceScroller, BorderLayout.CENTER);
        servicesAndPoliciesTreePanel.add(getFilterStatusLabel(), BorderLayout.SOUTH);

        final Action findAction = new AbstractAction() {
            @Override
            public void actionPerformed(ActionEvent e) {
                getSearchComboBox().requestFocusInWindow();
            }
        };

        servicesAndPoliciesTreePanel.getActionMap().put(MainWindow.L7_FIND, findAction);

        verticalSplitPane.setBottomComponent(servicesAndPoliciesTreePanel);

        mainLeftPanel = new JPanel(new BorderLayout());
        mainLeftPanel.add(verticalSplitPane, BorderLayout.CENTER);
        mainLeftPanel.add(getPolicyToolBar(), BorderLayout.EAST);
        mainLeftPanel.setBorder(null);
        return mainLeftPanel;
    }

    /**
     * Create an editable search combo box for service and policy tree panel.
     *
     * @return The initialized editable search combo box for service and policy tree panel.
     */
    private EditableSearchComboBox<AbstractTreeNode> getSearchComboBox() {
        if (searchComboBox == null) {
            searchComboBox = new EditableSearchComboBox<AbstractTreeNode>(new EditableSearchComboBox.Filter() {
                @Override
                public boolean accept(Object obj) {
                    if (obj == null) return false; //this should not happen

                    //look for EntityHeaderNode and FolderNode, include Folder node as search result if the
                    //Folder name match with the search text
                    if (!(obj instanceof EntityHeaderNode) && !(obj instanceof FolderNode)) return false;
                    AbstractTreeNode node = (AbstractTreeNode) obj;

                    //match display names
                    final String searchText = this.getFilterText().toLowerCase();
                    //getName contains the URI for service nodes
                    boolean matches = node.getName().toLowerCase().contains(searchText);

                    //match uri as well
                    if (obj instanceof ServiceNode) {
                        ServiceNode serviceNode = (ServiceNode) obj;
                        final String routingUri = serviceNode.getEntityHeader().getRoutingUri();
                        if (routingUri != null) {
                            if (searchText.startsWith("/")) {
                                matches = routingUri.toLowerCase().contains(searchText.substring(1));
                            }
                        }
                    }

                    return matches;
                }
            }) {
            };

            searchComboBox.setEnabled(false);
            searchLabel.setEnabled(false);

            final Functions.Unary<String, AbstractTreeNode> accessorFunction = new Functions.Unary<String, AbstractTreeNode>() {
                @Override
                public String call(AbstractTreeNode abstractTreeNode) {
                    StringBuilder pathPrefix = new StringBuilder();

                    TreeNode nodePath[] = abstractTreeNode.getPath();

                    if (nodePath.length <= 4) {
                        for (int i = 1; i < nodePath.length - 1 ; i++) {
                            AbstractTreeNode n = (AbstractTreeNode) nodePath[i];
                            pathPrefix.append(n.getName());
                            pathPrefix.append(PATH_SEPARATOR);
                        }
                    } else if(nodePath.length > 4) {
                        AbstractTreeNode n = (AbstractTreeNode) nodePath[1];
                        pathPrefix.append(n.getName());
                        pathPrefix.append(PATH_SEPARATOR).append(ELLIPSIS).append(PATH_SEPARATOR);
                        n = (AbstractTreeNode) nodePath[nodePath.length - 2];
                        pathPrefix.append(n.getName());
                        pathPrefix.append(PATH_SEPARATOR);
                    }

                    return pathPrefix + abstractTreeNode.getName();
                }
            };

            final Functions.Unary<Icon, AbstractTreeNode> iconAccessorFunction = new Functions.Unary<Icon, AbstractTreeNode>() {

                @Override
                public Icon call(AbstractTreeNode abstractTreeNode) {
                    return new ImageIcon(abstractTreeNode.getIcon());
                }
            };

            //Create a renderer and configure it to clip. Text which is too large will automatically get '...' added to it
            //and the JLabel will not grow to accommodate it, if it is larger than the size of the combo box component
            TextListCellRenderer<EntityHeaderNode> comboBoxRenderer =
                    new TextListCellRenderer<EntityHeaderNode>(accessorFunction, null, iconAccessorFunction, false);
            comboBoxRenderer.setRenderClipped(true);

            searchComboBox.setRenderer(comboBoxRenderer);

            //create comparator to sort the filtered items
            searchComboBox.setComparator(new Comparator<AbstractTreeNode>() {
                @Override
                public int compare(AbstractTreeNode o1, AbstractTreeNode o2) {
                    return (o1.toString().compareToIgnoreCase(o2.toString()));
                }
            });

            //monitor the action if selection was made by mouse or keyboard.  We need to filter scrolling actions
            searchComboBox.addActionListener(new ActionListener() {
                @Override
                public void actionPerformed(ActionEvent e) {
                    invokeSelection();
                }
            });

            searchComboBox.addTextFieldKeyListener(new KeyAdapter() {
                @Override
                public void keyPressed(KeyEvent e) {
                    if (e.getKeyCode() == KeyEvent.VK_ESCAPE)
                        getServicesAndPoliciesTree().requestFocus();
                }

            });
        }

        return searchComboBox;
    }

    /**
     * @return  The initialized editable search combo box for assertion tree panel.
     */
    private EditableSearchComboBox<AbstractLeafPaletteNode> getAssertionSearchComboBox() {
        if (assertionSearchComboBox == null) {
            assertionSearchComboBox = new EditableSearchComboBox<AbstractLeafPaletteNode>(new EditableSearchComboBox.Filter() {
                @Override
                public boolean accept(Object obj) {
                    if(obj == null) return false; //this should not happen

                    if (!(obj instanceof AbstractLeafPaletteNode)) return false;
                    AbstractLeafPaletteNode paletteNode = (AbstractLeafPaletteNode) obj;

                    //match display names
                    final String searchText = this.getFilterText().toLowerCase();
                    //getName contains the URI for service nodes
                    return paletteNode.getName().toLowerCase().contains(searchText);
                }
            }){};

            assertionSearchComboBox.setEnabled(false);
            assertionSearchLabel.setEnabled(false);

            final Functions.Unary<String, AbstractLeafPaletteNode> accessorFunction = new Functions.Unary<String, AbstractLeafPaletteNode>() {
                @Override
                public String call(AbstractLeafPaletteNode abstractTreeNode) {
                    return  abstractTreeNode.getName();

                }
            };

            final Functions.Unary<Icon, AbstractLeafPaletteNode> iconAccessorFunction = new Functions.Unary<Icon, AbstractLeafPaletteNode>() {
                @Override
                public Icon call(AbstractLeafPaletteNode abstractTreeNode) {
                    Image icon = abstractTreeNode.getIcon();
                    return icon == null ? null : new ImageIcon(icon);
                }
            };

            //Create a renderer and configure it to clip. Text which is too large will automatically get '...' added to it
            //and the JLabel will not grow to accommodate it, if it is larger than the size of the combo box component
            TextListCellRenderer<AbstractLeafPaletteNode> comboBoxRenderer =
                    new TextListCellRenderer<AbstractLeafPaletteNode>(accessorFunction, null, iconAccessorFunction, false);
            comboBoxRenderer.setRenderClipped(true);

            assertionSearchComboBox.setRenderer(comboBoxRenderer);

            //create comparator to sort the filtered items
            assertionSearchComboBox.setComparator(new Comparator<AbstractLeafPaletteNode>() {
                @Override
                public int compare(AbstractLeafPaletteNode o1, AbstractLeafPaletteNode o2) {
                    return (o1.toString().compareToIgnoreCase(o2.toString()));
                }
            });

            //monitor the action if selection was made by mouse or keyboard.  We need to filter scrolling actions
            assertionSearchComboBox.addActionListener(new ActionListener() {
                @Override
                public void actionPerformed(ActionEvent e) {
                    invokePaletteSelection();
                }
            });

            assertionSearchComboBox.addTextFieldKeyListener(new KeyAdapter() {
                @Override
                public void keyPressed(KeyEvent e) {
                    if (e.getKeyCode() == KeyEvent.VK_ESCAPE)
                        getAssertionPaletteTree().requestFocus();
                }
            });
        }

        return assertionSearchComboBox;
    }

    /**
     * Expands the tree accordingly based on the service or policy selection.  It will also invoke the editing
     * action so that the user can readily edit the service or policy.
     */
    private void invokeSelection() {
        JTree tree = getServicesAndPoliciesTree();
        final AbstractTreeNode node = (AbstractTreeNode) searchComboBox.getSelectedItem();
        if (node == null) return;

        //make the node visible by scroll to it
        TreePath path = new TreePath(node.getPath());
        tree.scrollPathToVisible(path);
        tree.setSelectionPath(path);
        tree.requestFocus();

        SwingUtilities.invokeLater(new Runnable() {
            @Override
            public void run() {
                //invoke the edit policy action
                for (Action action : node.getActions()) {
                    if (action instanceof EditPolicyAction) {
                        ((EditPolicyAction) action).invoke();
                    }
                }
            }
        });
    }

    /**
     * Expands the tree accordingly based on the assertion selection.
     */
    private void invokePaletteSelection() {
        JTree tree = getAssertionPaletteTree();
        final AbstractTreeNode node = (AbstractTreeNode) assertionSearchComboBox.getSelectedItem();
        if (node == null) return;
        final TreePath treePath = new TreePath(node.getPath());
        tree.setSelectionPath(treePath);
        tree.makeVisible(treePath);
        tree.scrollPathToVisible(treePath);
        getAssertionPaletteTree().requestFocus();
    }

    /**
     * @return  The list of searchable service and policy nodes based on the filtering selection.
     */
    private List<AbstractTreeNode> getAllSearchableServiceAndPolicyNodes() {
        JTree tree = getServicesAndPoliciesTree();
        RootNode rootNode = (RootNode) tree.getModel().getRoot();
        NodeFilter filter = ((FilteredTreeModel) tree.getModel()).getFilter();

        return (List<AbstractTreeNode>) rootNode.collectSearchableChildren(new Class[] {EntityHeaderNode.class, FolderNode.class}, filter);
    }

    /**
     * @return  The list of searchable assertion palette nodes based on the filtering selection.
     */
    private List<AbstractLeafPaletteNode> getAllSearchablePaletteNodes() {
        JTree tree = getAssertionPaletteTree();
        AssertionsPaletteRootNode rootNode = (AssertionsPaletteRootNode) tree.getModel().getRoot();
        NodeFilter filter = ((FilteredTreeModel) tree.getModel()).getFilter();

        return (List<AbstractLeafPaletteNode>) rootNode.collectSearchableChildren(new Class[]{AbstractLeafPaletteNode.class}, filter);
    }

    private JLabel getFilterStatusLabel(){
        if(filterStatusLabel != null){
            return filterStatusLabel;
        }
        filterStatusLabel = new JLabel();
        return filterStatusLabel;
    }

    private Component getAssertionDescriptionPane() {
        if (descriptionText == null) {
            descriptionText = new JTextPane();
            descriptionText.setContentType("text/html");
            descriptionText.setEditable(false);
            descriptionText.setMaximumSize(new Dimension(descriptionText.getMaximumSize().width, 100));
            descriptionText.setBorder(null);
            Utilities.attachDefaultContextMenu(descriptionText);
        }
        return descriptionText;
    }

    // --- Event listeners ---------------------------------------

    /**
     * Disconnect from the SSG.
     */
    public void disconnectFromGateway() {
        getWorkSpacePanel().clearWorkspaceUnvetoable();
        getStatusMsgLeft().setText("Disconnected");
        getStatusMsgRight().setText("");
        getAssertionPaletteTree().setModel(null);
        getMainSplitPaneRight().removeAll();
        addComponentToGridBagContainer(getMainSplitPaneRight(), getDropComponent());
        getMainSplitPaneRight().validate();
        getMainSplitPaneRight().repaint();
        getServicesAndPoliciesTree().setModel(null);
        getIdentitiesTree().setModel(null);
        updateActions(null);
        fireDisconnected();

        // if inactivityTimer is running stop
        if (inactivityTimer.isRunning()) {
            inactivityTimer.stop();
        }
        getFilterStatusLabel().setText(FILTER_STATUS_NONE);
        PolicyDiffContext.setLeftDiffPolicyInfo(null);
    }

    private void addComponentToGridBagContainer(JComponent container, JComponent component) {
        GridBagConstraints constraints
                = new GridBagConstraints(0, // gridx
                0, // gridy
                1, // widthx
                1, // widthy
                1.0, // weightx
                1.0, // weigthy
                GridBagConstraints.NORTH, // anchor
                GridBagConstraints.BOTH, //fill
                new Insets(0, 0, 0, 0), // inses
                0, // padx
                0); // pady
        container.add(component, constraints);
    }

    /**
     * update the actions, menus, buttons for the selected node.
     *
     * @param node currently selected node
     */
    private void updateActions(AbstractTreeNode node) {
        if (node == null) {
            toggleConnectedMenus(false);
            getRemoveNodeAction().setEnabled(false);
            getFindIdentityAction().setEnabled(false);
            return;
        }
        getRemoveNodeAction().setEnabled(node.canDelete());
        getFindIdentityAction().setEnabled(false);
        getRefreshAction().setEnabled(false);
    }

    /**
     * @see ActionEvent for details
     */
    private void exitMenuEventHandler() {
        if (isConnected()) {
            try {
                getWorkSpacePanel().updatePolicyTabsProperties();
                getWorkSpacePanel().clearWorkspace(); // vetoable
                disconnectFromGateway();
            } catch (ActionVetoException e) {
                return;
            }

            SecurityProvider securityProvider = Registry.getDefault().getSecurityProvider();
            if (securityProvider != null) securityProvider.logoff();
        }

        String maximized = Boolean.toString(getExtendedState() == Frame.MAXIMIZED_BOTH);
        this.setVisible(false);
        try {
            SsmPreferences prefs = preferences;
            prefs.putProperty("last.window.maximized", maximized);
            prefs.putProperty("tree.split.divider.location", Double.toString(preferredVerticalSplitLocation));
            prefs.putProperty("main.split.divider.location", Double.toString(preferredHorizontalSplitLocation));
            prefs.store();
        } catch (Exception e) {
            log.log(Level.WARNING, "Unable to save divider location.", e);
        }
        System.exit(0);
    }

    /**
     * Initializes listeners for the form
     */
    private void initListeners() {


        // exitMenuItem listener
        getExitMenuItem().
                addActionListener(new ActionListener() {
                    @Override
                    public void actionPerformed(ActionEvent e) {
                        exitMenuEventHandler();
                    }
                });

        // HelpTopics listener
        getHelpTopicsMenuItem().
                addActionListener(new ActionListener() {
                    @Override
                    public void actionPerformed(ActionEvent e) {
                        showHelpTopicsRoot();
                    }
                });

        // look and feel listener
        PropertyChangeListener l =
                new PropertyChangeListener() {
                    /**
                     * This method gets called when a property is changed.
                     */
                    @Override
                    public void propertyChange(final PropertyChangeEvent evt) {
                        if ("lookAndFeel".equals(evt.getPropertyName())) {
                            SwingUtilities.invokeLater(new Runnable() {
                                @Override
                                public void run() {
                                    SwingUtilities.updateComponentTreeUI(TopComponents.getInstance().getTopParent());
                                }
                            });
                        }
                    }
                };
        UIManager.addPropertyChangeListener(l);

        //focus listener to track the component which currently has focus
        KeyboardFocusManager kfm = KeyboardFocusManager.getCurrentKeyboardFocusManager();
        kfm.addPropertyChangeListener("permanentFocusOwner", new PropertyChangeListener() {
            @Override
            public void propertyChange(PropertyChangeEvent evt) {
                Object fo = evt.getNewValue();
                if (fo instanceof JComponent) {
                    focusOwner = (JComponent) fo;
                    //all logic for when a component is focused should go in the following method and not here
                    updateActionsDependentOnFocusedComponent();
                }
            }
        });

        SwingUtilities.invokeLater(new Runnable() {
            @Override
            public void run() {
                //all logic for when a component is focused should go in the following method and not here
                updateActionsDependentOnFocusedComponent();
            }
        });
    }


    // --- End Event listeners ---------------------------------------

    /**
     * Initialize the class.
     */
    private void initialize() {

        setDefaultCloseOperation(WindowConstants.DO_NOTHING_ON_CLOSE);
        addWindowListener(new WindowAdapter() {
            @Override
            public void windowClosing(WindowEvent e) {
                // exit routine, do not remove
                MainWindow.this.exitMenuEventHandler();
            }
        });

        // Adds listener to save window size and location under normal state
        // (not under maximized state).
        // But JDK 1.5 currently does not distinguish between the two, so we
        // have to test for window state below.
        // @see http://bugs.sun.com/bugdatabase/view_bug.do?bug_id=6256547
        addComponentListener(new ComponentAdapter() {
            @Override
            public void componentResized(ComponentEvent e) {
                super.componentResized(e);
                if (getExtendedState() == Frame.NORMAL) {
                    preferences.setLastWindowSize(getSize());
                }
            }

            @Override
            public void componentMoved(ComponentEvent e) {
                super.componentMoved(e);
                final Point p = getLocation();
                if (getExtendedState() == Frame.NORMAL && p.x >= 0 && p.y >= 0) {
                    // Currently JDK 1.5 fires componentMoved before state is
                    // set to maximized. So we have to additionally test for
                    // positive coordinate values. It's not perfect since user
                    // can drag a normal state window slightly beyond the top
                    // left screen corner. But that's the best we can do now.
                    preferences.setLastWindowLocation(getLocation());
                }
            }
        });

        setName("MainWindow");
        setJMenuBar(isApplet() ? null : getMainJMenuBar());
        setTitle(resapplication.getString("SSG"));

        String imagePath = null;
        final ClassLoader classLoader = getClass().getClassLoader();
        ImageIcon smallIcon =
                new ImageIcon(ImageCache.getInstance().getIcon(RESOURCE_PATH + "/CA_Logo_Black_16x16.png"));
        ImageIcon largeIcon =
                new ImageIcon(ImageCache.getInstance().getIcon(RESOURCE_PATH + "/CA_Logo_Black_32x32.png"));
        setIconImages(Arrays.asList(smallIcon.getImage(), largeIcon.getImage()));

        DialogDisplayer.setDefaultFrameIcon(smallIcon);
        DialogDisplayer.setDefaultWindowImages(Arrays.asList(largeIcon.getImage(), smallIcon.getImage()));

        Container contentPane = getContentPane();
        contentPane.setLayout(new BorderLayout());
        contentPane.add(getFrameContentPane(), BorderLayout.CENTER);
        contentPane.add(getStatusBarPane(), BorderLayout.SOUTH);
        //getRootPane().setFocusable(false);

        initListeners();


        toggleConnectedMenus(false);
        /* Pack frame on the screen */
        //pack();
        validate();
        /* restore window position */
        initializeWindowPosition();
        initializeHTMLRenderingKit();
        installInactivityTimerEventListener();
        installCascadingErrorHandler();
        installClosingWindowHandler();

        installTopMenuRefresh();
    }

    /**
     * Get the small logo image, suitable for use as a frame icon.
     *
     * @return the small logo image.  Never null
     * @throws RuntimeException if the icon resource can't be found
     */
    public static Image getSmallLogoImage() {
        String path = RESOURCE_PATH + "/CA_Logo_Black_16x16.png";
        Image icon = ImageCache.getInstance().getIcon(path);
        if (icon == null) throw new RuntimeException("Missing resource: " + path);
        return icon;
    }

    private void initializeHTMLRenderingKit() {
        //setup the default font for html rendering (unless overridden by the Document or component itself)
        //we'll use the default font for a label since it seems nice
        JLabel label = new JLabel();
        final HTMLEditorKit htmlEditorKit = new HTMLEditorKit();
        StyleSheet ss = htmlEditorKit.getStyleSheet();
        Style style = ss.getStyle("body");
        if (style != null) {
            style.removeAttribute(StyleConstants.FontFamily);
            final Font font = label.getFont();
            style.addAttribute(StyleConstants.FontFamily, font.getFamily());
            style.removeAttribute(StyleConstants.FontSize);
            style.addAttribute(StyleConstants.FontSize, Integer.toString(font.getSize()));
        }
    }

    /**
     * Restore any saved window position.  Declines to restore the position
     * if the screen resolution has decreased since then.
     */
    private void initializeWindowPosition() {
        boolean posWasSet = false;
        Dimension curScreenSize = Toolkit.getDefaultToolkit().getScreenSize();
        try {
            SsmPreferences prefs = preferences;
            Boolean maximized = Boolean.valueOf(prefs.getString("last.window.maximized", "false"));
            if (maximized) {
                maximizeOnStart = true;
            }
            Dimension lastScreenSize = prefs.getLastScreenSize();
            Dimension lastWindowSize = prefs.getLastWindowSize();
            Point lastWindowLocation = prefs.getLastWindowLocation();
            if (lastScreenSize != null &&
                    lastScreenSize.width >= curScreenSize.width &&
                    lastScreenSize.height >= curScreenSize.height) {
                if (lastWindowLocation != null) {
                    this.setLocation(lastWindowLocation);
                    posWasSet = true;
                }
                if (lastWindowSize != null) {
                    this.setSize(lastWindowSize);
                    posWasSet = true;
                }
            }

            prefs.setLastScreenSize(curScreenSize);
            prefs.store();
            prefs.updateSystemProperties();
        } catch (IOException e) {
            log.log(Level.WARNING, "unable to fetch or set window position prefs: ", e);
        }

        if (!posWasSet) {
            if (curScreenSize.height > 768 &&
                    curScreenSize.width > 1024) {
                curScreenSize = new Dimension(1024, 768);
            }
            this.setSize(curScreenSize);
            Utilities.centerOnScreen(this);
        }
    }


    // -------------- inactivitiy timeout (close your eyes) -------------------
    private volatile long inactivityTimeout = TimeUnit.MINUTES.toMillis(30L); // AbstractSsmPreferences.DEFAULT_INACTIVITY_TIMEOUT
    private volatile long lastActivityTime = System.currentTimeMillis();
    private volatile long lastRemoteActivityTime = System.currentTimeMillis();

    private void installInactivityTimerEventListener() {
        if (ssmApplication.isApplet()) return; // no inactivity timer on applet

        // AWT event listener
        final
        AWTEventListener listener =
                new AWTEventListener() {
                    @Override
                    public void eventDispatched(AWTEvent e) {
                        lastActivityTime = System.currentTimeMillis();
                    }
                };
        // all events that should reset the idle timout, omitting events which might fire while dashboard and audits are updating unattended (Bug #4142)
        long mask =
                AWTEvent.FOCUS_EVENT_MASK |
                        AWTEvent.KEY_EVENT_MASK |
                        AWTEvent.MOUSE_EVENT_MASK |
                        AWTEvent.MOUSE_MOTION_EVENT_MASK |
                        AWTEvent.WINDOW_EVENT_MASK |
                        AWTEvent.ACTION_EVENT_MASK |
                        AWTEvent.INPUT_METHOD_EVENT_MASK;

        // dynamic initializer, register listener
        {
            MainWindow.this.getToolkit().
                    addAWTEventListener(listener, mask);
        }
    }

    private void onInactivityTimerTick() {
        if (ssmApplication.isApplet()) return;

        final long now = System.currentTimeMillis();
        if (inactivityTimeout > 0L &&
                (now - lastActivityTime) > inactivityTimeout) { // match
            inactivityTimer.stop(); // stop timer
            // make sure it is invoked on event dispatching thread
            SwingUtilities.invokeLater(new Runnable() {
                @Override
                public void run() {
                    MainWindow.this.getStatusMsgRight().
                            setText("inactivity timeout expired; disconnecting...");

                    getWorkSpacePanel().updatePolicyTabsProperties();
                    TopComponents.getInstance().setConnectionLost(true);
                    MainWindow.this.disconnectFromGateway();
                    SecurityProvider securityProvider = Registry.getDefault().getSecurityProvider();
                    if (securityProvider != null) securityProvider.logoff();

                    // ensure redraw after any errors
                    validate();

                    // add a top level dlg that indicates the connection was closed
                    DialogDisplayer.showMessageDialog(MainWindow.this,
                            "The Policy Manager connection has been closed due\n" +
                                    "to timeout. Any unsaved work will be lost.",
                            "Connection Timeout", JOptionPane.WARNING_MESSAGE, null);
                }
            });
        } else if (Registry.getDefault().isAdminContextPresent() &&
                (now - lastRemoteActivityTime) > PING_INTERVAL && lastActivityTime > lastRemoteActivityTime) {
            // If the user is interacting with the Manager then ping the Gateway periodically
            // to keep the remote session alive if there are no other remote calls.
            //
            // This is in the background so it does not block the swing thread if slow.
            Background.scheduleOneShot(new TimerTask() {
                @Override
                public void run() {
                    try {
                        Registry.getDefault().getAdminLogin().ping();
                        updateRemoteLastActivityTime(); // should also get updated by pinging
                    } catch (IllegalStateException ise) {
                        // admin context not available
                    } catch (Exception e) {
                        ErrorManager.getDefault().notify(Level.INFO, e, ErrorManager.DEFAULT_ERROR_MESSAGE);
                    }
                }
            }, 1L);
        }
    }

    private final Timer inactivityTimer =
            new Timer((int) TimeUnit.SECONDS.toMillis(10L),
                    new ActionListener() {
                        @Override
                        public void actionPerformed(ActionEvent e) {
                            onInactivityTimerTick();
                        }
                    });

    public void updateLastActivityTime() {
        lastActivityTime = System.currentTimeMillis();
    }

    public void updateRemoteLastActivityTime() {
        lastRemoteActivityTime = System.currentTimeMillis();
    }

    // -------------- inactivitiy timeout end (open your eyes) -------------------


    /**
     * set the inactivity timeout value
     *
     * @param newTimeout new inactivity timeout
     */
    public void setInactivitiyTimeout(int newTimeout) {
        inactivityTimeout = TimeUnit.MINUTES.toMillis((long) newTimeout);
        if (!isConnected()) return;

        if (inactivityTimeout >= 0) {
            log.log(Level.INFO, "Inactivity timeout updated (timeout = " + inactivityTimeout + ")");
            if (!inactivityTimer.isRunning()) inactivityTimer.start();
        } else {
            log.log(Level.WARNING, "Incorrect timeout value " + inactivityTimeout);
            setInactivitiyTimeout(0);
        }
    }

    private void installCascadingErrorHandler() {
        ErrorManager errorManager = ErrorManager.getDefault();

        CascadingErrorHandler handler = new CascadingErrorHandler();
        addLogonListener(handler);

        errorManager.pushHandler(handler);
    }

    /**
     * Install a handler to close all opened windows when ssg is disconnected.
     */
    private void installClosingWindowHandler() {
        closeWindowListener = new LogonListener() {
            @Override
            public void onLogon(LogonEvent e) {
            }

            @Override
            public void onLogoff(LogonEvent e) {
                closeAllWindows();
            }
        };

        addLogonListener(closeWindowListener);
    }

    /**
     * Installs listener to refresh top menu so that it will enable/disable menu items upon start of SSM, logon, and logoff
     */
    private void installTopMenuRefresh() {
        updateTopMenu();
        topMenuLogonListener = new LogonListener() {
            @Override
            public void onLogoff(LogonEvent e) {
                updateTopMenu();
            }

            @Override
            public void onLogon(LogonEvent e) {
                updateTopMenu();
            }
        };
        addLogonListener(topMenuLogonListener);

        topMenuPermissionRefreshListener = new PermissionRefreshListener() {
            @Override
            public void onPermissionRefresh() {
                updateTopMenu();
            }
        };
        addPermissionRefreshListener(topMenuPermissionRefreshListener);

        topMenuLicenseListener = new LicenseListener() {
            @Override
            public void licenseChanged(ConsoleLicenseManager licenseManager) {
                SwingUtilities.invokeLater(new Runnable() {
                    @Override
                    public void run() {
                        updateTopMenu();
                    }
                });
            }
        };
        Registry.getDefault().getLicenseManager().addLicenseListener(topMenuLicenseListener);
    }

    /**
     * Perform configuration validation
     */
    void checkConfiguration() {
        String trustStore = SyspropUtil.getString("javax.net.ssl.trustStore", null);
        if (trustStore != null) {
            File storeFile = new File(trustStore);
            if (!storeFile.exists()) {
                if (storeFile.getParentFile() == null || !storeFile.getParentFile().exists()) {
                    DialogDisplayer.showMessageDialog(this, null, "Invalid Trust Store configuration.\n File '" + trustStore + "'.", null);
                }
            } else if (!storeFile.canWrite()) {
                log.warning("Trust store file is not writable '" + storeFile.getAbsolutePath() + "'.");
            }
        }
    }

    /**
     * invoke logon dialog
     */
    void activateLogonDialog() {
        getConnectAction().actionPerformed(null);
    }

    /**
     * is this console connected?
     *
     * @return true if connected,false otherwise
     */
    public boolean isConnected() {
        // the menu item is enabled if connected
        return getDisconnectMenuItem().isEnabled();
    }

    public JMenuItem getAuditMenuItem() {
        if (auditMenuItem != null) return auditMenuItem;
        auditMenuItem = new JMenuItem(getGatewayAuditWindowAction());

        return auditMenuItem;
    }

    public JMenuItem getViewLogMenuItem() {
        if (viewLogMenuItem != null) return viewLogMenuItem;
        viewLogMenuItem = new JMenuItem(getViewLogsAction());

        return viewLogMenuItem;
    }

    public JMenuItem getFromFileMenuItem() {
        if (fromFileMenuItem != null) return fromFileMenuItem;
        fromFileMenuItem = new JMenuItem(getAuditOrLogsFromFileAction());

        return fromFileMenuItem;
    }

    public JMenuItem getManageJmsEndpointsMenuItem() {
        if (manageJmsEndpointsMenuItem != null)
            return manageJmsEndpointsMenuItem;
        manageJmsEndpointsMenuItem = new JMenuItem(getManageJmsEndpointsAction());

        return manageJmsEndpointsMenuItem;
    }

    public JMenuItem getManageKerberosMenuItem() {
        if (manageKerberosMenuItem != null)
            return manageKerberosMenuItem;
        manageKerberosMenuItem = new JMenuItem(getManageKerberosAction());

        return manageKerberosMenuItem;
    }

    public JMenuItem getManageRolesMenuItem() {

        if (manageRolesMenuItem == null)
            manageRolesMenuItem = new JMenuItem(getManageRolesAction());

        return manageRolesMenuItem;
    }

    public JMenuItem getManageServiceResolutionMenuItem() {
        if (manageServiceResolutionMenuItem == null) {
            manageServiceResolutionMenuItem = new JMenuItem(getManageServiceResolutionAction());
            manageServiceResolutionMenuItem.setText("Manage Service Resolution");
            manageServiceResolutionMenuItem.setMnemonic(0);
        }
        return manageServiceResolutionMenuItem;
    }

    private Action getManageRolesAction() {
        if (manageRolesAction == null) {
            manageRolesAction = new ManageRolesAction();
            disableUntilLogin(manageRolesAction);
        }
        return manageRolesAction;
    }

    private Action getManageServiceResolutionAction() {
        if (manageServiceResolutionAction == null) {
            manageServiceResolutionAction = new ManageResolutionConfigurationAction();
            disableUntilLogin(manageServiceResolutionAction);
        }
        return manageServiceResolutionAction;
    }

    public JMenuItem getManageCertificatesMenuItem() {
        if (manageCertificatesMenuItem != null)
            return manageCertificatesMenuItem;
        manageCertificatesMenuItem = new JMenuItem(getManageCertificatesAction());

        return manageCertificatesMenuItem;
    }

    public JMenuItem getManagePrivateKeysMenuItem() {
        if (managePrivateKeysMenuItem != null)
            return managePrivateKeysMenuItem;
        return managePrivateKeysMenuItem = new JMenuItem(getManagePrivateKeysAction());
    }

    public JMenuItem getManageSecurePasswordsMenuItem() {
        if (manageSecurePasswordsMenuItem != null)
            return manageSecurePasswordsMenuItem;
        return manageSecurePasswordsMenuItem = new JMenuItem(getManageSecurePasswordsAction());
    }

    public JMenuItem getRevokeCertificatesMenuItem() {
        if (revokeCertificatesMenuItem != null)
            return revokeCertificatesMenuItem;
        revokeCertificatesMenuItem = new JMenuItem(getRevokeCertificatesAction());

        return revokeCertificatesMenuItem;
    }

    public JMenuItem getManageGlobalResourcesMenuItem() {
        if (manageGlobalResourcesMenuItem != null) return manageGlobalResourcesMenuItem;
        manageGlobalResourcesMenuItem = new JMenuItem(getManageGlobalResourcesAction());
        return manageGlobalResourcesMenuItem;
    }

    public JMenuItem getManageClusterPropertiesActionMenuItem() {
        if (manageClusterPropertiesMenuItem != null) return manageClusterPropertiesMenuItem;
        manageClusterPropertiesMenuItem = new JMenuItem(getManageClusterPropertiesAction());
        return manageClusterPropertiesMenuItem;
    }

    private JMenuItem getDashboardMenuItem() {
        if (dashboardMenuItem != null) return dashboardMenuItem;
        dashboardMenuItem = new JMenuItem(getShowDashboardAction());
        return dashboardMenuItem;
    }

    private JMenuItem getManageClusterLicensesMenuItem() {
        if (manageClusterLicensesMenuItem != null) return manageClusterLicensesMenuItem;
        manageClusterLicensesMenuItem = new JMenuItem(getManagerClusterLicensesAction());
        return manageClusterLicensesMenuItem;
    }

    public void updateNodeNameInStatusMessage(String oldName, String newName) {
        // extract the node name from the status message
        int startIndex = getStatusMsgLeft().getText().indexOf(CONNECTION_PREFIX);
        if (startIndex > 0) {
            String nodeName = getStatusMsgLeft().getText().substring(startIndex + CONNECTION_PREFIX.length(), getStatusMsgLeft().getText().length() - 1);

            if (nodeName.equals(oldName)) {
                // update the node name only when the nodeName mataches with the oldName
                String newStatus = connectionID + connectionContext + getNodeNameMsg(newName);
                getStatusMsgLeft().setText(newStatus);
            }
        } else {
            // this should never happen
            log.severe("Internal error: cannot update the node name on the status bar.");
        }
    }

    private String getNodeNameMsg(String nodeName) {

        String nodeNameMsg = "";
        if (nodeName != null) {
            nodeNameMsg = CONNECTION_PREFIX + nodeName + "]";
        }
        return nodeNameMsg;
    }

    private final LicenseListener paletteTreeLicenseListener = new LicenseListener() {
        @Override
        public void licenseChanged(ConsoleLicenseManager licenseManager) {
            JTree tree = getAssertionPaletteTree();
            if (tree == null || tree.getModel() == null) return; // not constructed yet
            TopComponents.getInstance().getPaletteFolderRegistry().refreshPaletteFolders();
        }
    };

    private final LicenseListener paletteTabbedPaneLicenseListener = new LicenseListener() {
        @Override
        public void licenseChanged(ConsoleLicenseManager licenseManager) {
            showOrHideIdentityProvidersTab();
        }
    };

    private LogonDialog.LogonListener logonListener = new LogonDialog.LogonListener() {
        /* invoked on authentication success */
        @Override
        public void onAuthSuccess(final String id, final boolean usedCertificate) {
            ConsoleGoidUpgradeMapper.updatePrefixesFromGateway();

            final boolean isApplet = isApplet();

            if (isApplet) {
                User user = Registry.getDefault().getSecurityProvider().getUser();
                if(null != user) {
                    connectionID = user.getName();
                }
            } else {
                connectionID = id;
            }

            String statusMessage = connectionID;
            connectionContext = "";

            /* clear cached server cert */
            serverSslCert = null;
            auditSigningCert = null;

            /* init rmi cl */
            if (!isApplet)
                RMIClassLoader.getDefaultProviderInstance();

            /* set the preferences */
            try {
                SsmPreferences prefs = preferences;
                connectionContext = " @ " + getServiceUrl();
                /**
                 * At anytime, save the last login id.
                 * Note: showing the login id at the logon dialog is dependent on if the property, SAVE_LAST_LOGIN_ID
                 * is true or false.  Also see {@link AbstractSsmPreferences#rememberLoginId}
                 */
                prefs.putProperty(SsmPreferences.LAST_LOGIN_ID, id);
                prefs.putProperty(SsmPreferences.LAST_LOGIN_TYPE, usedCertificate ? "certificate" : "password");
                prefs.store();
            } catch (IOException e) {
                log.log(Level.WARNING, "onAuthSuccess()", e);
            }

            ClusterStatusAdmin clusterStatusAdmin = Registry.getDefault().getClusterStatusAdmin();

            // Gather and cache the cluster license early, since components like the assertion palette will need it
            CompositeLicense compositeLicense = null; // if null, no license installed

            try {
                compositeLicense = clusterStatusAdmin.getCompositeLicense();
            } finally {
                // Cache it
                Registry.getDefault().getLicenseManager().setLicense(compositeLicense);
            }

            if (compositeLicense != null && compositeLicense.isFeatureEnabled(ConsoleLicenseManager.SERVICE_ADMIN)) {
                // Gather any modular assertions offered by this gateway early on as well, for the assertion palette
                try {
                    ServicesAndPoliciesTree spt = (ServicesAndPoliciesTree) TopComponents.getInstance().getComponent(ServicesAndPoliciesTree.NAME);
                    if ( null != spt )
                        spt.removeAllModularAssertionListeners();
                    TopComponents.getInstance().getAssertionRegistry().updateModularAssertions();
                    TopComponents.getInstance().getAssertionRegistry().updateCustomAssertions();
                    TopComponents.getInstance().getEncapsulatedAssertionRegistry().updateEncapsulatedAssertions();
                } catch (RuntimeException e) {
                    log.log(Level.WARNING, "Unable to update modular assertions: " + ExceptionUtils.getMessage(e) + ".",
                        ExceptionUtils.getDebugException(e));
                } catch (FindException e) {
                    log.log(Level.WARNING, "Unable to update encapsulated assertions: " + ExceptionUtils.getMessage(e) + ".",
                        ExceptionUtils.getDebugException(e));
                }
            } else {
                log.log(Level.INFO, "Unable to update assertions because " + ConsoleLicenseManager.SERVICE_ADMIN + " is not licensed.");
            }
            SecurityZoneUtil.flushCachedSecurityZones();

            String nodeName = "";

            try {
                nodeName = clusterStatusAdmin.getSelfNodeName();
            } catch (RuntimeException e) {
                log.log(Level.WARNING, "Cannot get the node name", e);
            }

            if (nodeName == null) {
                nodeName = "unknown";
            }

            statusMessage += connectionContext;
            statusMessage += getNodeNameMsg(nodeName);

            final String message = statusMessage;
            final int timeout = preferences.getInactivityTimeout();

            SwingUtilities.invokeLater(new Runnable() {
                @Override
                public void run() {
                    getStatusMsgLeft().setText(message);
                    boolean success = false;
                    try {
                        initializeWorkspace();
                        toggleConnectedMenus(true);
                        loadPolicyTabsIntoWorkspace();
                        MainWindow.this.
                                setInactivitiyTimeout(timeout);
                        MainWindow.this.fireConnected();
                        success = true;
                    } finally {
                        if (!success) {
                            SwingUtilities.invokeLater(new Runnable() {
                                @Override
                                public void run() {
                                    MainWindow.this.fireDisconnected();
                                    enableOrDisableConnectionComponents(true);
                                }
                            });
                        }
                    }
                }
            });

            Authorizer auth = Registry.getDefault().getSecurityProvider();

            if (auth.hasPermission(new AttemptedDeleteAll(EntityType.ANY))) {
                if (null == compositeLicense) {
                    showManageLicensesDialog();
                } else {
                    long warningPeriod = clusterStatusAdmin.getLicenseExpiryWarningPeriod();

                    // check for any license issues we should warn the user of
                    String licenseWarnings = collectLicenseWarnings(compositeLicense, warningPeriod);

                    if (licenseWarnings.length() > 0) {
                        showLicenseWarnings(licenseWarnings);
                    } else {
                        X509Certificate[] sslCertificates = getServerSslCertChain();

                        if (sslCertificates != null && sslCertificates.length > 0) {
                            Date sslExpiryDate = sslCertificates[0].getNotAfter();

                            if (sslExpiryDate != null && (sslExpiryDate.getTime() - warningPeriod) < System.currentTimeMillis()) {
                                showSSLWarning(sslExpiryDate);
                            }
                        }
                    }
                }
            }

            try {
                showWarningBanner();
            } catch (RuntimeException re) {
                log.log(Level.WARNING, "Unable to show warning banner: " + ExceptionUtils.getMessage(re) + ".",
                        ExceptionUtils.getDebugException(re));
            }
        }

        /* invoked on authentication failure */
        @Override
        public void onAuthFailure() {
        }
    };

    /**
     * Load all previously last opened policies into the workspace.  One tab is created for one policy version.
     * Note: any non-existing or invalid policy entity node goid, policy goid, and policy version number will
     * discard that policy tab to load into the workspace.  The warning message will be logged.
     */
    private void loadPolicyTabsIntoWorkspace() {
        final String tabsProp = preferences.getString(WorkSpacePanel.PROPERTY_LAST_OPENED_POLICY_TABS);
        // If no such property exist in preferences, open a Home Page
        if (tabsProp == null) {
            getHomeAction().actionPerformed(null);
            return;
        }

        final RootNode rootNode = ((ServicesAndPoliciesTree) TopComponents.getInstance().getComponent(ServicesAndPoliciesTree.NAME)).getRootNode();
        final String tabTokens[] = TextUtils.CSV_STRING_SPLIT_PATTERN.split(tabsProp);

        // In the property, the last selected policy tab is always saved into the last position of the property value.
        // So when the last tabToken is processed, the corresponding component is the right one and will be selected via setComponent(...) in PolicyEditorPanel.
        boolean someTabOpened = false;
        for (String tabToken: tabTokens) {
            if (tabToken.equals(HomePagePanel.HOME_PAGE_NAME)) {
                getHomeAction().actionPerformed(null);
                someTabOpened = true;
            } else {
                String[] tabInfo = Pattern.compile("\\s*#\\s*").split(tabToken);
                if (tabInfo.length < 3) throw new IllegalArgumentException("The format of " + WorkSpacePanel.PROPERTY_LAST_OPENED_POLICY_TABS + " is invalid.");

                // Find the policy entity node, which policy versions are associated with.
                // But check if the policy entity node exists or not first.
                String policyNodeEntityGoid = tabInfo[0];
                EntityWithPolicyNode entityWithPolicyNode;
                try {
                    entityWithPolicyNode = (EntityWithPolicyNode) rootNode.getNodeForEntity(Goid.parseGoid(policyNodeEntityGoid));
                } catch (Exception e) {
                    log.info("The policy entity node (goid=" + policyNodeEntityGoid + ") cannot be found, so the policy editor workspace cannot open a tab for it.");
                    continue;
                }

                // Check if the policy goid is valid to match a policy or not.
                String policyGoid = tabInfo[1];
                try {
                    Policy policy = Registry.getDefault().getPolicyAdmin().findPolicyByPrimaryKey(Goid.parseGoid(policyGoid));
                    if (policy == null) {
                        log.info("The policy (goid=" + policyGoid + ") does not exist, so the policy editor workspace cannot open a tab for it.");
                        continue;
                    }
                } catch (FindException e) {
                    log.info("The policy (goid=" + policyGoid + ") cannot be found, so the policy editor workspace cannot open a tab for it.");
                    continue;
                } catch (Exception e1) {
                    log.info("Cannot open a tab for the policy (goid=" + policyGoid + "): " + ExceptionUtils.getMessage(e1));
                    continue;
                }

                // Find the policy version and open it
                for (int i = 2; i < tabInfo.length; i++) {
                    String versionOrdinal = tabInfo[i];

                    // Find the policy version
                    PolicyVersion fullPolicyVersion;
                    try {
                        fullPolicyVersion = Registry.getDefault().getPolicyAdmin().findPolicyVersionForPolicy(Goid.parseGoid(policyGoid), Long.parseLong(versionOrdinal));
                        if (fullPolicyVersion == null) {
                            log.info("The policy version (goid=" + policyGoid + ", version=" + versionOrdinal + ") does not exist, so the policy editor workspace cannot open a tab for it.");
                            continue;
                        }
                    } catch (FindException e) {
                        log.info("The policy version (goid=" + policyGoid + ", version=" + versionOrdinal + ") cannot be found, so the policy editor workspace cannot open a tab for it.");
                        continue;
                    } catch (Exception e1) {
                        log.info("Cannot open a tab for the policy version (goid=" + policyGoid + ", version=" + versionOrdinal + "): " + ExceptionUtils.getMessage(e1));
                        continue;
                    }

                    // Open the policy version into the workspace
                    new EditPolicyAction(entityWithPolicyNode, true, fullPolicyVersion).invoke();
                    someTabOpened = true;
                }
            }
        }

        // If there is no any tab opened yet, then open a Home page
        if (! someTabOpened) {
            getHomeAction().actionPerformed(null);
        }
    }

    /**
     * Looks for missing primary license, license invalidity, and license expiration. Creates warning
     * messages for each issue the user should be warned about.
     *
     * @param compositeLicense the CompositeLicense to analyse and show any warnings for
     * @param expiryWarningPeriod the period of time before a license expiry in which the user should be warned of it
     * @return a String containing all warning messages
     */
    private String collectLicenseWarnings(@NotNull final CompositeLicense compositeLicense, final long expiryWarningPeriod) {
        final StringBuilder message = new StringBuilder();

        if (!Registry.getDefault().getLicenseManager().isPrimaryLicenseInstalled()) {
            message.append("There is no valid Primary License installed on this gateway.\n");
        }

        SimpleDateFormat sdf = new SimpleDateFormat("EEE, d MMM yyyy HH:mm:ss z");

        // check for FeatureLicenses expiring soon
        if (compositeLicense.hasValid()) {
            final Map<Long, FeatureLicense> validFeatureLicenses = compositeLicense.getValidFeatureLicenses();

            ArrayList<Long> expiringKeys = new ArrayList<>();

            final long warningPeriodEnd = expiryWarningPeriod + System.currentTimeMillis();

            for (Long idKey : validFeatureLicenses.keySet()) {
                if (!validFeatureLicenses.get(idKey).isLicensePeriodExpiryAfter(warningPeriodEnd)) {
                    expiringKeys.add(idKey);
                }
            }

            if(expiringKeys.size() > 0) {
                if (expiringKeys.size() == 1) {
                    message.append("One of the");
                } else {
                    message.append(validFeatureLicenses.size());
                }

                message.append(" licenses installed on this gateway will expire soon:\n");

                for (Long idKey : expiringKeys) {
                    message.append("- License ")
                            .append(idKey)
                            .append(" expires ")
                            .append(sdf.format(validFeatureLicenses.get(idKey).getExpiryDate()))
                            .append(".\n");
                }
            }
        }

        // check for expired FeatureLicenses
        if (compositeLicense.hasExpired()) {
            final Map<Long, FeatureLicense> expiredFeatureLicenses = compositeLicense.getExpiredFeatureLicenses();

            if (expiredFeatureLicenses.size() == 1) {
                message.append("A license installed on this gateway has expired:\n");
            } else {
                message.append(expiredFeatureLicenses.size())
                        .append(" of the licenses installed on this gateway have expired:\n");
            }

            for (Long idKey : expiredFeatureLicenses.keySet()) {
                message.append("- License ")
                        .append(idKey)
                        .append(" expired ")
                        .append(sdf.format(expiredFeatureLicenses.get(idKey).getExpiryDate()))
                        .append(".\n");
            }
        }

        // check for invalid FeatureLicenses (including start date not reached yet) and LicenseDocuments
        if (compositeLicense.hasInvalidLicenseDocuments() || compositeLicense.hasInvalidFeatureLicenses()) {
            final Map<Long, FeatureLicense> invalidFeatureLicenses = compositeLicense.getInvalidFeatureLicenses();

            int invalidCount = compositeLicense.getInvalidFeatureLicenses().size() +
                            compositeLicense.getInvalidLicenseDocuments().size();
            if (invalidCount == 1) {

                message.append("A license installed on this gateway is invalid:\n");
            } else {
                message.append(invalidCount)
                        .append(" of the licenses installed on this gateway are invalid:\n");
            }

            for (Long idKey : invalidFeatureLicenses.keySet()) {
                FeatureLicense l = invalidFeatureLicenses.get(idKey);

                message.append("- License ")
                        .append(idKey);

                if (!l.hasTrustedIssuer()) {
                    message.append(" was not signed by a trusted issuer.");
                } else if (!l.isProductEnabled(BuildInfo.getProductName()) ||
                        !l.isVersionEnabled(BuildInfo.getProductVersionMajor(), BuildInfo.getProductVersionMinor())) {
                    message.append(" does not grant access to this version of this product.");
                } else if (!l.isLicensePeriodStartBefore(System.currentTimeMillis())) {
                    message.append(" is not yet valid.");
                }

                message.append("\n");
            }

            int invalidDocsCount = compositeLicense.getInvalidLicenseDocuments().size();

            if (invalidDocsCount == 1) {
                message.append("- One license is malformed.\n");
            } else if (invalidDocsCount > 1) {
                message.append("- ")
                        .append(invalidDocsCount)
                        .append(" licenses are malformed.\n");
            }
        }

        return message.toString();
    }

    private void showLicenseWarnings(final String warningMessage) {
        SwingUtilities.invokeLater(new Runnable() {
            @Override
            public void run() {
            DialogDisplayer.OptionListener callback = new DialogDisplayer.OptionListener() {
                @Override
                public void reportResult(int retval) {
                    if (retval == JOptionPane.YES_OPTION) {
                        showManageLicensesDialog();
                    }
                }
            };

            DialogDisplayer.showConfirmDialog(TopComponents.getInstance().getTopParent(),
                    warningMessage + "\nWould you like to view the license manager now?",
                    "Gateway License Warning",
                    JOptionPane.YES_NO_OPTION,
                    JOptionPane.WARNING_MESSAGE,
                    callback);
            }
        });
    }

    private void showManageLicensesDialog() {
        ManageLicensesDialog dlg = new ManageLicensesDialog(TopComponents.getInstance().getTopParent());
        dlg.pack();
        Utilities.centerOnParentWindow(dlg);
        dlg.setModal(true);
        DialogDisplayer.display(dlg);
    }

    private void showWarningBanner() {
        //determine if the warning banner is configured to be displayed
        String warningBannerMessage = TopComponents.getInstance().getLogonWarningBanner();

        if (warningBannerMessage != null && !warningBannerMessage.trim().isEmpty()) {
            //warning banner is configured, need to display warning banner
            final Frame parent = TopComponents.getInstance().getTopParent();
            final WarningBanner warningBanner = new WarningBanner(parent, warningBannerMessage);
            warningBanner.pack();
            Utilities.centerOnScreen(warningBanner);
            DialogDisplayer.suppressSheetDisplay(warningBanner);
            DialogDisplayer.display(warningBanner, parent, new Runnable() {
                @Override
                public void run() {
                    if (!warningBanner.isOkClicked() && !warningBanner.isCancelClicked()) {
                        TopComponents.getInstance().disconnectFromGateway();
                    }
                }
            });
        }
    }

    /**
     * called when the policy currently edited gets deleted
     */
    public void firePolicyEditDone() {
        getValidateMenuItem().setEnabled(false);
        getSaveAndActivateMenuItem().setEnabled(false);
        getSaveOnlyMenuItem().setEnabled(false);
        getExportMenuItem().setEnabled(false);
        getImportMenuItem().setEnabled(false);
        getMigrateNamespacesMenuItem().setEnabled(false);
    }

    public void firePolicyEdit(PolicyEditorPanel policyPanel) {
        // enable the items that make sense to show when a policy is being edited
        getValidateMenuItem().setAction(policyPanel.getValidateAction());
        getSaveAndActivateMenuItem().setAction(policyPanel.getSaveAndActivateAction());
        getSaveOnlyMenuItem().setAction(policyPanel.getSaveOnlyAction());
        getExportMenuItem().setAction(policyPanel.getExportAction());
        getImportMenuItem().setAction(policyPanel.getImportAction());
        getShowAssertionCommentsMenuItem().setAction(policyPanel.getHideShowCommentAction(getShowAssertionCommentsMenuItem()));
        getShowAssertionLineNumbersMenuItem().setAction(policyPanel.getShowAssertionLineNumbersAction(getShowAssertionLineNumbersMenuItem()));
        getMigrateNamespacesMenuItem().setAction(policyPanel.getMigrateNamespacesAction());
    }

    public void fireGlobalAction(final String actionName, final Component source) {
        if (actionName.equals(L7_F3)) {
            f3Action.actionPerformed(new ActionEvent(source, ActionEvent.ACTION_PERFORMED, L7_F3));
        } else if (actionName.equals(L7_SHIFT_F3)) {
            shiftF3Action.actionPerformed(new ActionEvent(source, ActionEvent.ACTION_PERFORMED, L7_SHIFT_F3));
        }
    }

    public void showSSLWarning(Date expiry) {
        final String title = "Gateway SSL Warning";
        SimpleDateFormat sdf = new SimpleDateFormat("EEE, d MMM yyyy HH:mm:ss z");
        String dateStr = sdf.format(expiry);
        final StringBuffer message = new StringBuffer();

        message.append("The currently installed SSL certificate for this gateway ");
        if (new Date().before(expiry)) {
            message.append("expires ");
        } else {
            message.append("expired ");
        }

        message.append(dateStr);
        message.append(".");

        SwingUtilities.invokeLater(new Runnable() {
            @Override
            public void run() {
                DialogDisplayer.showMessageDialog(TopComponents.getInstance().getTopParent(),
                        message.toString(),
                        title,
                        JOptionPane.OK_OPTION,
                        null);
            }
        });
    }

    /**
     * called by the applet after the content has been stolen out of the MainWindow.
     */
    public void notifyRootPaneStolen() {
        setRootPane(new JRootPane());
        setLayeredPane(getLayeredPane());
        setGlassPane(getGlassPane());
        setContentPane(getContentPane());
        setJMenuBar(null);
        validate();
    }

    public void showHelpTopicsRoot() {
        ssmApplication.showHelpTopicsRoot();
    }

    public void showNoPrivilegesErrorMessage() {
        DialogDisplayer.showMessageDialog(TopComponents.getInstance().getTopParent(),
            "The requested action could not be performed because the applet is running\n" +
                "in untrusted mode.  If you wish to enable this feature, and are willing to\n" +
                "run the applet in trusted mode, adjust your Java plug-in settings to trust\n" +
                "this signed applet and then reload the page.",
            "Disallowed by browser settings",
            JOptionPane.WARNING_MESSAGE, null);
    }

    @Override
    public void showSheet(JInternalFrame sheet) {
        if (isApplet()) {
            AppletMain applet = (AppletMain) TopComponents.getInstance().getComponent(AppletMain.COMPONENT_NAME);
            if (applet == null)
                throw new IllegalStateException("Running as applet but there's no applet");
            DialogDisplayer.showSheet(applet, sheet);
            return;
        }

        Frame topParent = TopComponents.getInstance().getTopParent();
        if (topParent != this && topParent instanceof RootPaneContainer) {
            DialogDisplayer.showSheet((RootPaneContainer) topParent, sheet);
            return;
        }

        DialogDisplayer.showSheet(this, sheet);
    }

    public void unregisterComponents() {
        TopComponents.getInstance().unregisterComponent(AssertionsTree.NAME);
        TopComponents.getInstance().unregisterComponent(IdentityProvidersTree.NAME);
        TopComponents.getInstance().unregisterComponent(ServicesAndPoliciesTree.NAME);
        TopComponents.getInstance().unregisterComponent(ProgressBar.NAME);
        TopComponents.getInstance().unregisterComponent("mainWindow");
    }

    public AbstractTreeNode getServicesFolderNode() {
        return rootNode;
    }

    public AbstractTreeNode getPoliciesFolderNode() {
        return rootNode;
    }

    private void closeAllWindows() {
        // Find and destroy dialogs
        Window[] owned = TopComponents.getInstance().getTopParent().getOwnedWindows();
        if (owned != null) {
            for ( final Window window : owned ) {
                if ( window.isDisplayable() ) {
                    window.dispose();
                }
            }
        }

        // Find and dispose windows (gets windows our applet owns)
        Frame topFrame = TopComponents.getInstance().getTopParent();
        Frame[] frames = Frame.getFrames();
        if (frames != null) {
            for (Frame frame : frames) {
                if (frame != topFrame) {
                    frame.dispose();
                }
            }
        }
    }

    /**
     * @return the SSG SSL cert, or null if not connected or we can't look it up due to an error.
     */
    public X509Certificate[] getServerSslCertChain() {
        if (serverSslCert == null) {
            try {
                serverSslCert = Registry.getDefault().getTrustedCertManager().getSSGSslCert();
            } catch (IOException e) {
                log.log(Level.WARNING, "Unable to look up Gateway SSL cert: " + ExceptionUtils.getMessage(e), e);
            } catch (CertificateException e) {
                log.log(Level.WARNING, "Unable to look up Gateway SSL cert: " + ExceptionUtils.getMessage(e), e);
            }
        }
        return new X509Certificate[]{serverSslCert};
    }

    /**
     * @return the SSG audit signing cert, or null if not connected or we can't look it up due to an error.
     */
    public X509Certificate getSsgAuditSigningCert() {
        if (auditSigningCert == null) {
            try {
                auditSigningCert = Registry.getDefault().getTrustedCertManager().getSSGAuditSigningCert();
            } catch (IOException e) {
                log.log(Level.WARNING, "Unable to look up Gateway audit signing cert: " + ExceptionUtils.getMessage(e), e);
            } catch (CertificateException e) {
                log.log(Level.WARNING, "Unable to look up Gateway audit signing cert: " + ExceptionUtils.getMessage(e), e);
            }
        }
        return auditSigningCert;
    }

    public Action getPublishInternalServiceAction() {
        if (publishInternalServiceAction != null) {
            return publishInternalServiceAction;
        }
        publishInternalServiceAction = new PublishInternalServiceAction();
        disableUntilLogin(publishInternalServiceAction);
        return publishInternalServiceAction;
    }

    public Action getPublishReverseWebProxyAction() {
        if (publishReverseWebProxyAction != null) {
            return publishReverseWebProxyAction;
        }
        publishReverseWebProxyAction = new PublishReverseWebProxyAction();
        disableUntilLogin(publishReverseWebProxyAction);
        return publishReverseWebProxyAction;
    }

    /**
     * A recursive method which will parse out the menu to see if it can determine if the menu should be enabled/disabled
     * based on the children of the given menu.
     *
     * @param menu the menu to determine to enable/disable
     * @return TRUE if menu should be enabled, otherwise FALSE to make menu disabled.
     */
    private boolean isMenuItemActive(JMenu menu) {
        if (menu.getMenuComponentCount() == 0) {    //no more children
            if (menu.getAction() != null) {
                return menu.getAction().isEnabled();
            } else {
                return false;
            }
        } else {
            final Component[] components = menu.getMenuComponents();
            //allow all sub components to be asked whether they have an enabled component or not.
            boolean foundEnabledSubComponent = false;
            for (Component component : components) {
                if (component instanceof JMenu) {
                    if (isMenuItemActive((JMenu) component)) {
                        foundEnabledSubComponent = true;
                    }
                } else if (component instanceof JMenuItem) { //a menu item
                    if (((JMenuItem) component).getAction() != null) {
                        final boolean isEnabled = ((JMenuItem) component).getAction().isEnabled();
                        if (isEnabled) {
                            foundEnabledSubComponent = true;
                        }
                    }
                }
            }
            return foundEnabledSubComponent;
        }
    }

    /**
     * Helper method to enable/disable the menu items for the given root menu.
     *
     * @param menu The root of the menu.
     */
    private void updateTopMenu(JMenu menu) {
        updateTopMenu(menu.getPopupMenu());
    }

    private void updateTopMenu(JPopupMenu menu) {
        final Component[] components = menu.getComponents();
        for (Component component : components) {
            if (component instanceof JMenu) {
                component.setEnabled(isMenuItemActive((JMenu) component));
            }
        }
    }

    /**
     * Updates the top menu to enable/disable the menu items
     */
    private void updateTopMenu() {
        if (isApplet()) {
            updateTopMenu(appletManagePopUpMenu);
        } else {
            updateTopMenu(fileMenu);
            updateTopMenu(editMenu);
            updateTopMenu(tasksMenu);
            updateTopMenu(viewMenu);
            updateTopMenu(helpMenu);
        }
    }

    /**
     * Forces to set the status of the filter and sort menu to the specified status.
     *
     * @param status TRUE to enable the filter and sort menu.
     */
    private void setFilterAndSortMenuEnabled(boolean status) {
        getFilterServiceAndPolicyTreeMenu().setEnabled(status);
        getSortServiceAndPolicyTreeMenu().setEnabled(status);
    }

    public static final class RemoteActivityListener implements Functions.Nullary<Void> {
        @Override
        public Void call() {
            TopComponents.getInstance().updateLastRemoteActivityTime();
            return null;
        }
    }
}<|MERGE_RESOLUTION|>--- conflicted
+++ resolved
@@ -217,12 +217,9 @@
     private ManagePolicyBackedServicesAction managePolicyBackedServicesAction = null;
     private ManageSecurityZonesAction manageSecurityZonesAction = null;
     private ManageSiteMinderConfigurationAction manageSiteMinderConfigurationAction = null;
-<<<<<<< HEAD
+    private ManageServerModuleFilesAction manageServerModuleFilesAction = null;
     private ManageSolutionKitsAction manageSolutionKitsAction = null;
-=======
-    private ManageServerModuleFilesAction manageServerModuleFilesAction = null;
->>>>>>> 098c1a33
-
+    
     private JPanel frameContentPane = null;
     private JPanel mainPane = null;
     private JPanel statusBarPane = null;
@@ -1085,11 +1082,8 @@
             menu.add(getManageServiceResolutionMenuItem());
             menu.add(getManageEncapsulatedAssertionsAction());
             menu.add(getSiteMinderConfigurationAction());
-<<<<<<< HEAD
+            menu.add(getManageServerModuleFilesAction());
             menu.add(getManageSolutionKitsAction());
-=======
-            menu.add(getManageServerModuleFilesAction());
->>>>>>> 098c1a33
 
             menu.add(getCustomGlobalActionsMenu());
 
@@ -2806,11 +2800,8 @@
                 manageMenu.add(getManageServiceResolutionMenuItem());
                 manageMenu.add(getManageEncapsulatedAssertionsAction());
                 manageMenu.add(getSiteMinderConfigurationAction());
-<<<<<<< HEAD
+                manageMenu.add(getManageServerModuleFilesAction());
                 manageMenu.add(getManageSolutionKitsAction());
-=======
-                manageMenu.add(getManageServerModuleFilesAction());
->>>>>>> 098c1a33
 
                 manageMenu.add(getCustomGlobalActionsMenu());
                 appletManagePopUpMenu = manageMenu;
