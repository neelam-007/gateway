package com.l7tech.console.panels;

import com.l7tech.common.mime.ContentTypeHeader;
import com.l7tech.console.security.FormAuthorizationPreparer;
import com.l7tech.console.security.SecurityProvider;
import com.l7tech.console.util.PasswordGuiUtils;
import com.l7tech.console.util.Registry;
import com.l7tech.console.util.SecurityZoneWidget;
import com.l7tech.gateway.common.security.rbac.*;
import com.l7tech.gateway.common.service.PublishedService;
import com.l7tech.gateway.common.service.ServiceAdmin;
import com.l7tech.gateway.common.transport.jms.*;
import com.l7tech.gui.MaxLengthDocument;
import com.l7tech.gui.SimpleTableModel;
import com.l7tech.gui.util.*;
import com.l7tech.gui.widgets.TextListCellRenderer;
import com.l7tech.objectmodel.EntityType;
import com.l7tech.objectmodel.Goid;
import com.l7tech.objectmodel.PersistentEntity;
import com.l7tech.objectmodel.VersionException;
import com.l7tech.policy.assertion.JmsMessagePropertyRule;
import com.l7tech.policy.assertion.JmsMessagePropertyRuleSet;
import com.l7tech.util.ExceptionUtils;
import com.l7tech.util.Functions;
import com.l7tech.util.GoidUpgradeMapper;
import com.l7tech.util.Pair;

import javax.naming.Context;
import javax.swing.*;
import javax.swing.table.TableModel;
import javax.swing.table.TableRowSorter;
import java.awt.*;
import java.awt.event.*;
import java.io.IOException;
import java.text.MessageFormat;
import java.util.*;
import java.util.List;
import java.util.logging.Level;
import java.util.logging.Logger;

import static com.l7tech.gateway.common.transport.jms.JmsAcknowledgementType.*;

/**
 * Dialog for configuring a JMS Destination (ie, a [JmsConnection, JmsEndpoint] pair).
 *
 * @author mike
 * @author rmak
 */
public class JmsQueuePropertiesDialog extends JDialog {
    private static final String TYPE_QUEUE = "Queue";
    private static final String TYPE_TOPIC = "Topic";

    private JPanel contentPane;
    private JRadioButton outboundRadioButton;
    private JRadioButton inboundRadioButton;
    private JComboBox providerComboBox;
    private JTextField jndiUrlTextField;
    private JTextField icfTextField;
    private JCheckBox useJndiCredentialsCheckBox;
    private JTextField jndiUsernameTextField;
    private JPasswordField jndiPasswordField;
    private JPanel jndiExtraPropertiesOuterPanel;   // For provider-specific settings.
    private JmsExtraPropertiesPanel jndiExtraPropertiesPanel;
    private JTextField qcfTextField;
    private JTextField queueNameTextField;
    private JCheckBox useQueueCredentialsCheckBox;
    private JTextField queueUsernameTextField;
    private JPasswordField queuePasswordField;
    private JPanel queueExtraPropertiesOuterPanel;   // For provider-specific settings.
    private JmsExtraPropertiesPanel queueExtraPropertiesPanel;
    private JLabel jmsMsgPropWithSoapActionLabel;
    private JTextField jmsMsgPropWithSoapActionTextField;
    private JComboBox acknowledgementModeComboBox;
    private JCheckBox useQueueForFailedCheckBox;
    private JLabel failureQueueLabel;
    private JTextField failureQueueNameTextField;
    private JButton testButton;
    private JButton saveButton;
    private JButton cancelButton;
    private JTabbedPane tabbedPane;
    private JRadioButton inboundReplyAutomaticRadioButton;
    private JRadioButton inboundReplyNoneRadioButton;
    private JRadioButton inboundReplySpecifiedQueueRadioButton;
    private JTextField inboundReplySpecifiedQueueField;
    private JRadioButton outboundReplyAutomaticRadioButton;
    private JRadioButton outboundReplyNoneRadioButton;
    private JRadioButton outboundReplySpecifiedQueueRadioButton;
    private JTextField outboundReplySpecifiedQueueField;
    private JLabel serviceNameLabel;
    private JComboBox serviceNameCombo;
    private JRadioButton outboundFormatAutoRadioButton;
    private JRadioButton outboundFormatTextRadioButton;
    private JRadioButton outboundFormatBytesRadioButton;
    private JCheckBox disableListeningTheQueueCheckBox;
    private JRadioButton inboundMessageIdRadioButton;
    private JRadioButton inboundCorrelationIdRadioButton;
    private JRadioButton outboundCorrelationIdRadioButton;
    private JRadioButton outboundMessageIdRadioButton;
    private JPanel inboundCorrelationPanel;
    private JPanel outboundCorrelationPanel;
    private JCheckBox useJmsMsgPropAsSoapActionRadioButton;
    private JCheckBox associateQueueWithPublishedService;
    private JPanel inboundOptionsPanel;
    private JPanel outboundOptionsPanel;

    private JRadioButton specifyContentTypeFreeForm;
    private JComboBox contentTypeValues;
    private JRadioButton specifyContentTypeFromHeader;
    private JTextField getContentTypeFromProperty;
    private JCheckBox specifyContentTypeCheckBox;
    private JCheckBox isTemplateQueue;
    private JTextField jmsEndpointDescriptiveName;
    private JButton applyReset;
    private JComboBox destinationTypeComboBox;
    private JTable environmentPropertiesTable;
    private JButton addEnvironmentButton;
    private JButton editEnvironmentButton;
    private JButton removeEnvironmentButton;
    private JCheckBox showJndiPasswordCheckBox;
    private JCheckBox showQueuePasswordCheckBox;
    private JLabel jndiPasswordWarningLabel;
    private JLabel queuePasswordWarningLabel;
    private ByteLimitPanel byteLimitPanel;
    private SecurityZoneWidget zoneControl;
    private JSpinner dedicatedConsumerConnectionLimitSpinner;
    private JSpinner sessionPoolSizeSpinner;
    private JTextField sessionPoolMaxWaitTextField;
    private JLabel sessionPoolSizeLabel;
    private JLabel sessionPoolMaxWait;
    private JSpinner maxIdleSessionSpinner;
    private JLabel maxSessionIdleLabel;
<<<<<<< HEAD
    private JLabel jmsConsumerConnectionsLabel;
=======
    private JTabbedPane tabbedPane1;
    private JmsMsgPropertiesPanel jmsCustomMsgPropertiesPanel;
>>>>>>> 7f00eacc


    private JmsConnection connection = null;
    private JmsEndpoint endpoint = null;
    private boolean isOk;
    private boolean outboundOnly = false;
    private FormAuthorizationPreparer securityFormAuthorizationPreparer;
    private Logger logger = Logger.getLogger(JmsQueuePropertiesDialog.class.getName());
    private ContentTypeComboBoxModel contentTypeModel;
    private SimpleTableModel<NameValuePair> environmentPropertiesTableModel;

    private final PermissionFlags endpointFlags;
    private final PermissionFlags connectionFlags;
    private InputValidator inputValidator;

    public ServiceAdmin getServiceAdmin() {
        return Registry.getDefault().getServiceManager();
    }

    private void createUIComponents() {
        jmsCustomMsgPropertiesPanel = new JmsMsgPropertiesPanel(this);
    }


    private static class ContentTypeComboBoxItem {
        private final ContentTypeHeader cType;

        private ContentTypeComboBoxItem( final ContentTypeHeader cType ) {
            if ( cType == null ) throw new IllegalArgumentException( "cType must not be null" );
            this.cType = cType;
        }

        public ContentTypeHeader getContentType() {
            return this.cType;
        }

        @Override
        public String toString() {
            return this.cType.getFullValue();
        }

        public boolean equals( Object o ) {
            if ( this == o ) return true;
            if ( o == null || getClass() != o.getClass() ) {
                return false;
            }

            final ContentTypeComboBoxItem that = (ContentTypeComboBoxItem) o;

            return cType.getFullValue().equals( that.cType.getFullValue() );
        }

        public int hashCode() {
            return (cType != null ? cType.getFullValue().hashCode() : 0);
        }
    }

    private class ContentTypeComboBoxModel extends DefaultComboBoxModel {
        private ContentTypeComboBoxModel(ContentTypeComboBoxItem[] items) {
            super(items);
        }

        // implements javax.swing.MutableComboBoxModel
        @Override
        public void addElement(Object anObject) {
            if (anObject instanceof String) {
                String s = (String) anObject;
                try {
                    ContentTypeHeader cth = ContentTypeHeader.parseValue(s);
                    super.addElement(new ContentTypeComboBoxItem(cth)) ;
                } catch (IOException e) {
                    logger.warning("Error parsing the content type " + s);
                }
            }
        }
    }

    private JmsQueuePropertiesDialog(Window parent) {
        super(parent, ModalityType.APPLICATION_MODAL);
        endpointFlags = PermissionFlags.get(EntityType.JMS_ENDPOINT);
        connectionFlags = PermissionFlags.get(EntityType.JMS_CONNECTION);
    }

    /**
     * Create a new JmsQueuePropertiesDialog, configured to adjust the JMS Destination defined by the union of the
     * specified connection and endpoint.  The connection and endpoint may be null, in which case a new
     * Destination will be created by the dialog.  After show() returns, check isCanceled() to see whether the user
     * OK'ed the changes.  If so, call getConnection() and getEndpoint() to read them.  If the dialog completes
     * successfully, the (possibly-new) connection and endpoint will already have been saved to the database.
     *
     * @param parent       the parent window for the new dialog.
     * @param connection   the JMS connection to edit, or null to create a new one for this Destination.
     * @param endpoint     the JMS endpoint to edit, or null to create a new one for this Destination.
     * @param outboundOnly if true, the direction will be locked and defaulted to Outbound only.
     * @return the new instance
     */
    public static JmsQueuePropertiesDialog createInstance(Window parent, JmsConnection connection, JmsEndpoint endpoint, boolean outboundOnly) {
        JmsQueuePropertiesDialog that;
        if (parent instanceof Frame)
            that = new JmsQueuePropertiesDialog((Frame)parent);
        else if (parent instanceof Dialog)
            that = new JmsQueuePropertiesDialog((Dialog)parent);
        else
            throw new IllegalArgumentException("parent must be derived from either Frame or Dialog");
        final SecurityProvider provider = Registry.getDefault().getSecurityProvider();
        if (provider == null) {
            throw new IllegalStateException("Could not instantiate security provider");
        }
        final AttemptedOperation attemptedOperation = (endpoint == null || endpoint.getGoid().equals(JmsEndpoint.DEFAULT_GOID))
            ? new AttemptedCreate(EntityType.JMS_ENDPOINT)
            : new AttemptedUpdate(EntityType.JMS_ENDPOINT, endpoint);
        that.securityFormAuthorizationPreparer = new FormAuthorizationPreparer(provider, attemptedOperation);

        that.connection = connection;
        that.endpoint = endpoint;
        that.setOutboundOnly(outboundOnly);

        that.init();

        return that;
    }

    private void setOutboundOnly(boolean outboundOnly) {
        this.outboundOnly = outboundOnly;
    }

    private boolean isOutboundOnly() {
        return outboundOnly;
    }

    /**
     * Check how the dialog was closed.
     *
     * @return false iff. the dialog completed successfully via the "Save" button; otherwise true.
     */
    public boolean isCanceled() {
        return !isOk;
    }

    /**
     * Obtain the connection that was edited or created.  Return value is only guaranteed to be valid if isCanceled()
     * is false.
     *
     * @return the possibly-new JMS connection, which may have been replaced by a new instance read back from the database
     */
    public JmsConnection getConnection() {
        return connection;
    }

    /**
     * Obtain the endpoint that was edited or created.  Return value is only guaranteed to be valid if isCanceled()
     * is false.
     *
     * @return the possibly-new JMS endpoint, which may have been replaced by a new instance read back from the database
     */
    public JmsEndpoint getEndpoint() {
        return endpoint;
    }


    public void selectNameField() {
        jmsEndpointDescriptiveName.requestFocus();
        jmsEndpointDescriptiveName.selectAll();
    }

    private void init() {
        setTitle(connection == null ? "Add JMS Destination" : "JMS Destination Properties");
        setContentPane(contentPane);
        setModal(true);

        inputValidator = new InputValidator(this, getTitle());

        inboundRadioButton.setEnabled(!isOutboundOnly());
        outboundRadioButton.setEnabled(!isOutboundOnly());
        isTemplateQueue.setEnabled(true);
        isTemplateQueue.addItemListener( enableDisableListener );

        inboundRadioButton.addItemListener(enableDisableListener);
        outboundRadioButton.addItemListener( enableDisableListener );


        initProviderReset();

        useJndiCredentialsCheckBox.addItemListener(new ItemListener() {
            @Override
            public void itemStateChanged(ItemEvent e) {
                enableOrDisableJndiCredentials();
            }
        });
        Utilities.enableGrayOnDisabled(jndiUsernameTextField);
        Utilities.enableGrayOnDisabled(jndiPasswordField);

        destinationTypeComboBox.setModel( new DefaultComboBoxModel( new String[]{ TYPE_QUEUE, TYPE_TOPIC } ) );

        destinationTypeComboBox.addItemListener(new ItemListener() {
            @Override
            public void itemStateChanged(ItemEvent e) {
                enableOrDisableDedicatedConsumerConnections();
            }

        });
        Utilities.enableGrayOnDisabled(jmsConsumerConnectionsLabel);
        dedicatedConsumerConnectionLimitSpinner.setModel(new SpinnerNumberModel(Registry.getDefault().getJmsManager().getDefaultConsumerConnectionSize(), 1, 10000, 1));
        Utilities.enableGrayOnDisabled(dedicatedConsumerConnectionLimitSpinner);

        inputValidator.addRule(new InputValidator.NumberSpinnerValidationRule(dedicatedConsumerConnectionLimitSpinner, jmsConsumerConnectionsLabel.getText()));

        sessionPoolSizeSpinner.setModel((new SpinnerNumberModel((Number) JmsConnection.DEFAULT_SESSION_POOL_SIZE, -1, 10000, 1)));
        inputValidator.addRule(new InputValidator.NumberSpinnerValidationRule(sessionPoolSizeSpinner,sessionPoolSizeLabel.getText()));

        maxIdleSessionSpinner.setModel((new SpinnerNumberModel((Number) JmsConnection.DEFAULT_SESSION_POOL_SIZE, -1, 10000, 1)));
        inputValidator.addRule(new InputValidator.NumberSpinnerValidationRule(maxIdleSessionSpinner,maxSessionIdleLabel.getText()));

        inputValidator.constrainTextFieldToNumberRange(sessionPoolMaxWait.getText(), sessionPoolMaxWaitTextField, -1, Long.MAX_VALUE);

        inputValidator.attachToButton(saveButton, new ActionListener() {
            @Override
            public void actionPerformed(ActionEvent e) {
                onSave();
            }
        });


        useQueueCredentialsCheckBox.addItemListener(new ItemListener() {
            @Override
            public void itemStateChanged(ItemEvent e) {
                enableOrDisableQueueCredentials();
            }
        });

        Utilities.enableGrayOnDisabled(queueUsernameTextField);
        Utilities.enableGrayOnDisabled(queuePasswordField);
        Utilities.enableGrayOnDisabled(inboundReplySpecifiedQueueField);
        Utilities.enableGrayOnDisabled(outboundReplySpecifiedQueueField);

        // Limit the input in the below text fields (The max length of these texts
        // depends on our MySql tables, jms_endpoint and jms_connection.)
        // Case 1: in the JNDI Tab
        icfTextField.setDocument(new MaxLengthDocument(255));
        jndiUrlTextField.setDocument(new MaxLengthDocument(255));
        jndiUsernameTextField.setDocument(new MaxLengthDocument(1024));
        jndiPasswordField.setDocument(new MaxLengthDocument(255));
        PasswordGuiUtils.configureOptionalSecurePasswordField(jndiPasswordField, showJndiPasswordCheckBox, jndiPasswordWarningLabel);
        // Case 2: in the Destination Tab
        qcfTextField.setDocument(new MaxLengthDocument(255));
        queueNameTextField.setDocument(new MaxLengthDocument(128));
        queueUsernameTextField.setDocument(new MaxLengthDocument(255));
        queuePasswordField.setDocument(new MaxLengthDocument(255));
        PasswordGuiUtils.configureOptionalSecurePasswordField(queuePasswordField, showQueuePasswordCheckBox, queuePasswordWarningLabel);
        // Case 3: in the Inbound or Outbound Options Tab
        inboundReplySpecifiedQueueField.setDocument(new MaxLengthDocument(128));
        failureQueueNameTextField.setDocument(new MaxLengthDocument(128));
        jmsMsgPropWithSoapActionTextField.setDocument(new MaxLengthDocument(255));
        outboundReplySpecifiedQueueField.setDocument(new MaxLengthDocument(128));

        jmsEndpointDescriptiveName.setDocument(new MaxLengthDocument(128));
        jmsEndpointDescriptiveName.getDocument().addDocumentListener( enableDisableListener );

        // Add a doc listener for those text fields that need to detect if input is validated or not.
        // Case 1: in the JNDI Tab
        icfTextField.getDocument().addDocumentListener( enableDisableListener );
        jndiUrlTextField.getDocument().addDocumentListener( enableDisableListener );
        environmentPropertiesTable.getSelectionModel().addListSelectionListener( enableDisableListener );
        // Case 2: in the Destination Tab
        qcfTextField.getDocument().addDocumentListener( enableDisableListener );
        queueNameTextField.getDocument().addDocumentListener( enableDisableListener );
        // Case 3: in the Inbound or Outbound Options Tab
        inboundReplySpecifiedQueueField.getDocument().addDocumentListener( enableDisableListener );
        failureQueueNameTextField.getDocument().addDocumentListener( enableDisableListener );
        jmsMsgPropWithSoapActionTextField.getDocument().addDocumentListener( enableDisableListener );
        outboundReplySpecifiedQueueField.getDocument().addDocumentListener( enableDisableListener );

        final ComponentEnabler inboundEnabler = new ComponentEnabler(new Functions.Nullary<Boolean>() {
            @Override
            public Boolean call() {
                return inboundReplySpecifiedQueueRadioButton.isSelected() || inboundReplyAutomaticRadioButton.isSelected();
            }
        }, inboundCorrelationPanel, inboundMessageIdRadioButton, inboundCorrelationIdRadioButton);

        inboundReplySpecifiedQueueRadioButton.addActionListener(inboundEnabler);
        inboundReplyAutomaticRadioButton.addActionListener(inboundEnabler);
        inboundReplyNoneRadioButton.addActionListener(inboundEnabler);

        serviceNameCombo.setRenderer( TextListCellRenderer.<ServiceComboItem>basicComboBoxRenderer() );

        Utilities.enableGrayOnDisabled(contentTypeValues);
        Utilities.enableGrayOnDisabled(getContentTypeFromProperty);

        specifyContentTypeCheckBox.addActionListener(enableDisableListener);
        specifyContentTypeFreeForm.addActionListener(enableDisableListener);
        specifyContentTypeFromHeader.addActionListener(enableDisableListener);
        getContentTypeFromProperty.getDocument().addDocumentListener( enableDisableListener );

        final ComponentEnabler outboundEnabler = new ComponentEnabler(new Functions.Nullary<Boolean>() {
            @Override
            public Boolean call() {
                return outboundReplySpecifiedQueueRadioButton.isSelected();
            }
        }, outboundReplySpecifiedQueueField, outboundCorrelationPanel, outboundMessageIdRadioButton, outboundCorrelationIdRadioButton);

        outboundReplySpecifiedQueueRadioButton.addActionListener(outboundEnabler);
        outboundReplyAutomaticRadioButton.addActionListener(outboundEnabler);
        outboundReplyNoneRadioButton.addActionListener(outboundEnabler);

        environmentPropertiesTableModel = TableUtil.configureTable(
                environmentPropertiesTable,
                TableUtil.column("Name",  50, 100, 100000, property("key"), String.class),
                TableUtil.column("Value", 50, 100, 100000, property("value"), String.class)
        );
        environmentPropertiesTable.getSelectionModel().setSelectionMode( ListSelectionModel.SINGLE_SELECTION );
        environmentPropertiesTable.getTableHeader().setReorderingAllowed( false );
        environmentPropertiesTable.getTableHeader().setReorderingAllowed(false);
        final TableRowSorter<TableModel> sorter = new TableRowSorter<TableModel>( environmentPropertiesTableModel );
        sorter.setSortKeys( Arrays.asList( new RowSorter.SortKey(0, SortOrder.ASCENDING),  new RowSorter.SortKey(1, SortOrder.ASCENDING) ) );
        environmentPropertiesTable.setRowSorter( sorter );

        jndiExtraPropertiesOuterPanel.addContainerListener(new ContainerListener() {
            @Override
            public void componentAdded(ContainerEvent e) {
                if (jndiExtraPropertiesPanel != null) {
                    jndiExtraPropertiesPanel.addChangeListener(enableDisableListener);
                }
                enableOrDisableComponents();
            }
            @Override
            public void componentRemoved(ContainerEvent e) {
                enableOrDisableComponents();
            }
        });

        queueExtraPropertiesOuterPanel.addContainerListener(new ContainerListener() {
            @Override
            public void componentAdded(ContainerEvent e) {
                if (queueExtraPropertiesPanel != null) {
                    queueExtraPropertiesPanel.addChangeListener(enableDisableListener);
                }
                enableOrDisableComponents();
            }
            @Override
            public void componentRemoved(ContainerEvent e) {
                enableOrDisableComponents();
            }
        });

        acknowledgementModeComboBox.setModel(new DefaultComboBoxModel(values()));
        acknowledgementModeComboBox.setRenderer(new TextListCellRenderer<Object>(new Functions.Unary<String,Object>() {
            @Override
            public String call(Object o) {
                JmsAcknowledgementType type = (JmsAcknowledgementType) o;
                String text;

                switch( type ) {
                    case AUTOMATIC:
                        text = "On Take";
                        break;
                    case ON_COMPLETION:
                        text = "On Completion";
                        break;
                    default:
                        text = "Unknown";
                        break;
                }

                return text;
            }
        }));
        acknowledgementModeComboBox.addActionListener( enableDisableListener );
        useQueueForFailedCheckBox.addActionListener( enableDisableListener );
        Utilities.enableGrayOnDisabled(failureQueueNameTextField);
        useJmsMsgPropAsSoapActionRadioButton.addItemListener( enableDisableListener );
        jmsMsgPropWithSoapActionTextField.getDocument().addDocumentListener( enableDisableListener );
        Utilities.enableGrayOnDisabled(jmsMsgPropWithSoapActionTextField);
        associateQueueWithPublishedService.addActionListener( enableDisableListener );

        addEnvironmentButton.addActionListener( new ActionListener(){
            @Override
            public void actionPerformed( final ActionEvent e ) {
                onEnvironmentAdd();
            }
        } );
        editEnvironmentButton.addActionListener( new ActionListener(){
            @Override
            public void actionPerformed( final ActionEvent e ) {
                onEnvironmentEdit();
            }
        } );
        removeEnvironmentButton.addActionListener( new ActionListener(){
            @Override
            public void actionPerformed( final ActionEvent e ) {
                onEnvironmentRemove();
            }
        } );

        testButton.addActionListener(new ActionListener() {
            @Override
            public void actionPerformed(ActionEvent e) {
                onTest();
            }
        });

        saveButton.addActionListener(new ActionListener() {

            @Override
            public void actionPerformed(ActionEvent e) {
                if(inputValidator.isValid())
                    onSave();
            }
        });

        cancelButton.addActionListener(new ActionListener() {
            @Override
            public void actionPerformed(ActionEvent e) {
                onCancel();
            }
        });

        // the SecurityZoneWidget is shared by both the JmsEndpoint and JmsConnection
        final OperationType operation;
        if (connection == null || connection.getGoid().equals(JmsConnection.DEFAULT_GOID)) {
            operation = OperationType.CREATE;
        } else if (Registry.getDefault().getSecurityProvider().hasPermission(new AttemptedUpdate(EntityType.JMS_CONNECTION, connection))) {
            operation = OperationType.UPDATE;
        } else {
            operation = OperationType.READ;
        }
        zoneControl.configure(Arrays.asList(EntityType.JMS_CONNECTION, EntityType.JMS_ENDPOINT), operation,
                connection != null ? connection.getSecurityZone() : null);

        pack();
        initializeView();
        enableOrDisableComponents();
        applyFormSecurity();
        Utilities.setEscKeyStrokeDisposes(this);
    }


    private void loadContentTypesModel() {
        if (contentTypeModel == null) {
            java.util.List<ContentTypeComboBoxItem> items = new ArrayList<ContentTypeComboBoxItem>();
            items.add(new ContentTypeComboBoxItem(ContentTypeHeader.XML_DEFAULT));
            items.add(new ContentTypeComboBoxItem(ContentTypeHeader.SOAP_1_2_DEFAULT));
            items.add(new ContentTypeComboBoxItem(ContentTypeHeader.TEXT_DEFAULT));
            items.add(new ContentTypeComboBoxItem(ContentTypeHeader.APPLICATION_X_WWW_FORM_URLENCODED));
            items.add(new ContentTypeComboBoxItem(ContentTypeHeader.OCTET_STREAM_DEFAULT));

            contentTypeModel = new ContentTypeComboBoxModel(items.toArray(new ContentTypeComboBoxItem[items.size()]));
            contentTypeValues.setModel(contentTypeModel);
        }
    }

    private void enableContentTypeControls() {
        boolean specifyEnabled = specifyContentTypeCheckBox.isSelected();
        specifyContentTypeFreeForm.setEnabled(specifyEnabled);
        contentTypeValues.setEnabled(specifyEnabled && specifyContentTypeFreeForm.isSelected());

        specifyContentTypeFromHeader.setEnabled(specifyEnabled);
        getContentTypeFromProperty.setEnabled(specifyEnabled && specifyContentTypeFromHeader.isSelected());
    }


    private void initProviderReset() {
        EnumSet<JmsProviderType> providerTypes;
        try {
            providerTypes = Registry.getDefault().getJmsManager().getProviderTypes();
        } catch (Exception e) {
            throw new RuntimeException("Unable to obtain list of installed JMS provider types from Gateway", e);
        }

        JmsProviderType[] providerTypeArray = new JmsProviderType[providerTypes.size() + 1];
        System.arraycopy( providerTypes.toArray(new JmsProviderType[providerTypes.size()]), 0, providerTypeArray, 1, providerTypes.size() );
        providerComboBox.setModel(new DefaultComboBoxModel(providerTypeArray));
        providerComboBox.addItemListener( new ItemListener(){
            @Override
            public void itemStateChanged( final ItemEvent e ) {
                setExtraPropertiesPanels((JmsProviderType)providerComboBox.getSelectedItem(), connection == null ? null : connection.properties() );                
                enableDisableListener.itemStateChanged( e );
            }
        } );
        providerComboBox.setRenderer( new TextListCellRenderer<JmsProviderType>( new Functions.Unary<String,JmsProviderType>(){
            @Override
            public String call( final JmsProviderType jmsProviderType ) {
                return jmsProviderType == null ?
                        "Generic JMS" :
                        jmsProviderType.getName();
            }
        }, null, true ) );
        applyReset.addActionListener(new ActionListener() {
            @Override
            public void actionPerformed(ActionEvent e) {
                onProviderReset();
            }
        });
    }

    private void onProviderReset() {
        final JmsProviderType providerType = (JmsProviderType) providerComboBox.getSelectedItem();
        if (providerType == null)
            return;

        if (connection == null) {
            resetProviderProperties(providerType, true);
        } else if (providerType == connection.getProviderType()) {
            // same provider "type", offer overwrite/don't overwrite/cancel choice
            DialogDisplayer.showConfirmDialog(this,
                "Overwrite current JMS destination properties?",
                "JMS Destination Reset Confirmation",
                JOptionPane.YES_NO_CANCEL_OPTION,
                new DialogDisplayer.OptionListener() {
                    @Override
                    public void reportResult(int option) {
                        switch (option) {
                            case JOptionPane.YES_OPTION:
                                resetProviderProperties(providerType, true);
                                break;
                            case JOptionPane.NO_OPTION:
                                resetProviderProperties(providerType, false);
                                break;
                            default:
                                // cancel, don't do anything
                        }
                    }
                });

        } else {
            // different provider "type", just warn
            DialogDisplayer.showConfirmDialog(this,
                "Current JMS destination properties will be overwritten",
                "JMS Destination Reset Confirmation",
                JOptionPane.OK_CANCEL_OPTION,
                new DialogDisplayer.OptionListener() {
                    @Override
                    public void reportResult(int option) {
                        if (JOptionPane.OK_OPTION == option) {
                            resetProviderProperties(providerType, true);
                        }
                    }
                });
        }
    }

    /**
     * 
     */
    private void resetProviderProperties( final JmsProviderType providerType,
                                          final boolean overwrite ) {
        // Queue connection factory name, defaulting to destination factory name
        String qcfName = (connection != null && ! overwrite) ? connection.getQueueFactoryUrl() : providerType.getDefaultQueueFactoryUrl();
        if (qcfName == null || qcfName.length() < 1)
            qcfName = providerType.getDefaultDestinationFactoryUrl();
        if (qcfName != null)
            qcfTextField.setText(qcfName);

        String icfName = providerType.getInitialContextFactoryClass();
        if (icfName != null)
            icfTextField.setText(icfName);
    }

    /**
     * Inserts sub panels for extra settings according to the provider type selected.
     *
     * @param providerType          the provider type selected
     * @param extraProperties       data structure used by the sub panels to transmit settings
     */
    private void setExtraPropertiesPanels( final JmsProviderType providerType,
                                           final Properties extraProperties ) {
        jndiExtraPropertiesPanel = providerType==null ?
                null :
                getExtraPropertiesPanel(providerType.getJndiExtraPropertiesClass(), extraProperties);
        jndiExtraPropertiesOuterPanel.removeAll();  //clean out what's previous
        if (jndiExtraPropertiesPanel != null) {
            jndiExtraPropertiesOuterPanel.add(jndiExtraPropertiesPanel);    //set with new properties
        }

        queueExtraPropertiesPanel = providerType==null ?
                null :
                getExtraPropertiesPanel(providerType.getQueueExtraPropertiesClass(), extraProperties);
        queueExtraPropertiesOuterPanel.removeAll(); //clean out what's previous
        if (queueExtraPropertiesPanel != null) {
            queueExtraPropertiesOuterPanel.add(queueExtraPropertiesPanel);
        }

        JRootPane rootPane = contentPane.getRootPane();
        Container rootParent = rootPane.getParent();
        if (rootParent instanceof JInternalFrame) {
            JInternalFrame jif = (JInternalFrame)rootParent;
            Dimension newSize = contentPane.getPreferredSize();
            Dimension fullSize = new Dimension(10 + (int)newSize.getWidth(), 32 + (int)newSize.getHeight());
            jif.setSize(fullSize);
        } else {
            pack();
        }
    }

    private JmsExtraPropertiesPanel getExtraPropertiesPanel(String extraPropertiesClass, Properties extraProperties) {
        try {
            return extraPropertiesClass == null ? null : (JmsExtraPropertiesPanel) Class.forName(extraPropertiesClass).getDeclaredConstructor(Properties.class).newInstance(extraProperties);
        } catch (Exception e) {
            DialogDisplayer.showMessageDialog(this, "Error getting default settings for provider: " + extraPropertiesClass, "JMS Extra Properties Error", JOptionPane.ERROR_MESSAGE, null);
        }
        return null;
    }

    private RunOnChangeListener enableDisableListener = new RunOnChangeListener() {
        @Override
        public void run() {
            enableOrDisableComponents();
        }
    };

    /**
     * Extract information from the view and create a new JmsConnection object.  The new object will not have a
     * valid OID and will not yet have been saved to the database.
     * <p/>
     * If the form state is not valid, an error dialog is displayed and null is returned.
     *
     * @return a new JmsConnection with the current settings, or null if one could not be created.  The new connection
     *         will not yet have been saved to the database.
     */
    @SuppressWarnings({ "UseOfPropertiesAsHashtable" })
    private JmsConnection makeJmsConnectionFromView() throws IOException{
        if (!validateForm()) {
            JOptionPane.showMessageDialog(JmsQueuePropertiesDialog.this,
              "At minimum, the name, destination name, naming URL and factory URL are required.",
              "Unable to proceed",
              JOptionPane.ERROR_MESSAGE);
            return null;
        }

        JmsConnection conn;
        if (connection != null) {
            conn = new JmsConnection();
            conn.copyFrom(connection);
        } else {
            final JmsProviderType providerType = ((JmsProviderType)providerComboBox.getSelectedItem());
            if (providerType == null) {
                conn = new JmsConnection();
            } else {
                JmsProvider provider = providerType.createProvider();
                conn = provider.createConnection(queueNameTextField.getText(),
                  jndiUrlTextField.getText());
            }
            if (conn.getName()==null || conn.getName().trim().length()==0)
                conn.setName("Custom");
        }
        conn.setProviderType((JmsProviderType) providerComboBox.getSelectedItem());

        conn.setTemplate(viewIsTemplate());        

        Properties properties = new Properties();

        for ( final Map.Entry<String,String> entry : environmentPropertiesTableModel.getRows() ) {
            properties.setProperty( entry.getKey(), entry.getValue() );
        }

        if (useJndiCredentialsCheckBox.isSelected()) {
            properties.setProperty(Context.SECURITY_PRINCIPAL, jndiUsernameTextField.getText());
            properties.setProperty(Context.SECURITY_CREDENTIALS, new String(jndiPasswordField.getPassword()));
        }

        if (useQueueCredentialsCheckBox.isSelected()) {
            conn.setUsername(queueUsernameTextField.getText());
            conn.setPassword(new String(queuePasswordField.getPassword()));
        } else {
            conn.setUsername(null);
            conn.setPassword(null);
        }

        if (associateQueueWithPublishedService.isSelected()) {
            PublishedService svc = ServiceComboBox.getSelectedPublishedService(serviceNameCombo);
            properties.setProperty(JmsConnection.PROP_IS_HARDWIRED_SERVICE, (Boolean.TRUE).toString());
            properties.setProperty(JmsConnection.PROP_HARDWIRED_SERVICE_ID, svc.getGoid().toString());
        } else {
            properties.setProperty(JmsConnection.PROP_IS_HARDWIRED_SERVICE, (Boolean.FALSE).toString());
        }

        if (specifyContentTypeCheckBox.isSelected()) {
            if (specifyContentTypeFreeForm.isSelected()) {
                //if none of the list is selected and there is a value in the content type, then we'll use the one
                //that was entered by the user
                ContentTypeHeader selectedContentType;
                if (contentTypeValues.getSelectedIndex() == -1 && contentTypeValues.getEditor().getItem() != null) {
                    String ctHeaderString = ((JTextField) contentTypeValues.getEditor().getEditorComponent()).getText();
                    selectedContentType = ContentTypeHeader.parseValue(ctHeaderString);

                    //check if the typed in content type matches to any one of the ones in our list
                    int foundIndex = findContentTypeInList(selectedContentType);
                    if (foundIndex != -1) {
                        selectedContentType = ((ContentTypeComboBoxItem) contentTypeModel.getElementAt(foundIndex)).getContentType();
                    }
                } else {
                    selectedContentType = ((ContentTypeComboBoxItem) contentTypeValues.getSelectedItem()).getContentType();
                }

                if (selectedContentType != null) {
                    properties.setProperty(JmsConnection.PROP_CONTENT_TYPE_SOURCE, JmsConnection.CONTENT_TYPE_SOURCE_FREEFORM);
                    properties.setProperty(JmsConnection.PROP_CONTENT_TYPE_VAL, selectedContentType.getFullValue());
                }
            } else {
                String propertyName = getContentTypeFromProperty.getText();
                if ((propertyName != null) && !"".equals(propertyName)) {
                    properties.setProperty(JmsConnection.PROP_CONTENT_TYPE_SOURCE, JmsConnection.CONTENT_TYPE_SOURCE_HEADER);
                    properties.setProperty(JmsConnection.PROP_CONTENT_TYPE_VAL, propertyName);
                }
            }
        } else {
            properties.setProperty(JmsConnection.PROP_CONTENT_TYPE_SOURCE, "");
            properties.setProperty(JmsConnection.PROP_CONTENT_TYPE_VAL, "");
        }

        conn.setJndiUrl(getTextOrNull(jndiUrlTextField));
        conn.setInitialContextFactoryClassname(getTextOrNull(icfTextField));
        conn.setQueueFactoryUrl(getTextOrNull(qcfTextField));
        if (jndiExtraPropertiesPanel != null) {
            properties.putAll(jndiExtraPropertiesPanel.getProperties());
        }
        if (queueExtraPropertiesPanel != null) {
            properties.putAll(queueExtraPropertiesPanel.getProperties());
        }
        if (useJmsMsgPropAsSoapActionRadioButton.isSelected()) {
            properties.setProperty(JmsConnection.JMS_MSG_PROP_WITH_SOAPACTION, jmsMsgPropWithSoapActionTextField.getText());
        }

        if (TYPE_QUEUE.equals(destinationTypeComboBox.getSelectedItem())) {
            properties.setProperty(JmsConnection.PROP_IS_DEDICATED_CONSUMER, Boolean.TRUE.toString());
            properties.setProperty(JmsConnection.PROP_DEDICATED_CONSUMER_SIZE, dedicatedConsumerConnectionLimitSpinner.getValue().toString());
        }

        properties.setProperty(JmsConnection.PROP_SESSION_POOL_SIZE, sessionPoolSizeSpinner.getValue().toString());
        properties.setProperty(JmsConnection.PROP_MAX_SESSION_IDLE, maxIdleSessionSpinner.getValue().toString());
        properties.setProperty(JmsConnection.PROP_SESSION_POOL_MAX_WAIT, sessionPoolMaxWaitTextField.getText());

        conn.properties(properties);
        conn.setSecurityZone(zoneControl.getSelectedZone());
        return conn;
    }

    /**
     * Extract information from the view and create a new JmsEndpoint object.  The new object will not have a
     * valid OID and will not yet have been saved to the database.
     * <p/>
     * If the form state is not valid, an error dialog is displayed and null is returned.
     *
     * @return a new JmsEndpoint with the current settings, or null if one could not be created.  The new connection
     *         will not yet have been saved to the database.
     */
    private JmsEndpoint makeJmsEndpointFromView() {
        if (!validateForm()) {
            JOptionPane.showMessageDialog(JmsQueuePropertiesDialog.this,
              "The destination name must be provided.",
              "Unable to proceed",
              JOptionPane.ERROR_MESSAGE);
            return null;
        }

        JmsEndpoint ep = new JmsEndpoint();
        if (endpoint != null)
            ep.copyFrom(endpoint);
        String name = jmsEndpointDescriptiveName.getText();
        ep.setName(name);
        ep.setQueue( TYPE_QUEUE.equals(destinationTypeComboBox.getSelectedItem()) );
        ep.setTemplate(viewIsTemplate());
        ep.setDestinationName(getTextOrNull(queueNameTextField));
        ep.setSecurityZone(zoneControl.getSelectedZone());

        JmsAcknowledgementType type = (JmsAcknowledgementType) acknowledgementModeComboBox.getSelectedItem();

        JmsOutboundMessageType omt = JmsOutboundMessageType.AUTOMATIC;
        if (outboundFormatBytesRadioButton.isSelected())
            omt = JmsOutboundMessageType.ALWAYS_BINARY;
        else if (outboundFormatTextRadioButton.isSelected())
            omt = JmsOutboundMessageType.ALWAYS_TEXT;
        ep.setOutboundMessageType(omt);

        if (inboundRadioButton.isSelected()) {
            configureEndpointReplyBehaviour(
                    ep, "Inbound",
                    inboundReplyAutomaticRadioButton,
                    inboundReplyNoneRadioButton,
                    inboundReplySpecifiedQueueRadioButton,
                    inboundReplySpecifiedQueueField,
                    inboundMessageIdRadioButton);
        } else {
            configureEndpointReplyBehaviour(
                    ep, viewIsTemplate()?"Outbound Template":"Outbound",
                    outboundReplyAutomaticRadioButton,
                    outboundReplyNoneRadioButton,
                    outboundReplySpecifiedQueueRadioButton,
                    outboundReplySpecifiedQueueField, 
                    outboundMessageIdRadioButton);
        }

        if (!inboundRadioButton.isSelected()) type = null; // only applicable for inbound
        ep.setAcknowledgementType(type);
        if ( type == null || type == AUTOMATIC ) {
            ep.setFailureDestinationName(null);
        } else if ( useQueueForFailedCheckBox.isSelected() ) {
            ep.setFailureDestinationName( failureQueueNameTextField.getText() );
        } else {
            ep.setFailureDestinationName( null );
        }
        ep.setMessageSource(inboundRadioButton.isSelected());

        if (useQueueCredentialsCheckBox.isSelected()) {
            ep.setUsername(queueUsernameTextField.getText());
            ep.setPassword(new String(queuePasswordField.getPassword()));
        } else {
            ep.setUsername(null);
            ep.setPassword(null);
        }

        // Save if the destination is disabled or not
        // save request limit size
        if (inboundRadioButton.isSelected()) {
            ep.setRequestMaxSize(byteLimitPanel.getLongValue());
            ep.setDisabled(disableListeningTheQueueCheckBox.isSelected());
            JmsMessagePropertyRuleSet ruleSet = jmsCustomMsgPropertiesPanel.getData();
            ep.setPassthroughMessageRules(ruleSet.isPassThruAll());
            ep.setJmsEndpointMessagePropertyRules(rulesSetToJmsEndpoint(ruleSet));
        }

        return ep;
    }

    private Set<JmsEndpointMessagePropertyRule> rulesSetToJmsEndpoint(JmsMessagePropertyRuleSet ruleSet) {
        Set<JmsEndpointMessagePropertyRule> rules = new LinkedHashSet<>();
        for(JmsMessagePropertyRule rule: ruleSet.getRules()){
            JmsEndpointMessagePropertyRule jmsEndpointMessagePropertyRule = new JmsEndpointMessagePropertyRule();
            jmsEndpointMessagePropertyRule.setJmsEndpoint(endpoint);
            jmsEndpointMessagePropertyRule.setRuleName(rule.getName());
            jmsEndpointMessagePropertyRule.setPassThru(rule.isPassThru());
            jmsEndpointMessagePropertyRule.setCustomPattern(rule.getCustomPattern());
            rules.add(jmsEndpointMessagePropertyRule);
        }
        return rules;
    }

    private static void configureEndpointReplyBehaviour(JmsEndpoint ep, String what, final JRadioButton autoButton, final JRadioButton noneButton, final JRadioButton specifiedButton, final JTextField specifiedField, JRadioButton messageIdRadioButton) {
        boolean isTemplate = ep.isTemplate();
        if (autoButton.isSelected()) {
            ep.setReplyType(JmsReplyType.AUTOMATIC);
            ep.setReplyToQueueName(null);
            if (ep.isMessageSource()) ep.setUseMessageIdForCorrelation(messageIdRadioButton.isSelected());
        } else if (noneButton.isSelected()) {
            ep.setReplyType(JmsReplyType.NO_REPLY);
            ep.setReplyToQueueName(null);
        } else if (specifiedButton.isSelected()) {
            ep.setReplyType(JmsReplyType.REPLY_TO_OTHER);
            final String t = getTextOrNull(specifiedField);
            ep.setUseMessageIdForCorrelation(messageIdRadioButton.isSelected());
            if (!isTemplate && (t == null || t.length() == 0) ) throw new IllegalStateException(what + " Specified Destination name must be set");
            ep.setReplyToQueueName(t);
        } else {
            throw new IllegalStateException(what + " was selected, but no reply type was selected");
        }
    }

    /**
     * Configure the gui to conform with the current endpoint and connection.
     */
    private void initializeView() {
        boolean isHardWired = false;
        Goid hardWiredId = PersistentEntity.DEFAULT_GOID;
        loadContentTypesModel();
        if ( connection != null ) {
            isTemplateQueue.setSelected(connection.isTemplate());

            Properties props = connection.properties();

            // configure gui from connection
            qcfTextField.setText(connection.getQueueFactoryUrl());
            jndiUrlTextField.setText(connection.getJndiUrl());
            icfTextField.setText(connection.getInitialContextFactoryClassname());

            providerComboBox.setSelectedItem(connection.getProviderType());

            String jndiUsername = props.getProperty(Context.SECURITY_PRINCIPAL);
            String jndiPassword = props.getProperty(Context.SECURITY_CREDENTIALS);
            useJndiCredentialsCheckBox.setSelected(jndiUsername != null || jndiPassword != null);
            jndiUsernameTextField.setText(jndiUsername);
            jndiUsernameTextField.setCaretPosition( 0 );
            jndiPasswordField.setText(jndiPassword);
            jndiPasswordField.setCaretPosition( 0 );
            enableOrDisableJndiCredentials();

            useQueueCredentialsCheckBox.setSelected(connection.getUsername() != null || connection.getPassword() != null);
            queueUsernameTextField.setText(connection.getUsername());
            queueUsernameTextField.setCaretPosition( 0 );
            queuePasswordField.setText(connection.getPassword());
            queuePasswordField.setCaretPosition( 0 );
            enableOrDisableQueueCredentials();

            String tmp = props.getProperty(JmsConnection.PROP_IS_HARDWIRED_SERVICE);
            if (tmp != null) {
                if (Boolean.parseBoolean(tmp)) {
                    tmp = props.getProperty(JmsConnection.PROP_HARDWIRED_SERVICE_ID);
                    isHardWired = true;
                    hardWiredId = GoidUpgradeMapper.mapId(EntityType.SERVICE,tmp);
                }
            }

            String ctSource = props.getProperty(JmsConnection.PROP_CONTENT_TYPE_SOURCE);

            boolean shouldSelect = false;
            if(JmsConnection.CONTENT_TYPE_SOURCE_FREEFORM.equals(ctSource)) {
                shouldSelect = true;
                String ctStr = props.getProperty(JmsConnection.PROP_CONTENT_TYPE_VAL);
                if ((null != ctStr) && !"".equals(ctStr)) {
                    try {
                        //determine if the content type is a manually entered one, if so, we'll display this content type
                        //value in the editable box
                        ContentTypeHeader ctHeader = ContentTypeHeader.parseValue(ctStr);
                        if (findContentTypeInList(ctHeader) != -1) {
                            contentTypeValues.setSelectedItem(new ContentTypeComboBoxItem(ctHeader));
                        } else {
                            contentTypeValues.setSelectedItem(null);
                            contentTypeValues.getEditor().setItem(new ContentTypeComboBoxItem(ctHeader));
                        }
                        
                        specifyContentTypeFreeForm.setSelected(true);
                    } catch (IOException e1) {
                        logger.log(Level.WARNING,
                                MessageFormat.format("Error while parsing the Content-Type for JMS Destination {0}. Value was {1}", connection.toString(), ctStr),
                                ExceptionUtils.getMessage(e1));
                        shouldSelect = false;
                    }
                }
            } else if (JmsConnection.CONTENT_TYPE_SOURCE_HEADER.equals(ctSource)) {
                shouldSelect = true;
                String jmsPropertyName = props.getProperty(JmsConnection.PROP_CONTENT_TYPE_VAL);
                if ( (null != jmsPropertyName) && !"".equals(jmsPropertyName) ) {
                    getContentTypeFromProperty.setText(jmsPropertyName);
                    specifyContentTypeFromHeader.setSelected(true);
                }
            } else if (ctSource == null || "".equals(ctSource)) {
                shouldSelect = false;
            }
            specifyContentTypeCheckBox.setSelected(shouldSelect);

            setExtraPropertiesPanels( connection.getProviderType(), props );

            final java.util.List<NameValuePair> environmentProperties = new ArrayList<NameValuePair>();
            for ( final String propertyName : props.stringPropertyNames() ) {
                if ( !propertyName.startsWith( JmsConnection.PREFIX ) &&
                     !Context.SECURITY_PRINCIPAL.equals( propertyName ) &&
                     !Context.SECURITY_CREDENTIALS.equals( propertyName ) &&
                     !JmsConnection.JMS_MSG_PROP_WITH_SOAPACTION.equals( propertyName ) &&
                     (jndiExtraPropertiesPanel == null || !jndiExtraPropertiesPanel.isKnownProperty( propertyName ) ) &&
                     (queueExtraPropertiesPanel == null || !queueExtraPropertiesPanel.isKnownProperty( propertyName ) ) ) {
                    environmentProperties.add( new NameValuePair( propertyName, props.getProperty( propertyName ) ) );
                }
            }
            environmentPropertiesTableModel.setRows( environmentProperties );
            String isDedicatedConsumer = props.getProperty(JmsConnection.PROP_IS_DEDICATED_CONSUMER);
            if (isDedicatedConsumer != null && Boolean.parseBoolean(isDedicatedConsumer)) {
<<<<<<< HEAD
                dedicatedConsumerConnectionLimitSpinner.setValue(getConsumerConnectionLimit(props));
            } else {
                dedicatedConsumerConnectionLimitSpinner.setValue(Registry.getDefault().getJmsManager().getDefaultConsumerConnectionSize());
=======
                dedicatedConsumerConnectionsCheckBox.setSelected(true);
                dedicatedConsumerConnectionLimitSpinner.setValue(getConsumerConnectionLimit(props));
            } else {
                dedicatedConsumerConnectionsCheckBox.setSelected(false);
                dedicatedConsumerConnectionLimitSpinner.setValue(CONSUMER_CONNECTIONS_MIN_VALUE);
>>>>>>> 7f00eacc
            }

            sessionPoolSizeSpinner.setValue(getSessionPoolSize(props));
            maxIdleSessionSpinner.setValue(getMaxSessionIdle(props));
            sessionPoolMaxWaitTextField.setText(getSessionPoolMaxWait(props).toString());
        } else {
            // No connection is set
            qcfTextField.setText("");
            icfTextField.setText("");
            jndiUrlTextField.setText("");

            useJndiCredentialsCheckBox.setSelected(false);
            jndiUsernameTextField.setText("");
            jndiPasswordField.setText("");
            enableOrDisableJndiCredentials();

            useQueueCredentialsCheckBox.setSelected(false);
            queueUsernameTextField.setText(null);
            queuePasswordField.setText(null);
            enableOrDisableQueueCredentials();
            environmentPropertiesTableModel.setRows( Collections.<NameValuePair>emptyList() );
            sessionPoolMaxWaitTextField.setText(String.valueOf(JmsConnection.DEFAULT_SESSION_POOL_MAX_WAIT));
        }

        boolean associateQueue = ServiceComboBox.populateAndSelect(serviceNameCombo, isHardWired, hardWiredId);
        associateQueueWithPublishedService.setSelected(associateQueue);

        useQueueForFailedCheckBox.setSelected(false);
        failureQueueNameTextField.setText("");

        byteLimitPanel.setAllowContextVars(false);
        byteLimitPanel.addChangeListener(new RunOnChangeListener(){
            @Override
            protected void run(){
                enableOrDisableComponents();
            }
        });

        if (endpoint != null) {
            if ( endpoint.isTemplate() ) {
                isTemplateQueue.setSelected(true); // template if either endpoint or connection are templates
            }
            destinationTypeComboBox.setSelectedItem( endpoint.isQueue() ? TYPE_QUEUE : TYPE_TOPIC );
            jmsEndpointDescriptiveName.setText(endpoint.getName());
            JmsAcknowledgementType type = endpoint.getAcknowledgementType();
            if (type != null) {
                acknowledgementModeComboBox.setSelectedItem(type);
            }
            if ( endpoint.getAcknowledgementType() == ON_COMPLETION ) {
                String name = endpoint.getFailureDestinationName();
                if (name != null && name.length() > 0) {
                    useQueueForFailedCheckBox.setSelected(true);
                    failureQueueNameTextField.setText(name);
                }
            }

            switch (endpoint.getOutboundMessageType()) {
            case AUTOMATIC:
                outboundFormatAutoRadioButton.setSelected(true);
                break;
            case ALWAYS_BINARY:
                outboundFormatBytesRadioButton.setSelected(true);
                break;
            case ALWAYS_TEXT:
                outboundFormatTextRadioButton.setSelected(true);
            }

            final boolean use = endpoint.isUseMessageIdForCorrelation();
            if (endpoint.isMessageSource()) {
                inboundReplyAutomaticRadioButton.setSelected(endpoint.getReplyType() == JmsReplyType.AUTOMATIC);
                inboundReplyNoneRadioButton.setSelected(endpoint.getReplyType() == JmsReplyType.NO_REPLY);
                inboundReplySpecifiedQueueRadioButton.setSelected(endpoint.getReplyType() == JmsReplyType.REPLY_TO_OTHER);
                inboundReplySpecifiedQueueField.setText(endpoint.getReplyToQueueName());
                if (use)
                    inboundMessageIdRadioButton.setSelected(true);
                else
                    inboundCorrelationIdRadioButton.setSelected(true);

                jmsCustomMsgPropertiesPanel.setData(getJmsMessagePropertyRules(endpoint));
            } else {
                outboundReplyAutomaticRadioButton.setSelected(endpoint.getReplyType() == JmsReplyType.AUTOMATIC);
                outboundReplyNoneRadioButton.setSelected(endpoint.getReplyType() == JmsReplyType.NO_REPLY);
                outboundReplySpecifiedQueueRadioButton.setSelected(endpoint.getReplyType() == JmsReplyType.REPLY_TO_OTHER);
                outboundReplySpecifiedQueueField.setText(endpoint.getReplyToQueueName());
                if (use)
                    outboundMessageIdRadioButton.setSelected(true);
                else
                    outboundCorrelationIdRadioButton.setSelected(true);
            }
        }

        byteLimitPanel.setValue(
            endpoint == null? null : Long.toString(endpoint.getRequestMaxSize()),
            Registry.getDefault().getJmsManager().getDefaultJmsMessageMaxBytes()
        );

        useJmsMsgPropAsSoapActionRadioButton.setSelected(false);
        jmsMsgPropWithSoapActionTextField.setText("");
        if (endpoint != null) {
            // Configure gui from endpoint
            queueNameTextField.setText(endpoint.getDestinationName());
            inboundRadioButton.setSelected(endpoint.isMessageSource());
            if (connection != null) {
                final String propName = connection.properties().getProperty(JmsConnection.JMS_MSG_PROP_WITH_SOAPACTION);
                if (propName != null) {
                    useJmsMsgPropAsSoapActionRadioButton.setSelected(true);
                    jmsMsgPropWithSoapActionTextField.setText(propName);
                }
            }
        } else {
            // No endpoint is set
            queueNameTextField.setText("");
            inboundRadioButton.setSelected(false);
        }

        if (inboundRadioButton.isSelected() && endpoint.isDisabled()) {
            disableListeningTheQueueCheckBox.setSelected(true);
        }

        enableOrDisableComponents();
    }

    private JmsMessagePropertyRuleSet getJmsMessagePropertyRules(JmsEndpoint endpoint) {
        JmsMessagePropertyRuleSet ruleSet = null;
        Set<JmsEndpointMessagePropertyRule> endpointMessagePropRuleSet = endpoint.getJmsEndpointMessagePropertyRules();
        if(endpointMessagePropRuleSet.size() > 0) {
            List<JmsMessagePropertyRule> ruleList = new ArrayList<>();
            for(JmsEndpointMessagePropertyRule endpointMessageRule: endpointMessagePropRuleSet){
                ruleList.add(new JmsMessagePropertyRule(endpointMessageRule.getRuleName(),endpointMessageRule.isPassThru(), endpointMessageRule.getCustomPattern()));
            }
            ruleSet = new JmsMessagePropertyRuleSet(endpoint.isPassthroughMessageRules(), ruleList.toArray(new JmsMessagePropertyRule[0]));
        }
        else {
            ruleSet = new JmsMessagePropertyRuleSet(endpoint.isPassthroughMessageRules(), new JmsMessagePropertyRule[0]);//empty ruleSet
        }
        return ruleSet;
    }

    private Integer getConsumerConnectionLimit(Properties props) {
        String val = props.getProperty(JmsConnection.PROP_DEDICATED_CONSUMER_SIZE);
        if(val == null ) return Registry.getDefault().getJmsManager().getDefaultConsumerConnectionSize();
        try{
            return new Integer(val);
        } catch (NumberFormatException ex) {
            return Registry.getDefault().getJmsManager().getDefaultConsumerConnectionSize();
        }
    }

    private Integer getSessionPoolSize(Properties props) {
        String val = props.getProperty(JmsConnection.PROP_SESSION_POOL_SIZE, String.valueOf(JmsConnection.DEFAULT_SESSION_POOL_SIZE));
        if(val == null ) return JmsConnection.DEFAULT_SESSION_POOL_SIZE;
        try{
            return new Integer(val);
        } catch (NumberFormatException ex) {
            return JmsConnection.DEFAULT_SESSION_POOL_SIZE;
        }
    }

    private Integer getMaxSessionIdle(Properties props) {
        String val = props.getProperty(JmsConnection.PROP_MAX_SESSION_IDLE, String.valueOf(JmsConnection.DEFAULT_SESSION_POOL_SIZE));
        if(val == null ) return JmsConnection.DEFAULT_SESSION_POOL_SIZE;
        try{
            return new Integer(val);
        } catch (NumberFormatException ex) {
            return JmsConnection.DEFAULT_SESSION_POOL_SIZE;
        }
    }

    private Long getSessionPoolMaxWait(Properties props) {
        String val = props.getProperty(JmsConnection.PROP_SESSION_POOL_MAX_WAIT, String.valueOf(JmsConnection.DEFAULT_SESSION_POOL_MAX_WAIT));
        if(val == null ) return JmsConnection.DEFAULT_SESSION_POOL_MAX_WAIT;
        try{
            return new Long(val);
        } catch (NumberFormatException ex) {
            return JmsConnection.DEFAULT_SESSION_POOL_MAX_WAIT;
        }
    }

    private boolean viewIsTemplate() {
        return isTemplateQueue.isEnabled() && isTemplateQueue.isSelected();
    }

    /**
     * Get the text from the given field, null if empty.
     */
    private static String getTextOrNull( final JTextField textField ) {
        final String text = textField.getText();
        return (text == null || text.trim().isEmpty()) ? null : text;
    }

    /**
     * Returns true iff. the form has enough information to construct a JmsConnection.
     * @return true iff. form has enough info to construct a JmsConnection
     */
    @SuppressWarnings({ "RedundantIfStatement" })
    private boolean validateForm() {
        boolean isTemplate = viewIsTemplate();
        if (jmsEndpointDescriptiveName.getText().trim().length() == 0)
            return false;
        if (!isTemplate && queueNameTextField.getText().trim().length() == 0)
            return false;
        if (!isTemplate && jndiUrlTextField.getText().length() == 0)
            return false;
        if (!isTemplate && qcfTextField.getText().length() == 0)
            return false;
        if (!isTemplate && icfTextField.getText().length() == 0)
            return false;
        if (jndiExtraPropertiesPanel != null && !jndiExtraPropertiesPanel.validatePanel())
            return false;
        if (queueExtraPropertiesPanel != null && !queueExtraPropertiesPanel.validatePanel())
            return false;
        if (outboundRadioButton.isSelected() && !isOutboundPaneValid(isTemplate))
            return false;
        if (inboundRadioButton.isSelected() && !isInboundPaneValid())
            return false;
        return true;
    }

    @SuppressWarnings({ "RedundantIfStatement" })
    private boolean isOutboundPaneValid(boolean isTemplate) {
        if (outboundReplySpecifiedQueueField.isEnabled() &&
            (!isTemplate && outboundReplySpecifiedQueueField.getText().trim().length() == 0))
            return false;
        return true;
    }
    
    @SuppressWarnings({ "RedundantIfStatement" })
    private boolean isInboundPaneValid() {
        if (acknowledgementModeComboBox.getSelectedItem() == ON_COMPLETION &&
            useQueueForFailedCheckBox.isSelected() &&
            failureQueueNameTextField.getText().trim().length() == 0)
            return false;
        if (useJmsMsgPropAsSoapActionRadioButton.isSelected() &&
            jmsMsgPropWithSoapActionTextField.getText().trim().length() == 0)
            return false;
        if (inboundReplySpecifiedQueueField.isEnabled() &&
            inboundReplySpecifiedQueueField.getText().trim().length() == 0)
            return false;
        if (associateQueueWithPublishedService.isSelected() &&
                (serviceNameCombo == null || serviceNameCombo.getItemCount() <= 0))
            return false;
        if (specifyContentTypeCheckBox.isSelected() &&
            specifyContentTypeFromHeader.isSelected() &&
            getContentTypeFromProperty.getText().trim().length() == 0)
            return false;
        if (byteLimitPanel.validateFields()!=null)
            return false;

        return true;
    }

    private void enableOrDisableJndiCredentials() {
        jndiUsernameTextField.setEnabled(useJndiCredentialsCheckBox.isSelected());
        jndiPasswordField.setEnabled(useJndiCredentialsCheckBox.isSelected());
    }

    private void enableOrDisableQueueCredentials() {
        queueUsernameTextField.setEnabled(useQueueCredentialsCheckBox.isSelected());
        queuePasswordField.setEnabled(useQueueCredentialsCheckBox.isSelected());
    }

    private void enableOrDisableDedicatedConsumerConnections() {
<<<<<<< HEAD
        boolean isEnabled = TYPE_QUEUE.equals(destinationTypeComboBox.getSelectedItem());
        dedicatedConsumerConnectionLimitSpinner.setEnabled(isEnabled);
        jmsConsumerConnectionsLabel.setEnabled(isEnabled);
=======
        boolean enabled = TYPE_QUEUE.equals(destinationTypeComboBox.getSelectedItem());
        dedicatedConsumerConnectionsCheckBox.setEnabled(enabled);
        dedicatedConsumerConnectionLimitSpinner.setEnabled(enabled);
>>>>>>> 7f00eacc
    }

    /**
     * Adjust components based on the state of the form.
     */
    private void enableOrDisableComponents() {
        boolean canEdit = canEdit();

        if (inboundRadioButton.isSelected()) {
            useJmsMsgPropAsSoapActionRadioButton.setEnabled(canEdit);
            jmsMsgPropWithSoapActionLabel.setEnabled(canEdit && useJmsMsgPropAsSoapActionRadioButton.isSelected());
            jmsMsgPropWithSoapActionTextField.setEnabled(canEdit && useJmsMsgPropAsSoapActionRadioButton.isSelected());
            serviceNameLabel.setEnabled(canEdit && associateQueueWithPublishedService.isSelected());
            serviceNameCombo.setEnabled(canEdit && associateQueueWithPublishedService.isSelected());
            tabbedPane.setEnabledAt(3, true);
            tabbedPane.setEnabledAt(4, false);
            enableOrDisableAcknowledgementControls();
            final boolean specified = inboundReplySpecifiedQueueRadioButton.isSelected();
            final boolean auto = inboundReplyAutomaticRadioButton.isSelected();
            inboundReplySpecifiedQueueField.setEnabled(canEdit && specified);
            inboundMessageIdRadioButton.setEnabled(canEdit && (specified || auto));
            inboundCorrelationIdRadioButton.setEnabled(canEdit && (specified || auto));
        } else {
            tabbedPane.setEnabledAt(3, false);
            tabbedPane.setEnabledAt(4, true);
            outboundReplySpecifiedQueueField.setEnabled(canEdit && outboundReplySpecifiedQueueRadioButton.isSelected());
            outboundMessageIdRadioButton.setEnabled(canEdit && outboundReplySpecifiedQueueRadioButton.isSelected());
            outboundCorrelationIdRadioButton.setEnabled(canEdit && outboundReplySpecifiedQueueRadioButton.isSelected());
        }

        final boolean environmentPropSelected = environmentPropertiesTable.getSelectedRow() > -1;
        editEnvironmentButton.setEnabled( canEdit && environmentPropSelected );
        removeEnvironmentButton.setEnabled( canEdit && environmentPropSelected );
        
        isTemplateQueue.setEnabled(canEdit && outboundRadioButton.isSelected());
        applyReset.setEnabled( canEdit && providerComboBox.getSelectedItem() != null );

<<<<<<< HEAD
=======
        dedicatedConsumerConnectionLimitSpinner.setEnabled(dedicatedConsumerConnectionsCheckBox.isSelected());
        jmsCustomMsgPropertiesPanel.setEnabled(inboundRadioButton.isSelected());
>>>>>>> 7f00eacc

        final boolean valid = validateForm();
        saveButton.setEnabled(valid && canEdit);
        testButton.setEnabled(valid && !viewIsTemplate());
        enableContentTypeControls();
        enableOrDisableDedicatedConsumerConnections();
    }

    private boolean canEdit() {
        return (connectionFlags.canCreateSome() || connectionFlags.canUpdateSome() ||
                           endpointFlags.canCreateSome() || endpointFlags.canUpdateSome());
    }

    private void enableOrDisableAcknowledgementControls() {
        boolean enabled = false;
        boolean checkBoxEnabled = false;

        if ( ON_COMPLETION == acknowledgementModeComboBox.getSelectedItem() ) {
            checkBoxEnabled = true;
            if ( useQueueForFailedCheckBox.isSelected() ) {
                enabled = true;
            }
        }

        useQueueForFailedCheckBox.setEnabled(checkBoxEnabled);
        failureQueueLabel.setEnabled(enabled);
        failureQueueNameTextField.setEnabled(enabled);
    }

    private void applyFormSecurity() {
        // list components that are subject to security (they require the full admin role)
        securityFormAuthorizationPreparer.prepare(new Component[]{
                outboundRadioButton,
                inboundRadioButton,
                providerComboBox,
                jndiUrlTextField,
                icfTextField,
                useJndiCredentialsCheckBox,
                jndiUsernameTextField,
                jndiPasswordField,
                qcfTextField,
                queueNameTextField,
                useQueueCredentialsCheckBox,
                queueUsernameTextField,
                queuePasswordField,
                useJmsMsgPropAsSoapActionRadioButton,
                jmsMsgPropWithSoapActionTextField,
                acknowledgementModeComboBox,
                useQueueForFailedCheckBox,
                failureQueueNameTextField,
                jmsEndpointDescriptiveName,
                isTemplateQueue,
                destinationTypeComboBox,
                addEnvironmentButton,
                editEnvironmentButton,
                removeEnvironmentButton,
        });
        securityFormAuthorizationPreparer.prepare(jndiExtraPropertiesOuterPanel);
        securityFormAuthorizationPreparer.prepare(queueExtraPropertiesOuterPanel);
        securityFormAuthorizationPreparer.prepare(inboundOptionsPanel);
        securityFormAuthorizationPreparer.prepare(outboundOptionsPanel);
    }

    private void onTest() {
        try {
            final JmsConnection newConnection = makeJmsConnectionFromView();
            if (newConnection == null)
                return;

            final JmsEndpoint newEndpoint = makeJmsEndpointFromView();
            if (newEndpoint == null)
                return;

            Registry.getDefault().getJmsManager().testEndpoint(newConnection, newEndpoint);
            JOptionPane.showMessageDialog(JmsQueuePropertiesDialog.this,
              "The Gateway has verified the existence of this JMS Destination.",
              "JMS Connection Successful",
              JOptionPane.INFORMATION_MESSAGE);
        } catch (Exception ex) {
            String errorMsg = "The Gateway was unable to find this JMS Destination.\n";
            JOptionPane.showMessageDialog(JmsQueuePropertiesDialog.this,
              errorMsg,
              "JMS Connection Settings",
              JOptionPane.ERROR_MESSAGE);
        }
    }

    private void onSave() {
        try {
              JmsConnection newConnection = makeJmsConnectionFromView();
              if (newConnection == null)
                  return;

            JmsEndpoint newEndpoint = makeJmsEndpointFromView();
            if (newEndpoint == null)
                return;

            // For the case where the destination name is changed, then the connection should be updated.
            newConnection.setName(newEndpoint.getName());

            Goid goid = Registry.getDefault().getJmsManager().saveConnection(newConnection);
            newConnection.setGoid(goid);
            newEndpoint.setConnectionGoid(newConnection.getGoid());
            goid = Registry.getDefault().getJmsManager().saveEndpoint(newEndpoint);
            newEndpoint.setGoid(goid);

            connection = Registry.getDefault().getJmsManager().findConnectionByPrimaryKey(newConnection.getGoid());
            endpoint = Registry.getDefault().getJmsManager().findEndpointByPrimaryKey(newEndpoint.getGoid());
            isOk = true;
            dispose();
        } catch (Exception e) {
            PermissionDeniedException pde = ExceptionUtils.getCauseIfCausedBy(e, PermissionDeniedException.class);
            if (pde != null) {
                EntityType type = pde.getType();
                String typeName = type == null ? "entity" : type.getName();
                JOptionPane.showMessageDialog(JmsQueuePropertiesDialog.this,
                        MessageFormat.format("Permission to {0} the {1} denied", pde.getOperation().getName(), typeName),
                        "Permission Denied", JOptionPane.OK_OPTION);
            } else if (ExceptionUtils.causedBy(e, IOException.class)) {
                String errorMsg = ExceptionUtils.getMessage(e, "Invalid JMS connection settings.");
                JOptionPane.showMessageDialog(this, errorMsg, "JMS Connection Settings", JOptionPane.ERROR_MESSAGE);
            } else if (ExceptionUtils.causedBy(e, VersionException.class)) {
                String errorMsg = ExceptionUtils.getMessage(e, "Failed to save JMS connection settings.");
                JOptionPane.showMessageDialog(this, errorMsg, "JMS Connection Settings", JOptionPane.ERROR_MESSAGE);
                onCancel();               
            } else {
                throw new RuntimeException("Unable to save changes to this JMS Destination", e);
            }
        }
    }

    private void onCancel() {
        dispose();
    }

    private void onEnvironmentAdd() {
        editEnvironmentProperty(null);
    }

    private void onEnvironmentEdit() {
        final int viewRow = environmentPropertiesTable.getSelectedRow();
        if ( viewRow > -1 ) {
            final int modelRow = environmentPropertiesTable.convertRowIndexToModel(viewRow);
            editEnvironmentProperty( environmentPropertiesTableModel.getRowObject(modelRow  ) );
        }
    }

    private void editEnvironmentProperty( final NameValuePair nameValuePair ) {
        final SimplePropertyDialog dlg = nameValuePair == null ?
                new SimplePropertyDialog(this) : 
                new SimplePropertyDialog(this, new Pair<String,String>( nameValuePair.getKey(), nameValuePair.getValue() ) );
        dlg.pack();
        Utilities.centerOnParentWindow(dlg);
        DialogDisplayer.display(dlg, new Runnable() {
            /** @noinspection unchecked*/
            @Override
            public void run() {
                if ( dlg.isConfirmed() ) {
                    final Pair<String, String> property = dlg.getData();
                    for ( final NameValuePair pair : new ArrayList<NameValuePair>(environmentPropertiesTableModel.getRows()) ) {
                        if ( pair.getKey().equals(property.left) ) {
                            environmentPropertiesTableModel.removeRow( pair );
                        }
                    }
                    if ( nameValuePair != null ) environmentPropertiesTableModel.removeRow( nameValuePair );

                    environmentPropertiesTableModel.addRow( new NameValuePair( property.left, property.right ) );
                }
            }
        });

    }

    private void onEnvironmentRemove() {
        final int viewRow = environmentPropertiesTable.getSelectedRow();
        if ( viewRow > -1 ) {
            environmentPropertiesTableModel.removeRowAt( environmentPropertiesTable.convertRowIndexToModel(viewRow) );
        }
    }

    private class ComponentEnabler implements ActionListener {
        private final Functions.Nullary<Boolean> f;
        private final JComponent[] components;

        private ComponentEnabler(Functions.Nullary<Boolean> f, JComponent... components) {
            this.f = f;
            this.components = components;
        }

        @Override
        public void actionPerformed(ActionEvent e) {
            for (JComponent component : components) {
                component.setEnabled(f.call());
            }
            final boolean valid = validateForm();
            saveButton.setEnabled(valid && canEdit());
            testButton.setEnabled(valid);
            enableOrDisableComponents();
        }
    }


    /**
     * Finds the index of the ContentTypeComboBoxItem from the model that matches to the specified content type header
     * @param ctHeader  The content type header
     * @return  -1 if not found in the list, otherwise the index location of the found match.
     */
    private int findContentTypeInList(ContentTypeHeader ctHeader) {
        for (int i = 0; i < contentTypeModel.getSize(); i++) {
            ContentTypeComboBoxItem contentTypeItem = (ContentTypeComboBoxItem) contentTypeModel.getElementAt(i);
            if (ctHeader.matches(contentTypeItem.getContentType()) && ctHeader.getParams().equals(contentTypeItem.getContentType().getParams())) {
                return i;
            }
        }
        return -1;
    }

    private static Functions.Unary<String,NameValuePair> property(final String propName) {
        return Functions.propertyTransform(NameValuePair.class, propName);
    }

    private static class NameValuePair extends AbstractMap.SimpleEntry<String,String>{
        NameValuePair( final String key, final String value ) {
            super( key, value );
        }
    }
}<|MERGE_RESOLUTION|>--- conflicted
+++ resolved
@@ -129,12 +129,9 @@
     private JLabel sessionPoolMaxWait;
     private JSpinner maxIdleSessionSpinner;
     private JLabel maxSessionIdleLabel;
-<<<<<<< HEAD
     private JLabel jmsConsumerConnectionsLabel;
-=======
     private JTabbedPane tabbedPane1;
     private JmsMsgPropertiesPanel jmsCustomMsgPropertiesPanel;
->>>>>>> 7f00eacc
 
 
     private JmsConnection connection = null;
@@ -569,7 +566,6 @@
         applyFormSecurity();
         Utilities.setEscKeyStrokeDisposes(this);
     }
-
 
     private void loadContentTypesModel() {
         if (contentTypeModel == null) {
@@ -1089,17 +1085,9 @@
             environmentPropertiesTableModel.setRows( environmentProperties );
             String isDedicatedConsumer = props.getProperty(JmsConnection.PROP_IS_DEDICATED_CONSUMER);
             if (isDedicatedConsumer != null && Boolean.parseBoolean(isDedicatedConsumer)) {
-<<<<<<< HEAD
                 dedicatedConsumerConnectionLimitSpinner.setValue(getConsumerConnectionLimit(props));
             } else {
                 dedicatedConsumerConnectionLimitSpinner.setValue(Registry.getDefault().getJmsManager().getDefaultConsumerConnectionSize());
-=======
-                dedicatedConsumerConnectionsCheckBox.setSelected(true);
-                dedicatedConsumerConnectionLimitSpinner.setValue(getConsumerConnectionLimit(props));
-            } else {
-                dedicatedConsumerConnectionsCheckBox.setSelected(false);
-                dedicatedConsumerConnectionLimitSpinner.setValue(CONSUMER_CONNECTIONS_MIN_VALUE);
->>>>>>> 7f00eacc
             }
 
             sessionPoolSizeSpinner.setValue(getSessionPoolSize(props));
@@ -1362,15 +1350,9 @@
     }
 
     private void enableOrDisableDedicatedConsumerConnections() {
-<<<<<<< HEAD
         boolean isEnabled = TYPE_QUEUE.equals(destinationTypeComboBox.getSelectedItem());
         dedicatedConsumerConnectionLimitSpinner.setEnabled(isEnabled);
         jmsConsumerConnectionsLabel.setEnabled(isEnabled);
-=======
-        boolean enabled = TYPE_QUEUE.equals(destinationTypeComboBox.getSelectedItem());
-        dedicatedConsumerConnectionsCheckBox.setEnabled(enabled);
-        dedicatedConsumerConnectionLimitSpinner.setEnabled(enabled);
->>>>>>> 7f00eacc
     }
 
     /**
@@ -1408,11 +1390,7 @@
         isTemplateQueue.setEnabled(canEdit && outboundRadioButton.isSelected());
         applyReset.setEnabled( canEdit && providerComboBox.getSelectedItem() != null );
 
-<<<<<<< HEAD
-=======
-        dedicatedConsumerConnectionLimitSpinner.setEnabled(dedicatedConsumerConnectionsCheckBox.isSelected());
         jmsCustomMsgPropertiesPanel.setEnabled(inboundRadioButton.isSelected());
->>>>>>> 7f00eacc
 
         final boolean valid = validateForm();
         saveButton.setEnabled(valid && canEdit);
