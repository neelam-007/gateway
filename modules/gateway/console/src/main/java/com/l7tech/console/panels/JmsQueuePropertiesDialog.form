--- conflicted
+++ resolved
@@ -3,7 +3,7 @@
   <grid id="cbd77" binding="contentPane" layout-manager="GridLayoutManager" row-count="2" column-count="1" same-size-horizontally="false" same-size-vertically="false" hgap="-1" vgap="-1">
     <margin top="10" left="10" bottom="10" right="10"/>
     <constraints>
-      <xy x="22" y="44" width="670" height="803"/>
+      <xy x="22" y="44" width="670" height="807"/>
     </constraints>
     <properties/>
     <border type="none"/>
@@ -878,7 +878,7 @@
                               <text value="Stop &amp;listening on this destination"/>
                             </properties>
                           </component>
-                          <grid id="dbbae" layout-manager="GridLayoutManager" row-count="2" column-count="2" same-size-horizontally="false" same-size-vertically="false" hgap="-1" vgap="-1">
+                          <grid id="dbbae" layout-manager="GridLayoutManager" row-count="2" column-count="3" same-size-horizontally="false" same-size-vertically="false" hgap="-1" vgap="-1">
                             <margin top="0" left="0" bottom="0" right="0"/>
                             <constraints>
                               <grid row="3" column="0" row-span="1" col-span="2" vsize-policy="3" hsize-policy="3" anchor="0" fill="3" indent="0" use-parent-layout="false"/>
@@ -886,25 +886,40 @@
                             <properties/>
                             <border type="none"/>
                             <children>
-                              <component id="fc085" class="javax.swing.JCheckBox" binding="dedicatedConsumerConnectionsCheckBox">
-                                <constraints>
-                                  <grid row="0" column="0" row-span="1" col-span="1" vsize-policy="0" hsize-policy="3" anchor="8" fill="0" indent="0" use-parent-layout="false"/>
-                                </constraints>
-                                <properties>
-                                  <text value="Dedicated Consumer Connections:"/>
-                                </properties>
-                              </component>
                               <nested-form id="bedae" form-file="com/l7tech/console/panels/resources/ByteLimitPanel.form" binding="byteLimitPanel" default-binding="true">
                                 <constraints>
-                                  <grid row="1" column="0" row-span="1" col-span="2" vsize-policy="6" hsize-policy="6" anchor="0" fill="3" indent="0" use-parent-layout="false"/>
+                                  <grid row="1" column="0" row-span="1" col-span="3" vsize-policy="6" hsize-policy="6" anchor="0" fill="3" indent="0" use-parent-layout="false"/>
                                 </constraints>
                               </nested-form>
-                              <component id="a2bf3" class="javax.swing.JSpinner" binding="dedicatedConsumerConnectionLimitSpinner">
+                              <grid id="f55a8" layout-manager="GridLayoutManager" row-count="1" column-count="3" same-size-horizontally="false" same-size-vertically="false" hgap="-1" vgap="-1">
+                                <margin top="0" left="0" bottom="0" right="0"/>
                                 <constraints>
-                                  <grid row="0" column="1" row-span="1" col-span="1" vsize-policy="0" hsize-policy="6" anchor="8" fill="1" indent="0" use-parent-layout="false"/>
+                                  <grid row="0" column="1" row-span="1" col-span="1" vsize-policy="3" hsize-policy="3" anchor="0" fill="3" indent="0" use-parent-layout="false"/>
                                 </constraints>
                                 <properties/>
-                              </component>
+                                <border type="none"/>
+                                <children>
+                                  <component id="89aae" class="javax.swing.JLabel" binding="jmsConsumerConnectionsLabel">
+                                    <constraints>
+                                      <grid row="0" column="0" row-span="1" col-span="1" vsize-policy="0" hsize-policy="0" anchor="8" fill="0" indent="0" use-parent-layout="false"/>
+                                    </constraints>
+                                    <properties>
+                                      <text value="Consumer Connections:"/>
+                                    </properties>
+                                  </component>
+                                  <hspacer id="8618c">
+                                    <constraints>
+                                      <grid row="0" column="2" row-span="1" col-span="1" vsize-policy="1" hsize-policy="6" anchor="0" fill="1" indent="0" use-parent-layout="false"/>
+                                    </constraints>
+                                  </hspacer>
+                                  <component id="a2bf3" class="javax.swing.JSpinner" binding="dedicatedConsumerConnectionLimitSpinner">
+                                    <constraints>
+                                      <grid row="0" column="1" row-span="1" col-span="1" vsize-policy="0" hsize-policy="6" anchor="8" fill="1" indent="0" use-parent-layout="false"/>
+                                    </constraints>
+                                    <properties/>
+                                  </component>
+                                </children>
+                              </grid>
                             </children>
                           </grid>
                         </children>
@@ -944,50 +959,7 @@
                     </children>
                   </grid>
                 </children>
-<<<<<<< HEAD
-              </grid>
-              <vspacer id="38e76">
-                <constraints>
-                  <grid row="12" column="1" row-span="1" col-span="1" vsize-policy="6" hsize-policy="1" anchor="0" fill="2" indent="0" use-parent-layout="false"/>
-                </constraints>
-              </vspacer>
-              <nested-form id="bedae" form-file="com/l7tech/console/panels/resources/ByteLimitPanel.form" binding="byteLimitPanel" default-binding="true">
-                <constraints>
-                  <grid row="11" column="0" row-span="1" col-span="2" vsize-policy="6" hsize-policy="6" anchor="0" fill="3" indent="0" use-parent-layout="false"/>
-                </constraints>
-              </nested-form>
-              <grid id="dbbae" layout-manager="GridLayoutManager" row-count="1" column-count="3" same-size-horizontally="false" same-size-vertically="false" hgap="-1" vgap="-1">
-                <margin top="0" left="0" bottom="0" right="0"/>
-                <constraints>
-                  <grid row="10" column="0" row-span="1" col-span="2" vsize-policy="3" hsize-policy="3" anchor="0" fill="3" indent="0" use-parent-layout="false"/>
-                </constraints>
-                <properties/>
-                <border type="none"/>
-                <children>
-                  <component id="a2bf3" class="javax.swing.JSpinner" binding="dedicatedConsumerConnectionLimitSpinner">
-                    <constraints>
-                      <grid row="0" column="1" row-span="1" col-span="1" vsize-policy="0" hsize-policy="6" anchor="8" fill="1" indent="0" use-parent-layout="false"/>
-                    </constraints>
-                    <properties/>
-                  </component>
-                  <component id="9010b" class="javax.swing.JLabel" binding="jmsConsumerConnectionsLabel">
-                    <constraints>
-                      <grid row="0" column="0" row-span="1" col-span="1" vsize-policy="0" hsize-policy="0" anchor="8" fill="0" indent="0" use-parent-layout="false"/>
-                    </constraints>
-                    <properties>
-                      <text value="Consumer Connections:"/>
-                    </properties>
-                  </component>
-                  <hspacer id="70326">
-                    <constraints>
-                      <grid row="0" column="2" row-span="1" col-span="1" vsize-policy="1" hsize-policy="6" anchor="0" fill="1" indent="0" use-parent-layout="false"/>
-                    </constraints>
-                  </hspacer>
-                </children>
-              </grid>
-=======
               </tabbedpane>
->>>>>>> 7f00eacc
             </children>
           </grid>
           <grid id="67a2b" binding="outboundOptionsPanel" layout-manager="GridLayoutManager" row-count="4" column-count="1" same-size-horizontally="false" same-size-vertically="false" hgap="-1" vgap="-1">
