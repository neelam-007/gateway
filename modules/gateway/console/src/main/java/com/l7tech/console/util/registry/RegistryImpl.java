--- conflicted
+++ resolved
@@ -17,11 +17,8 @@
 import com.l7tech.gateway.common.security.TrustedCertAdmin;
 import com.l7tech.gateway.common.security.rbac.RbacAdmin;
 import com.l7tech.gateway.common.service.ServiceAdmin;
-<<<<<<< HEAD
 import com.l7tech.gateway.common.task.ScheduledTaskAdmin;
-=======
 import com.l7tech.gateway.common.solutionkit.SolutionKitAdmin;
->>>>>>> d297a56a
 import com.l7tech.gateway.common.transport.TransportAdmin;
 import com.l7tech.gateway.common.transport.email.EmailAdmin;
 import com.l7tech.gateway.common.transport.email.EmailListenerAdmin;
@@ -98,11 +95,8 @@
     private GuidBasedEntityManager<Policy> policyFinder;
     private PolicyPathBuilderFactory policyPathBuilderFactory;
     private EntityNameResolver entityNameResolver;
-<<<<<<< HEAD
     private WorkQueueManagerAdmin workQueueManagerAdmin;
-=======
     private SolutionKitAdmin solutionKitAdmin;
->>>>>>> d297a56a
     // When you add an admin interface don't forget to
     // add it to the reset method
 
@@ -439,7 +433,6 @@
     }
 
     @Override
-<<<<<<< HEAD
     public ScheduledTaskAdmin getScheduledTaskAdmin() {
         checkAdminContext();
         if (scheduledTaskAdmin != null) {
@@ -457,7 +450,9 @@
         }
         workQueueManagerAdmin = adminContext.getWorkQueueAdmin();
         return workQueueManagerAdmin;
-=======
+    }
+
+    @Override
     public SolutionKitAdmin getSolutionKitAdmin() {
         checkAdminContext();
         if (solutionKitAdmin != null) {
@@ -465,7 +460,6 @@
         }
         solutionKitAdmin = adminContext.getAdminInterface(SolutionKitAdmin.class);
         return solutionKitAdmin;
->>>>>>> d297a56a
     }
 
     @Override
@@ -581,12 +575,9 @@
         entityNameResolver = null;
         siteMinderAdmin = null;
         cassandraConnectionAdmin = null;
-<<<<<<< HEAD
         workQueueManagerAdmin = null;
         scheduledTaskAdmin = null;
-=======
         solutionKitAdmin = null;
->>>>>>> d297a56a
     }
 
 
