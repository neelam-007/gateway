package com.l7tech.console.util.registry;

import com.l7tech.gateway.common.cassandra.CassandraConnectionManagerAdmin;
import com.l7tech.gateway.common.siteminder.SiteMinderAdmin;
import com.l7tech.console.security.SecurityProvider;
import com.l7tech.console.util.EntityNameResolver;
import com.l7tech.console.util.Registry;
import com.l7tech.console.util.TopComponents;
import com.l7tech.gateway.common.admin.*;
import com.l7tech.gateway.common.audit.AuditAdmin;
import com.l7tech.gateway.common.audit.LogonEvent;
import com.l7tech.gateway.common.cluster.ClusterStatusAdmin;
import com.l7tech.gateway.common.custom.CustomAssertionsRegistrar;
import com.l7tech.gateway.common.jdbc.JdbcAdmin;
import com.l7tech.gateway.common.log.LogSinkAdmin;
import com.l7tech.gateway.common.resources.ResourceAdmin;
import com.l7tech.gateway.common.security.TrustedCertAdmin;
import com.l7tech.gateway.common.security.rbac.RbacAdmin;
import com.l7tech.gateway.common.service.ServiceAdmin;
import com.l7tech.gateway.common.solutionkit.SolutionKitAdmin;
import com.l7tech.gateway.common.transport.TransportAdmin;
import com.l7tech.gateway.common.transport.email.EmailAdmin;
import com.l7tech.gateway.common.transport.email.EmailListenerAdmin;
import com.l7tech.gateway.common.transport.ftp.FtpAdmin;
import com.l7tech.gateway.common.transport.jms.JmsAdmin;
import com.l7tech.identity.IdentityProviderConfig;
import com.l7tech.identity.IdentityProviderConfigManager;
import com.l7tech.objectmodel.GuidBasedEntityManager;
import com.l7tech.objectmodel.HeaderBasedEntityFinder;
import com.l7tech.policy.*;
import com.l7tech.util.Either;
import com.l7tech.util.Eithers;
import com.l7tech.util.Option;
import org.jetbrains.annotations.NotNull;
import org.springframework.beans.BeansException;
import org.springframework.context.ApplicationContext;
import org.springframework.context.ApplicationContextAware;
import org.springframework.context.ApplicationEvent;
import org.springframework.context.ApplicationListener;

import java.lang.reflect.InvocationHandler;
import java.lang.reflect.Method;
import java.lang.reflect.Proxy;
import java.util.logging.Level;
import java.util.logging.Logger;

import static com.l7tech.util.Option.none;
import static com.l7tech.util.Option.optional;


/**
 * A central place that provides initial access to all components
 * and services used in the console.
 *
 * @author <a href="mailto:emarceta@layer7-tech.com">Emil Marceta</a>
 * @version 1.0
 */
public final class RegistryImpl extends Registry
  implements ApplicationContextAware, ApplicationListener {
    private final Logger logger = Logger.getLogger(RegistryImpl.class.getName());

    // When you add an admin interface don't forget to
    // add it to the reset method
    private ApplicationContext applicationContext;
    private AdminContext adminContext = null;
    private AdminLogin adminLogin;
    private IdentityAdmin identityAdmin;
    private ServiceAdmin serviceAdmin;
    private FolderAdmin folderAdmin;
    private JmsAdmin jmsAdmin;
    private FtpAdmin ftpAdmin;
    private JdbcAdmin jdbcAdmin;
    private CassandraConnectionManagerAdmin cassandraConnectionAdmin;
    private SiteMinderAdmin siteMinderAdmin;
    private TrustedCertAdmin trustedCertAdmin;
    private ResourceAdmin resourceAdmin;
    private CustomAssertionsRegistrar customAssertionsRegistrar;
    private AuditAdmin auditAdmin;
    private ClusterStatusAdmin clusterStatusAdmin;
    private KerberosAdmin kerberosAdmin;
    private RbacAdmin rbacAdmin;
    private TransportAdmin transportAdmin;
    private EmailListenerAdmin emailListenerAdmin;
    private EmailAdmin emailAdmin;
    private PolicyAdmin policyAdmin;
    private LogSinkAdmin logSinkAdmin;
    private UDDIRegistryAdmin uddiRegistryAdmin;
    private EncapsulatedAssertionAdmin encapsulatedAssertionAdmin;
    private PolicyBackedServiceAdmin policyBackedServiceAdmin;
    private CustomKeyValueStoreAdmin customKeyValueStoreAdmin;
    private PolicyValidator policyValidator;
    private GuidBasedEntityManager<Policy> policyFinder;
    private PolicyPathBuilderFactory policyPathBuilderFactory;
    private EntityNameResolver entityNameResolver;
<<<<<<< HEAD
    private SolutionKitAdmin solutionKitAdmin;
=======
    // When you add an admin interface don't forget to
    // add it to the reset method
>>>>>>> 098c1a33

    @Override
    public boolean isAdminContextPresent() {
        return adminContext != null;
    }

    /**
     * @return the {@link IdentityAdmin} implementation
     */
    @Override
    public synchronized AdminLogin getAdminLogin() {
        checkAdminContext();
        if (adminLogin != null) {
            return adminLogin;
        }
        adminLogin = adminContext.getAdminLogin();
        return adminLogin;
    }

    /**
     * @return the {@link IdentityAdmin} implementation
     */
    @Override
    public synchronized IdentityAdmin getIdentityAdmin() {
        checkAdminContext();
        if (identityAdmin != null) {
            return identityAdmin;
        }
        identityAdmin = adminContext.getIdentityAdmin();
        return identityAdmin;
    }


    /**
     * @return the internal identity provider
     */
    @Override
    public IdentityProviderConfig getInternalProviderConfig() {
        IdentityAdmin admin = getIdentityAdmin();
        try {
            return admin.findIdentityProviderConfigByID(IdentityProviderConfigManager.INTERNALPROVIDER_SPECIAL_GOID);
        } catch (Exception e) {
            throw new RuntimeException(e);
        }
    }

    /**
     * @return the service manager
     */
    @Override
    public synchronized ServiceAdmin getServiceManager() {
        checkAdminContext();
        if (serviceAdmin != null) {
            return serviceAdmin;
        }
        serviceAdmin = adminContext.getServiceAdmin();
        return serviceAdmin;
    }

    @Override
    public FolderAdmin getFolderAdmin() {
        checkAdminContext();
        if (folderAdmin != null) {
            return folderAdmin;
        }
        folderAdmin = adminContext.getFolderAdmin();
        return folderAdmin;
    }

    /**
     * @return the JMS manager
     */
    @Override
    public synchronized JmsAdmin getJmsManager() {
        checkAdminContext();
        if (jmsAdmin != null) {
            return jmsAdmin;
        }
        jmsAdmin = adminContext.getJmsAdmin();
        return jmsAdmin;
    }

    /**
     * @return the JDBC Connection and Pool managers
     */
    @Override
    public synchronized JdbcAdmin getJdbcConnectionAdmin() {
        checkAdminContext();
        if (jdbcAdmin != null) {
            return jdbcAdmin;
        }
        jdbcAdmin = adminContext.getJdbcConnectionAdmin();
        return jdbcAdmin;
    }

    @Override
    public synchronized CassandraConnectionManagerAdmin getCassandraConnectionAdmin() {
        checkAdminContext();
        if (cassandraConnectionAdmin != null) {
            return cassandraConnectionAdmin;
        }
        cassandraConnectionAdmin = adminContext.getCassandraConnecitonAdmin();
        return cassandraConnectionAdmin;
    }

    /**
     *
     * @return the SiteMinder Configuration manager
     */
    @Override
    public synchronized SiteMinderAdmin getSiteMinderConfigurationAdmin() {
        checkAdminContext();
        if (siteMinderAdmin != null) {
            return siteMinderAdmin;
        }
        siteMinderAdmin = adminContext.getSiteMinderConfigurationAdmin();
        return siteMinderAdmin;
    }

    /**
     * @return the FTP manager
     */
    @Override
    public synchronized FtpAdmin getFtpManager() {
        checkAdminContext();
        if (ftpAdmin != null) {
            return ftpAdmin;
        }
        ftpAdmin = adminContext.getFtpAdmin();
        return ftpAdmin;
    }

    /**
     * @return the Trusted Cert Manager
     */
    @Override
    public synchronized TrustedCertAdmin getTrustedCertManager() {
        checkAdminContext();
        if (trustedCertAdmin != null) {
            return trustedCertAdmin;
        }
        trustedCertAdmin = adminContext.getTrustedCertAdmin();
        return trustedCertAdmin;
    }

    @Override
    public synchronized ResourceAdmin getResourceAdmin() {
        checkAdminContext();
        if (resourceAdmin != null) {
            return resourceAdmin;
        }
        resourceAdmin = adminContext.getResourceAdmin();
        return resourceAdmin;
    }

    /**
     * @return the custome assertions registrar
     */
    @Override
    public synchronized CustomAssertionsRegistrar getCustomAssertionsRegistrar() {
        checkAdminContext();
        if (customAssertionsRegistrar != null) {
            return customAssertionsRegistrar;
        }
        customAssertionsRegistrar = adminContext.getCustomAssertionsRegistrar();
        return customAssertionsRegistrar;
    }

    /**
     * @return the {@link AuditAdmin} implementation
     */
    @Override
    public synchronized AuditAdmin getAuditAdmin() {
        checkAdminContext();
        if (auditAdmin !=null) {
            return auditAdmin;
        }
        auditAdmin = adminContext.getAuditAdmin();
        return auditAdmin;
    }

    @Override
    public ClusterStatusAdmin getClusterStatusAdmin() {
        checkAdminContext();
        if (clusterStatusAdmin !=null) {
            return clusterStatusAdmin;
        }
        clusterStatusAdmin = adminContext.getClusterStatusAdmin();
        return clusterStatusAdmin;
    }

    @Override
    public KerberosAdmin getKerberosAdmin() {
        checkAdminContext();
        if (kerberosAdmin != null) {
            return kerberosAdmin;
        }
        kerberosAdmin = adminContext.getKerberosAdmin();
        return kerberosAdmin;
    }

    @Override
    public RbacAdmin getRbacAdmin() {
        checkAdminContext();
        if (rbacAdmin != null) {
            return rbacAdmin;
        }
        rbacAdmin = adminContext.getRbacAdmin();
        return rbacAdmin;
    }

    @Override
    public TransportAdmin getTransportAdmin() {
        checkAdminContext();
        if (transportAdmin != null)
            return transportAdmin;
        transportAdmin = adminContext.getTransportAdmin();
        return transportAdmin;
    }

    @Override
    public EmailListenerAdmin getEmailListenerAdmin() {
        checkAdminContext();
        if (emailListenerAdmin != null) {
            return emailListenerAdmin;
        }
        emailListenerAdmin = adminContext.getEmailListenerAdmin();
        return emailListenerAdmin;
    }

    @Override
    public EmailAdmin getEmailAdmin() {
        checkAdminContext();
        if (emailAdmin != null) {
            return emailAdmin;
        }
        emailAdmin = adminContext.getEmailAdmin();
        return emailAdmin;
    }

    @Override
    public PolicyAdmin getPolicyAdmin() {
        checkAdminContext();
        if (policyAdmin != null) {
            return policyAdmin;
        }
        policyAdmin = adminContext.getPolicyAdmin();
        return policyAdmin;
    }
    @Override
    public SecurityProvider getSecurityProvider() {
        return applicationContext.getBean("securityProvider", SecurityProvider.class);
    }

    @SuppressWarnings({ "unchecked" })
    @Override
    public GuidBasedEntityManager<Policy> getPolicyFinder() {
        checkAdminContext();
        if (policyFinder != null) return policyFinder;
        return policyFinder = (GuidBasedEntityManager<Policy>) applicationContext.getBean("managerPolicyCache" , GuidBasedEntityManager.class);
    }

    @NotNull
    @Override
    public HeaderBasedEntityFinder getEntityFinder() {
        checkAdminContext();
        return applicationContext.getBean("headerBasedEntityFinder", HeaderBasedEntityFinder.class);
    }

    @Override
    public PolicyValidator getPolicyValidator() {
        checkAdminContext();
        if (policyValidator != null) return policyValidator;
        return policyValidator = applicationContext.getBean("defaultPolicyValidator", PolicyValidator.class);
    }

    @Override
    public PolicyPathBuilderFactory getPolicyPathBuilderFactory() {
        checkAdminContext();
        if (policyPathBuilderFactory != null) return policyPathBuilderFactory;
        return policyPathBuilderFactory = applicationContext.getBean("policyPathBuilderFactory", PolicyPathBuilderFactory.class);
    }

    @Override
    public LogSinkAdmin getLogSinkAdmin() {
        checkAdminContext();
        if (logSinkAdmin != null) {
            return logSinkAdmin;
        }
        logSinkAdmin = adminContext.getLogSinkAdmin();
        return logSinkAdmin;
    }

    @Override
    public UDDIRegistryAdmin getUDDIRegistryAdmin() {
        checkAdminContext();
        if (uddiRegistryAdmin != null) {
            return uddiRegistryAdmin;
        }
        uddiRegistryAdmin = adminContext.getUDDIRegistryAdmin();
        return uddiRegistryAdmin;
    }

    @Override
    public EncapsulatedAssertionAdmin getEncapsulatedAssertionAdmin() {
        checkAdminContext();
        if (encapsulatedAssertionAdmin != null) {
            return encapsulatedAssertionAdmin;
        }
        encapsulatedAssertionAdmin = adminContext.getAdminInterface(EncapsulatedAssertionAdmin.class);
        return encapsulatedAssertionAdmin;
    }

    @Override
    public PolicyBackedServiceAdmin getPolicyBackedServiceAdmin() {
        checkAdminContext();
        if (policyBackedServiceAdmin != null) {
            return policyBackedServiceAdmin;
        }
        policyBackedServiceAdmin = adminContext.getAdminInterface(PolicyBackedServiceAdmin.class);
        return policyBackedServiceAdmin;
    }

    @Override
    public CustomKeyValueStoreAdmin getCustomKeyValueStoreAdmin() {
        checkAdminContext();
        if (customKeyValueStoreAdmin != null) {
            return customKeyValueStoreAdmin;
        }
        customKeyValueStoreAdmin = adminContext.getAdminInterface(CustomKeyValueStoreAdmin.class);
        return customKeyValueStoreAdmin;
    }

    @Override
    public SolutionKitAdmin getSolutionKitAdmin() {
        checkAdminContext();
        if (solutionKitAdmin != null) {
            return solutionKitAdmin;
        }
        solutionKitAdmin = adminContext.getAdminInterface(SolutionKitAdmin.class);
        return solutionKitAdmin;
    }

    @Override
    public EntityNameResolver getEntityNameResolver() {
        checkAdminContext();
        if (entityNameResolver == null) {
            entityNameResolver = new EntityNameResolver(getServiceManager(),
                    getPolicyAdmin(),
                    getTrustedCertManager(),
                    getResourceAdmin(),
                    getFolderAdmin(),
                    getClusterStatusAdmin(),
                    TopComponents.getInstance().getAssertionRegistry(),
                    TopComponents.getInstance().getPaletteFolderRegistry(),
                    TopComponents.getInstance().getRootNode().getName());
        }
        return entityNameResolver;
    }

    @Override
    public <T> T getExtensionInterface(final Class<T> interfaceClass, final String instanceIdentifier) {
        //noinspection unchecked
        return (T)Proxy.newProxyInstance(interfaceClass.getClassLoader(), new Class[] { interfaceClass }, new InvocationHandler() {
            @Override
            public Object invoke(Object proxy, Method method, Object[] args) throws Throwable {
                Either<Throwable,Option<Object>> result = getClusterStatusAdmin().invokeExtensionMethod(interfaceClass.getName(), instanceIdentifier, method.getName(), method.getParameterTypes(), args);
                return Eithers.extract( result ).toNull();
            }
        });
    }

    @Override
    public <T> Option<T> getAdminInterface(final Class<T> interfaceClass) {
        try {
            return optional( adminContext.getAdminInterface( interfaceClass ) );
        } catch ( final IllegalStateException e ) {
            return none();
        }
    }

    /**
     * Set the ApplicationContext that this object runs in.
     * Normally this call will be used to initialize the object.
     * <p>Invoked after population of normal bean properties but before an init
     * callback like InitializingBean's afterPropertiesSet or a custom init-method.
     * Invoked after ResourceLoaderAware's setResourceLoader.
     *
     * @param applicationContext ApplicationContext object to be used by this object
     * @throws org.springframework.context.ApplicationContextException
     *          in case of applicationContext initialization errors
     * @throws org.springframework.beans.BeansException
     *          if thrown by application applicationContext methods
     * @see org.springframework.beans.factory.BeanInitializationException
     */
    @Override
    public void setApplicationContext(ApplicationContext applicationContext) throws BeansException {
        this.applicationContext = applicationContext;
    }

    /**
      * Handle an application event.
      *
      * @param event the event to respond to
      */
     @Override
     public void onApplicationEvent(ApplicationEvent event) {
         if (event instanceof LogonEvent) {
             LogonEvent le = (LogonEvent)event;
             if (le.getType() == LogonEvent.LOGOFF) {
                 onLogoff();
             } else {
                 onLogon(le);
             }
         }
     }

    /**
     * check whether the admin context is set
     *
     * @throws IllegalStateException if admin context not set
     */
    private void checkAdminContext() throws IllegalStateException {
        if (adminContext == null) {
            throw new IllegalStateException("Admin Context is required");
        }
    }

    private synchronized void resetAdminContext() {
        adminContext = null;
        adminLogin = null;
        identityAdmin = null;
        serviceAdmin = null;
        jmsAdmin = null;
        jdbcAdmin = null;
        ftpAdmin = null;
        trustedCertAdmin = null;
        resourceAdmin = null;
        customAssertionsRegistrar = null;
        auditAdmin = null;
        clusterStatusAdmin = null;
        kerberosAdmin = null;
		transportAdmin = null;
        policyAdmin = null;
        folderAdmin = null;
        rbacAdmin = null;
        logSinkAdmin = null;
        uddiRegistryAdmin = null;
        encapsulatedAssertionAdmin = null;
        policyBackedServiceAdmin = null;
        customKeyValueStoreAdmin = null;
        emailListenerAdmin = null;
        emailAdmin = null;
        entityNameResolver = null;
        siteMinderAdmin = null;
<<<<<<< HEAD
        solutionKitAdmin = null;
=======
        cassandraConnectionAdmin = null;
>>>>>>> 098c1a33
    }


     private void onLogoff() {
         if(logger.isLoggable(Level.FINER)) logger.finer("Logoff message received, invalidating admin context");
         resetAdminContext();
     }


     private void onLogon(LogonEvent le) {
         Object source = le.getSource();
         if (!(source instanceof AdminContext)) {
             throw new IllegalArgumentException("Admin Context is required");
         }
         adminContext = (AdminContext)source;
     }
}<|MERGE_RESOLUTION|>--- conflicted
+++ resolved
@@ -92,12 +92,9 @@
     private GuidBasedEntityManager<Policy> policyFinder;
     private PolicyPathBuilderFactory policyPathBuilderFactory;
     private EntityNameResolver entityNameResolver;
-<<<<<<< HEAD
     private SolutionKitAdmin solutionKitAdmin;
-=======
     // When you add an admin interface don't forget to
     // add it to the reset method
->>>>>>> 098c1a33
 
     @Override
     public boolean isAdminContextPresent() {
@@ -553,11 +550,8 @@
         emailAdmin = null;
         entityNameResolver = null;
         siteMinderAdmin = null;
-<<<<<<< HEAD
+        cassandraConnectionAdmin = null;
         solutionKitAdmin = null;
-=======
-        cassandraConnectionAdmin = null;
->>>>>>> 098c1a33
     }
 
 
