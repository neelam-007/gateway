--- conflicted
+++ resolved
@@ -41,12 +41,9 @@
                 <ref bean="siteMinderAdmin" />
                 <ref bean="customKeyValueStoreAdmin" />
                 <ref bean="debugAdmin" />
-<<<<<<< HEAD
                 <ref bean="scheduledTaskAdmin" />
                 <ref bean="workQueueAdmin" />
-=======
                 <ref bean="solutionKitAdmin" />
->>>>>>> d297a56a
             </list>
         </constructor-arg>
         <constructor-arg index="1" ref="httpRequestExecutor"/>
@@ -219,15 +216,14 @@
         <property name="serviceInterface" value="com.l7tech.gateway.common.stepdebug.DebugAdmin"/>
     </bean>
 
-<<<<<<< HEAD
     <bean id="workQueueAdmin" parent="invokerCommon">
         <property name="serviceUrl" value="https://securespangateway/ssg/manager/WorkQueueAdmin"/>
         <property name="serviceInterface" value="com.l7tech.gateway.common.workqueue.WorkQueueManagerAdmin"/>
-=======
+    </bean>
+
     <bean id="solutionKitAdmin" parent="invokerCommon">
         <property name="serviceUrl" value="https://securespangateway/ssg/manager/SolutionKitAdmin"/>
         <property name="serviceInterface" value="com.l7tech.gateway.common.solutionkit.SolutionKitAdmin"/>
->>>>>>> d297a56a
     </bean>
 
 </beans>