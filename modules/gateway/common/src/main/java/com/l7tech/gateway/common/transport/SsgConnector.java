--- conflicted
+++ resolved
@@ -1,4 +1,3 @@
-<<<<<<< HEAD
 package com.l7tech.gateway.common.transport;
 
 import com.l7tech.common.io.PortOwner;
@@ -813,821 +812,4 @@
         sb.append(']');
         return sb.toString();
     }
-}
-=======
-package com.l7tech.gateway.common.transport;
-
-import com.l7tech.common.io.PortOwner;
-import com.l7tech.common.io.PortRange;
-import com.l7tech.objectmodel.EntityType;
-import com.l7tech.objectmodel.Goid;
-import com.l7tech.objectmodel.imp.ZoneableNamedEntityImp;
-import com.l7tech.search.Dependency;
-import com.l7tech.security.rbac.RbacAttribute;
-import com.l7tech.util.BeanUtils;
-import com.l7tech.util.ExceptionUtils;
-import com.l7tech.util.GoidUpgradeMapper;
-import com.l7tech.util.Pair;
-import org.hibernate.annotations.Fetch;
-import org.hibernate.annotations.FetchMode;
-import org.hibernate.annotations.Proxy;
-import org.hibernate.annotations.Type;
-import org.jetbrains.annotations.Nullable;
-
-import javax.persistence.*;
-import javax.validation.constraints.Max;
-import javax.validation.constraints.Min;
-import javax.validation.constraints.NotNull;
-import javax.validation.constraints.Size;
-import javax.xml.bind.annotation.XmlEnumValue;
-import java.lang.reflect.InvocationTargetException;
-import java.util.*;
-import java.util.logging.Level;
-import java.util.logging.Logger;
-import java.util.regex.Pattern;
-
-/**
- * Describes a port on which the Gateway will listen for incoming requests.
- */
-@Entity
-@Proxy(lazy=false)
-@Table(name="connector")
-public class SsgConnector extends ZoneableNamedEntityImp implements PortOwner {
-    protected static final Logger logger = Logger.getLogger(SsgConnector.class.getName());
-
-    /** Indicates that a client certificate challenge will never be sent. */
-    public static final int CLIENT_AUTH_NEVER = 0;
-
-    /** Indicates that a client certificate challenge will always be sent, and the handshake will fail if the client declines it. */
-    public static final int CLIENT_AUTH_ALWAYS = 1;
-
-    /** Indicates that a client certificate challenge will always be sent, but the handshake will succeed anyway if the client declines it. */
-    public static final int CLIENT_AUTH_OPTIONAL = 2;
-
-    public static final String SCHEME_HTTP = "HTTP";
-    public static final String SCHEME_HTTPS = "HTTPS";
-    public static final String SCHEME_FTP = "FTP";
-    public static final String SCHEME_FTPS = "FTPS";
-
-    /** Custom cipher list.  If set, should be a comma-separated ordered list, ie "TLS_RSA_WITH_AES_128_CBC_SHA,SSL_RSA_WITH_3DES_EDE_CBC_SHA". */
-    public static final String PROP_TLS_CIPHERLIST = "cipherList";
-
-    /** GUI-managed TLS versions list.  If set, should be a comma-separated list of JSSE protocol names to enable, ie "TLSv1,TLSv1.1,TLSv1.2".  Default is to enable only "TLSv1". */
-    public static final String PROP_TLS_PROTOCOLS = "protocols";
-
-    /** Custom TLS versions list, overridding those from the GUI.  If set, should be a comma-separated list of JSSE protocol names. */
-    public static final String PROP_TLS_OVERRIDE_PROTOCOLS = "overrideProtocols";
-
-    /** Custom SSL/TLS protocol name.  If set, should be the first argument to pass to {@link javax.net.ssl.SSLContext#getInstance(String, String)}, ie "TLS".  Defaults to "TLS". */
-    public static final String PROP_TLS_PROTOCOL = "protocol";
-
-    /**
-     * Name of specific SSLContext provider to use.  Can be used to force the Gateway to use a specific registered JSSE provider instead of selecting one automatically.
-     * If set, this should be the second argument to pass to {@link javax.net.ssl.SSLContext#getInstance(String, String)}, ie "SunJSSE" or "RsaJsse".
-     */
-    public static final String PROP_TLS_PROTOCOL_PROVIDER = "protocolProvider";
-
-    /** If set to true, we will NOT automatically prepend "SSLv2Hello" to the list of enabled protocols whenever SSL 3.0 or TLS 1.0 are enabled. */
-    public static final String PROP_TLS_NO_SSLV2_HELLO = "noSSLv2Hello";
-
-    /** Can be used to override the session cache size.  If not set, defaults to 0, which means no limit. */
-    public static final String PROP_TLS_SESSION_CACHE_SIZE = "sessionCacheSize";
-
-    /** Can be used to override the session cache timeout.  Note that this is in seconds, not milliseconds.  If not set, defaults to 86400 seconds. */
-    public static final String PROP_TLS_SESSION_CACHE_TIMEOUT = "sessionCacheTimeout";
-
-    /**
-     * Can be set to "true" to disable the crude work around for CVE-2009-3555 (removing all cipher suites after handshake to prevent re-handshakes).
-     * Currently only has an effect for HTTPS listeners.  Not necessary when using RSA SSL-J 5.1.1 or later as the TLS provider. 
-     */
-    public static final String PROP_TLS_ALLOW_UNSAFE_LEGACY_RENEGOTIATION = "allowUnsafeLegacyRenegotiation";
-
-    /** If a port range is required, this property holds the first port in the range. */
-    public static final String PROP_PORT_RANGE_START = "portRangeStart";
-
-    /** If a port range is required, this property holds the number of ports in the range. */
-    public static final String PROP_PORT_RANGE_COUNT = "portRangeCount";
-
-    /** If the scheme is FTP or FTPS, this property flags whether to support the extended command set. */
-    public static final String PROP_SUPPORT_EXTENDED_FTP_COMMANDS = "useExtendedFtpCommandSet";
-
-    /** If specified, this is a specified interface IP address to bind the listen port.  Otherwise, it will bind INADDR_ANY. */
-    public static final String PROP_BIND_ADDRESS = "bindAddress";
-
-    /** If specified, this is the size of the thread pool for the connector (Currently HTTP(S) only). */
-    public static final String PROP_THREAD_POOL_SIZE = "threadPoolSize";
-
-    /** If specified, this is the concurrent request count at which a warning should be audited about high concurency on this connector's thread pool. */
-    public static final String PROP_CONCURRENCY_WARNING_THRESHOLD = "concurrencyWarningThreshold";
-
-    /** If specified, service resolution should be bypassed for incoming requests, and they should be immediately routed to the specified service GOID. */
-    public static final String PROP_HARDWIRED_SERVICE_ID = "hardwiredServiceId";
-
-    /** If specified, incoming messages should be assumed to use the specified content type. */
-    public static final String PROP_OVERRIDE_CONTENT_TYPE = "overrideContentType";
-
-    /**If specified, the request xml size limit is overridden */
-    public static final String PROP_REQUEST_SIZE_LIMIT = "requestSizeLimit";
-
-    /** Recognized endpoint names. */
-    public static enum Endpoint {
-        /** Message processor. */
-        @XmlEnumValue( "Published service message input" )
-        MESSAGE_INPUT,
-
-        /** Connections from standalone SSM. */
-        @XmlEnumValue( "Policy Manager access" )
-        ADMIN_REMOTE_SSM,
-
-        /** Connections from Enterprise Service Manager or clients of ESM specific services. */
-        @XmlEnumValue( "Enterprise Manager access" )
-        ADMIN_REMOTE_ESM,
-
-        /** Connections from standalone SSM or the ESM. */
-        @XmlEnumValue( "Administrative access" )
-        ADMIN_REMOTE(ADMIN_REMOTE_SSM, ADMIN_REMOTE_ESM),
-
-        /** Administration services offered over HTTP(S), i.e. the admin applet and backup services. */
-        @XmlEnumValue( "Browser-based administration" )
-        ADMIN_APPLET,
-
-        /** Certificate and policy discovery. */
-        @XmlEnumValue( "Policy download service" )
-        POLICYDISCO,
-
-        @XmlEnumValue( "Ping service" )
-        PING,
-
-        /** The WS-Trust security token service. */
-        @XmlEnumValue( "WS-Trust security token service" )
-        STS,
-
-        /** The built-in CA service. */
-        @XmlEnumValue( "Certificate signing service" )
-        CSRHANDLER,
-
-        /** The Bridge password change service. */
-        @XmlEnumValue( "Password changing service" )
-        PASSWD,
-
-        /** The WSDL proxy service. */
-        @XmlEnumValue( "WSDL download service" )
-        WSDLPROXY,
-
-        /** The HTTP-based SNMP query service. */
-        @XmlEnumValue( "SNMP Query service" )
-        SNMPQUERY,
-
-        /**
-         * All built-in servlets other than the first three.  This includes POLICYDISCO, PING, STS, PASSWD etc.
-         */
-        @XmlEnumValue( "Built-in services" )
-        OTHER_SERVLETS(POLICYDISCO, PING, STS, CSRHANDLER, PASSWD, WSDLPROXY, SNMPQUERY),
-
-        /** Process Controller Service Node API*/
-        @XmlEnumValue( "Node Control" )
-        PC_NODE_API,
-
-        /** Node to Node Remoting  */
-        @XmlEnumValue( "Inter-Node Communication" )
-        NODE_COMMUNICATION;
-
-        private Endpoint[] enabledKids;
-        private Set<Endpoint> enabledSet;
-        private Endpoint(Endpoint... enabled) { this.enabledKids = enabled; }
-
-        /**
-         * Get the set of Endpoints enabled by enabling this Endpoint.
-         *
-         * @return the set of Endpoints that should be enabled if this endpoint is found to be enabled.
-         *         This set will always include at least this endpoint itself.
-         */
-        public Set<Endpoint> enabledSet() {
-            if (enabledSet == null)
-                enabledSet = Collections.unmodifiableSet(EnumSet.of(this, enabledKids));
-            //noinspection ReturnOfCollectionOrArrayField
-            return enabledSet;
-        }
-
-        private static final Pattern PATTERN_WS_COMMA_WS = Pattern.compile("\\s*,\\s*");
-
-        /**
-         * Parse a comma-delimited list of endpoint names into a set of Endpoint instances.
-         *
-         * @param commaDelimitedList a comma-delimited list of zero or more endpoint names.  May be empty but mustn't be null.
-         * @return a new EnumSet of Endpoint instances.  May be empty but never null.
-         */
-        public static Set<Endpoint> parseCommaList(String commaDelimitedList) {
-            String[] names = PATTERN_WS_COMMA_WS.split(commaDelimitedList);
-            Set<Endpoint> ret = EnumSet.noneOf(Endpoint.class);
-            for (String name : names) {
-                if(name != null || !name.isEmpty()){
-                    try {
-                        ret.add(Endpoint.valueOf(name));
-                    } catch (IllegalArgumentException iae) {
-                        logger.log(Level.WARNING, "Ignoring unrecognized endpoint name: " + name);
-                    }
-                }
-            }
-            return ret;
-        }
-
-        /**
-         * Convert the specified set of endpoints into a comma-delimited list of their names.
-         *
-         * @param endpoints a set of endpoints. Required.
-         * @return a comma-delimited list, ie "WSDLPROXY,STS".  Never null.
-         */
-        public static String asCommaList(Set<Endpoint> endpoints) {
-            StringBuilder sb = new StringBuilder(128);
-            Set<Endpoint> canon = EnumSet.copyOf(endpoints);
-            boolean first = true;
-            for (Endpoint endpoint : canon) {
-                if (!first) sb.append(',');
-                sb.append(endpoint.toString());
-                first = false;
-            }
-            return sb.toString();
-        }
-    }
-
-    private boolean enabled = true;
-    private int port = -1;
-    private String scheme = SCHEME_HTTP;
-    private boolean secure;
-    private String endpoints = "";
-    private int clientAuth;
-    private Goid keystoreGoid;
-    private String keyAlias;
-
-    private Map<String,String> properties = new HashMap<String,String>();
-
-    // Fields not saved by hibernate
-    private Set<Endpoint> endpointSet;
-
-    public SsgConnector() {
-    }
-
-    public SsgConnector(Goid goid, String name, int port, String scheme, boolean secure, String endpoints, int clientAuth, Goid keystoreGoid, String keyAlias) {
-        setGoid(goid);
-        setName(name);
-        this.port = port;
-        this.scheme = scheme;
-        this.secure = secure;
-        this.endpoints = endpoints;
-        this.clientAuth = clientAuth;
-        this.keystoreGoid = keystoreGoid;
-        this.keyAlias = keyAlias;
-    }
-
-    @RbacAttribute
-    @Size(min=1, max=128)
-    @Transient
-    @Override
-    public String getName() {
-        return super.getName();
-    }
-
-    @RbacAttribute
-    @Column(name="enabled")
-    public boolean isEnabled() {
-        return enabled;
-    }
-
-    public void setEnabled(boolean enabled) {
-        checkLocked();
-        this.enabled = enabled;
-    }
-
-    /**
-     * Get the TCP port on which the connector shall listen.
-     *
-     * @return a TCP port from 1-65535.
-     */
-    @RbacAttribute
-    @Min(1025) //This is the minimum permitted in the UI
-    @Max(65535)
-    @Column(name="port")
-    public int getPort() {
-        return port;
-    }
-
-    /**
-     * Set the TCP port on which the connector shall listen.
-     *
-     * @param port a TCP port from 1-65535.
-     */
-    public void setPort(int port) {
-        checkLocked();
-        this.port = port;
-    }
-
-    /**
-     * Get the scheme that this connector should use.
-     *
-     * @return a scheme; current one of "http" or "https".
-     */
-    @RbacAttribute
-    @NotNull
-    @Size(min=1, max=128)
-    @Column(name="scheme", length=128, nullable=false)
-    public String getScheme() {
-        return scheme;
-    }
-
-    /**
-     * Set the scheme that this connector should use.
-     *
-     * @param scheme a scheme.  currently must be one of "http" or "https".
-     */
-    public void setScheme(String scheme) {
-        checkLocked();
-        this.scheme = scheme;
-    }
-
-    /**
-     * Get the secure flag for this connector.
-     * Requests that arrive on a connector flagged as secure can return true from
-     * HttpServletRequest.isSecure().
-     *
-     * @return the secure flag.
-     */
-    @Column(name="secure")
-    public boolean isSecure() {
-        return secure;
-    }
-
-    /**
-     * Set the secure flag for this connector.
-     * Requests that arrive on a connector flagged as secure can return true from
-     * HttpServletRequest.isSecure().
-     *
-     * @param secure the secure flag.
-     */
-    public void setSecure(boolean secure) {
-        checkLocked();
-        this.secure = secure;
-    }
-
-    /**
-     * Check the client auth state for this connector.
-     *
-     * @return the current client auth setting, typically one of {@link #CLIENT_AUTH_NEVER},
-               {@link #CLIENT_AUTH_ALWAYS}, or {@link #CLIENT_AUTH_OPTIONAL}.
-     */
-    @Column(name="client_auth")
-    @Min(0)
-    @Max(2)
-    public int getClientAuth() {
-        return clientAuth;
-    }
-
-    /**
-     * Set the client auth state for this connector.
-     *
-     * @param clientAuth one of {@link #CLIENT_AUTH_NEVER}, {@link #CLIENT_AUTH_ALWAYS}, or
-     *         {@link #CLIENT_AUTH_OPTIONAL}.
-     */
-    public void setClientAuth(int clientAuth) {
-        checkLocked();
-        this.clientAuth = clientAuth;
-    }
-
-    /**
-     * Get the GOID of the KeystoreFile instance in which can be found the server certificate and private key,
-     * if this connector will be using SSL.
-     * <p/>
-     * <b>Note:</b> caller should be prepared for the corresponding keystore to be unavailable on the current system.
-     * This can occur (for example) if a configuration is moved from a Gateway with an HSM to a Gateway without one.
-     * If this happens, the system should honor the "keyStoreSearchForAlias" ServerConfig setting (possibly searching
-     * other keystores for a matching alias).
-     * <p/>
-     * <b>Note:</b> A connector with a null key alias or keystore GOID can still be configured as an HTTPS
-     * listener -- such listeners will just use the current default SSL key as their server cert.
-     *
-     * @return the GOID of the KeystoreFile instance that provides this connector's SSL server cert and private key,
-     *         or null if one isn't set.
-     */
-    @Column(name="keystore_goid")
-    @Type(type = "com.l7tech.server.util.GoidType")
-    public Goid getKeystoreGoid() {
-        return keystoreGoid;
-    }
-
-    /**
-     * Set the GOID of the KeystoreFile instance in which can be found the server certificate and private key,
-     * if this connector will be using SSL.
-     * <p/>
-     * See {@link #getKeystoreGoid} for more information.
-     *
-     * @param keystoreGoid the GOID of the KeystoreFile instance in which to find the private key with alias
-     *        {@link #keyAlias}, or null if one is not configured.
-     */
-    public void setKeystoreGoid(Goid keystoreGoid) {
-        checkLocked();
-        this.keystoreGoid = keystoreGoid;
-    }
-
-    /**
-     * Get the alias of the private key to use for the SSL server socket, if this connector will be using SSL.
-     * <p/>
-     * <b>Note:</b> A connector with a null key alias or keystore GOID can still be configured as an HTTPS
-     * listener -- such listeners will just use the current default SSL key as their server cert.
-     *
-     * @return the private key alias, or null if one is not configured.
-     */
-    @Column(name="key_alias", length=255)
-    @Size(min = 1, max=255)
-    public String getKeyAlias() {
-        return keyAlias;
-    }
-
-    /**
-     * Set the alias of the priate key to use for the SSL server socket, if this connector will be using SSL.
-     * <p/>
-     * See {@link #getKeyAlias()} for more information.
-     *
-     * @param keyAlias the private key alias, or null if one is not configured.
-     */
-    public void setKeyAlias(String keyAlias) {
-        checkLocked();
-        this.keyAlias = keyAlias;
-    }
-
-    /**
-     * Get an arbitrary connector property.
-     *
-     * @param key  the name of the property to get
-     * @return the requested property, or null if it is not set
-     */
-    public String getProperty(String key) {
-        return properties.get(key);
-    }
-
-    /**
-     * Convenience method to get a property as a boolean.
-     *
-     * @param key the name of the property to get
-     * @return boolean represented by the requested property value
-     */
-    public boolean getBooleanProperty(String key) {
-        return Boolean.parseBoolean(getProperty(key));
-    }
-
-    /**
-     * Convenience method to get a property as an int.
-     *
-     * @param key  the name of the property to get
-     * @param dflt the default value to return if the property is not set or if it is not a valid integer
-     * @return the requested property value, or null if it is not set
-     */
-    public int getIntProperty(String key, int dflt) {
-        String val = getProperty(key);
-        if (val == null)
-            return dflt;
-        try {
-            return Integer.parseInt(val);
-        } catch (NumberFormatException nfe) {
-            if (logger.isLoggable(Level.WARNING))
-                logger.log(Level.WARNING, "Invalid integer property value for listen port " + getPort() + " property " + key + ": " + val);
-            return dflt;
-        }
-    }
-
-    /**
-     * Convenience method to get a property as a long.
-     *
-     * @param key  the name of the property to get
-     * @param dflt the default value to return if the property is not set or if it is not a valid long
-     * @return the requested property value, or null if it is not set
-     */
-    public long getLongProperty(String key, long dflt) {
-        String val = getProperty(key);
-        if (val == null)
-            return dflt;
-        try {
-            return Long.parseLong(val);
-        } catch (NumberFormatException nfe) {
-            if (logger.isLoggable(Level.WARNING))
-                logger.log(Level.WARNING, "Invalid long integer property value for listen port " + getPort() + " property " + key + ": " + val);
-            return dflt;
-        }
-    }
-
-    /**
-     * Convenience method to get a property as a Goid.
-     *
-     * @param key  the name of the property to get
-     * @param dflt the default value to return if the property is not set or if it is not a valid Goid
-     * @return the requested property value, or null if it is not set
-     */
-    public Goid getGoidProperty(EntityType entityType, String key, Goid dflt) {
-        String val = getProperty(key);
-        if (val == null)
-            return dflt;
-        try {
-            return GoidUpgradeMapper.mapId(entityType, val);
-        } catch (IllegalArgumentException iae) {
-            if (logger.isLoggable(Level.WARNING))
-                logger.log(Level.WARNING, "Invalid goid property value for listen port " + getPort() + " property " + key + ": " + val);
-            return dflt;
-        }
-    }
-
-    /**
-     * Get a list of all extra properties set on this connector.
-     *
-     * @return a List of Strings.  May be empty, but never null.
-     */
-    @Transient
-    public List<String> getPropertyNames() {
-        return new ArrayList<String>(properties.keySet());
-    }
-
-    /**
-     * Set an arbitrary connector property.  Set a property to null to remove it.
-     *
-     * @param key  the name of the property to set
-     * @param value the value to set it to, or null to remove the property
-     */
-    public void putProperty(String key, String value) {
-        checkLocked();
-
-        properties.put(key, value);
-    }
-
-    /**
-     * Remove some property associated with the name,  ${propertyName} from the property list.
-     * @param propertyName the property name whose property will be removed from the list.
-     */
-    public void removeProperty(String propertyName) {
-        checkLocked();
-
-        properties.remove(propertyName);
-    }
-
-    /**
-     * Get the endpoints to enable on this connector.
-     * The format is a comma-delimited string of endpoint names.
-     *
-     * @return endpoint names, ie "MESSAGE_INPUT,ADMIN_APPLET,STS".  If null, the connector should be treated as disabled.
-     */
-    @Column(name="endpoints", length=255, nullable=false)
-    public String getEndpoints() {
-        return endpoints;
-    }
-
-    /**
-     * Set the endpoints to enable on this connector.
-     * The format is a comma-delimited string of endpoint names.
-     *
-     * @param endpoints endpoint names to enable, ie "MESSAGE_INPUT,ADMIN_REMOTE,CSRHANDLER".
-     */
-    public void setEndpoints(String endpoints) {
-        checkLocked();
-
-        this.endpoints = endpoints;
-        endpointSet = null;
-    }
-
-    /**
-     * Check if this connector offers access to the specified endpoint.
-     *
-     * @param endpoint the endpoint to check.  Required.
-     * @return  true if this connector grants access to the specified endpoint.
-     */
-    public boolean offersEndpoint(Endpoint endpoint) {
-        if (Endpoint.ADMIN_REMOTE.name().equals(endpoint.name())) {
-            return endpointSet().contains(endpoint) || endpointSet().contains(Endpoint.ADMIN_REMOTE_SSM) || endpointSet().contains(Endpoint.ADMIN_REMOTE_ESM);
-        } else {
-            return endpointSet().contains(endpoint);
-        }
-    }
-
-    /**
-     * Get the endpoints to enable on this connector as a set.
-     * The returned set will be expanded to include all endpoints implied by the endpoints
-     * that are enabled explicitly; for example, if OTHER_SERVLETS is enabled, the returned set
-     * will include STS.
-     * <p/>
-     * The returned set is read-only.
-     *
-     * @return a read-only expanded Set of enabled endpoints.  Never null.
-     */
-    public Set<Endpoint> endpointSet() {
-        if (endpointSet == null) {
-            String endpointList = getEndpoints();
-            Set<Endpoint> es = endpointList == null ? EnumSet.noneOf(Endpoint.class) : Endpoint.parseCommaList(endpointList);
-            Set<Endpoint> ret = EnumSet.copyOf(es);
-            for (Endpoint e : es)
-                ret.addAll(e.enabledSet());
-            endpointSet = Collections.unmodifiableSet(ret);
-        }
-        return endpointSet;
-    }
-
-    /**
-     * Get the extra properties of this connector.
-     * <p/>
-     * Should only be used by Hibernate, for serialization.
-     *
-     * @return a Set containing the extra connector properties.  May be empty but never null.
-     */
-    @Fetch(FetchMode.SUBSELECT)
-    @ElementCollection(fetch=FetchType.EAGER)
-    @JoinTable(name="connector_property",
-               joinColumns=@JoinColumn(name="connector_goid", referencedColumnName="goid"))
-    @MapKeyColumn(name="name",length=128)
-    @Column(name="value", nullable=false, length=32672)
-    protected Map<String,String> getProperties() {
-        //noinspection ReturnOfCollectionOrArrayField
-        return properties;
-    }
-
-    /**
-     * Set the extra properties for this connector.
-     * <p/>
-     * Should only be used by Hibernate, for serialization.
-     *
-     * @param properties the properties set to use
-     */
-    protected void setProperties(Map<String,String> properties) {
-        checkLocked();
-
-        //noinspection AssignmentToCollectionOrArrayFieldFromParameter
-        this.properties = properties;
-    }
-
-    /**
-     * @return a list of all TCP port ranges claimed by this connector.
-     */
-    @Transient
-    public List<PortRange> getTcpPortsUsed() {
-        List<PortRange> ret = new ArrayList<PortRange>();
-        ret.add(new PortRange(port, port, false, getProperty(PROP_BIND_ADDRESS)));
-        PortRange range = getPortRange();
-        if (range != null)
-            ret.add(range);
-        return ret;
-    }
-
-    /** @return the configured TCP port range, or null if it is not configured. */
-    @Transient
-    private PortRange getPortRange() {
-        try {
-            String startstr = getProperty(PROP_PORT_RANGE_START);
-            if (startstr == null)
-                return null;
-            int start = Integer.parseInt(startstr);
-            String countstr = getProperty(PROP_PORT_RANGE_COUNT);
-            if (countstr == null)
-                return null;
-            int count = Integer.parseInt(countstr);
-            if (count < 1)
-                throw new IllegalArgumentException("Invalid port count: " + count);
-            return new PortRange(start, start + count -1, false, getProperty(PROP_BIND_ADDRESS));
-        } catch (IllegalArgumentException e) {
-            logger.log(Level.WARNING, "Ignoring invalid port range settings for connector goid #" + getGoid() + ": " + ExceptionUtils.getMessage(e), e);
-            return null;
-        }
-    }
-
-    @Dependency(type = Dependency.DependencyType.SERVICE, methodReturnType = Dependency.MethodReturnType.GOID)
-    @Transient
-    public Goid getHardwiredServiceId(){
-        return getGoidProperty(EntityType.SERVICE, PROP_HARDWIRED_SERVICE_ID, null);
-    }
-
-    public void setHardwiredServiceId(@Nullable Goid id){
-        putProperty(PROP_HARDWIRED_SERVICE_ID, id == null ? null : id.toString());
-    }
-
-    @Override
-    public boolean isPortUsed(int port, boolean udp, String device) {
-        if (udp)
-            return false;
-
-        if (device != null) {
-            String bindAddress = getProperty(PROP_BIND_ADDRESS);
-            if (bindAddress != null && !device.equals(bindAddress))
-                return false;
-        }
-
-        if (getPort() == port)
-            return true;
-
-        PortRange range = getPortRange();
-        return range != null && range.isPortUsed(port, udp, device);
-    }
-
-    @Override
-    public boolean isOverlapping(PortRange range) {
-        if (range.isPortUsed(getPort(), false, getProperty(PROP_BIND_ADDRESS)))
-            return true;
-        final PortRange ourRange = getPortRange();
-        return ourRange != null && range.isOverlapping(ourRange);
-    }
-
-    @Override
-    public Pair<PortRange, PortRange> getFirstOverlappingPortRange(PortOwner owner) {
-        return PortRange.getFirstOverlappingPortRange(this, owner);
-    }
-
-    @Override
-    @Transient
-    public List<PortRange> getUsedPorts() {
-        // Currently an SsgConnector can only use TCP ports
-        return getTcpPortsUsed();
-    }
-
-    /**
-     * Initialize any lazily-computed fields and mark this instance as read-only.
-     */
-    private void setReadOnly() {
-        this.endpointSet();
-        this.getPortRange();
-        this.getClientAuth();
-        this.getKeyAlias();
-        this.getKeystoreGoid();
-        this.getPort();
-        this.getPropertyNames();
-        this.getScheme();
-        this.lock();
-    }
-
-    @Transient
-    public SsgConnector getCopy() {
-        try {
-            SsgConnector copy = new SsgConnector();
-            BeanUtils.copyProperties(this, copy,
-                                     BeanUtils.omitProperties(BeanUtils.getProperties(getClass()), "properties"));
-            copy.setProperties(new HashMap<String, String>(getProperties()));
-            return copy;
-        } catch (InvocationTargetException e) {
-            throw new RuntimeException(e);
-        } catch (IllegalAccessException e) {
-            throw new RuntimeException(e);
-        }
-    }
-
-    @Transient
-    public SsgConnector getReadOnlyCopy() {
-        SsgConnector copy = getCopy();
-        copy.setReadOnly();
-        return copy;
-    }
-
-    /** @noinspection RedundantIfStatement*/
-    @Override
-    public boolean equals(Object o) {
-        if (this == o) return true;
-        if (o == null || getClass() != o.getClass()) return false;
-        if (!super.equals(o)) return false;
-
-        SsgConnector that = (SsgConnector)o;
-
-        if (clientAuth != that.clientAuth) return false;
-        if (enabled != that.enabled) return false;
-        if (port != that.port) return false;
-        if (secure != that.secure) return false;
-        if (endpoints != null ? !endpoints.equals(that.endpoints) : that.endpoints != null) return false;
-        if (keyAlias != null ? !keyAlias.equals(that.keyAlias) : that.keyAlias != null) return false;
-        if (!Goid.equals(keystoreGoid, that.keystoreGoid)) return false;
-        if (properties != null ? !properties.equals(that.properties) : that.properties != null) return false;
-        if (scheme != null ? !scheme.equals(that.scheme) : that.scheme != null) return false;
-        if (securityZone != null ? !securityZone.equals(that.securityZone) : that.securityZone != null) return false;
-
-        return true;
-    }
-
-    @Override
-    public int hashCode() {
-        int result = super.hashCode();
-        result = 31 * result + (enabled ? 1 : 0);
-        result = 31 * result + port;
-        result = 31 * result + (scheme != null ? scheme.hashCode() : 0);
-        result = 31 * result + (secure ? 1 : 0);
-        result = 31 * result + (endpoints != null ? endpoints.hashCode() : 0);
-        result = 31 * result + clientAuth;
-        result = 31 * result + (keystoreGoid != null ? keystoreGoid.hashCode() : 0);
-        result = 31 * result + (keyAlias != null ? keyAlias.hashCode() : 0);
-        result = 31 * result + (properties != null ? properties.hashCode() : 0);
-        result = 31 * result + (securityZone != null ? securityZone.hashCode() : 0);
-        return result;
-    }
-
-    @Override
-    public String toString() {
-        StringBuilder sb = new StringBuilder("[SsgConnector ");
-        sb.append(port);
-        sb.append(' ').append(scheme).append(secure ? " secure" : " noSecure");
-        sb.append(' ').append(endpoints).append(" clientAuth=").append(clientAuth);
-        sb.append(" keystoreGoid=").append(keystoreGoid).append(" keyAlias=").append(keyAlias);
-        List<String> props = getPropertyNames();
-        for (String prop : props)
-            sb.append(" P:").append(prop).append('=').append(getProperty(prop));
-        sb.append(']');
-        return sb.toString();
-    }
-}
->>>>>>> 93e13977
+}