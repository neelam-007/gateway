--- conflicted
+++ resolved
@@ -1230,29 +1230,26 @@
     public static final M SITEMINDER_FINE = m(10101, Level.FINE, "SiteMinder {0} assertion: {1}");
     public static final M SITEMINDER_WARNING = m(10102, Level.WARNING, "SiteMinder {0} assertion: {1}");
 
-<<<<<<< HEAD
     //Radius Assertion
     public static final M RADIUS_AUTH_ERROR = m(10200, Level.WARNING, "Radius Server Error: {0}");
     public static final M RADIUS_AUTH_NO_CREDENTIAL = m(10201, Level.INFO, "No credentials found!");
     public static final M RADIUS_AUTH_AUTHENTICATION_FAILED = m(10202, Level.FINE, "Authentication Against Radius Server failed for credentials: {0}");
 
-=======
     // Manage Header Assertion
-    public static final M HEADER_ADDED = m(10150, Level.FINE, "Added header with name {0} and value {1}");
-    public static final M HEADER_REMOVED_BY_NAME = m(10151, Level.FINE, "Removed header with name {0}");
-    public static final M HEADER_REMOVED_BY_NAME_AND_VALUE = m(10152, Level.FINE, "Removed header with name {0} and value {1}");
-    public static final M EMPTY_HEADER_NAME = m(10153, Level.WARNING, "Header name is empty");
+    public static final M HEADER_ADDED = m(10350, Level.FINE, "Added header with name {0} and value {1}");
+    public static final M HEADER_REMOVED_BY_NAME = m(10351, Level.FINE, "Removed header with name {0}");
+    public static final M HEADER_REMOVED_BY_NAME_AND_VALUE = m(10352, Level.FINE, "Removed header with name {0} and value {1}");
+    public static final M EMPTY_HEADER_NAME = m(10353, Level.WARNING, "Header name is empty");
 
     // Add or Remove Cookie Assertion
-    public static final M INVALID_COOKIE_MAX_AGE = m(10200, Level.WARNING, "Cookie max age is invalid: {0}");
-    public static final M EMPTY_COOKIE_NAME = m(10201, Level.WARNING, "Cookie name is null or empty");
-    public static final M COOKIES_NOT_MATCHED = m(10202, Level.FINE, "No cookies matched {0}");
-    public static final M COOKIE_ALREADY_EXISTS = m(10203, Level.WARNING, "A cookie with name {0}, domain {1} and path {2} already exists");
-    public static final M COOKIE_ADDED = m(10204, Level.FINE, "Added cookie with name {0} and value {1}");
-    public static final M COOKIE_REMOVED = m(10205, Level.FINE, "Removed cookie with name {0} and value {1}");
-    public static final M INVALID_COOKIE_VERSION = m(10206, Level.WARNING, "Cookie version is invalid: {0}");
-    public static final M EMPTY_COOKIE_ATTRIBUTE = m(10207, Level.WARNING, "Cookie {0} is null or empty");
->>>>>>> d11838aa
+    public static final M INVALID_COOKIE_MAX_AGE = m(10400, Level.WARNING, "Cookie max age is invalid: {0}");
+    public static final M EMPTY_COOKIE_NAME = m(10401, Level.WARNING, "Cookie name is null or empty");
+    public static final M COOKIES_NOT_MATCHED = m(10402, Level.FINE, "No cookies matched {0}");
+    public static final M COOKIE_ALREADY_EXISTS = m(10403, Level.WARNING, "A cookie with name {0}, domain {1} and path {2} already exists");
+    public static final M COOKIE_ADDED = m(10404, Level.FINE, "Added cookie with name {0} and value {1}");
+    public static final M COOKIE_REMOVED = m(10405, Level.FINE, "Removed cookie with name {0} and value {1}");
+    public static final M INVALID_COOKIE_VERSION = m(10406, Level.WARNING, "Cookie version is invalid: {0}");
+    public static final M EMPTY_COOKIE_ATTRIBUTE = m(10407, Level.WARNING, "Cookie {0} is null or empty");
 
     // Highest ID reserved for AssertionMessages = 99999
 }