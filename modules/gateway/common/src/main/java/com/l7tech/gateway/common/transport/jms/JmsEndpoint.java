--- conflicted
+++ resolved
@@ -200,11 +200,7 @@
         this.queue = queue;
     }
 
-<<<<<<< HEAD
-
-    @RbacAttribute
-=======
->>>>>>> 7f00eacc
+    @RbacAttribute
     @Pattern(regexp=".*?[^\\p{Space}].*") // at least one non-space character
     @NotNull(groups=StandardValidationGroup.class)
     @Size(min=1,max=128)
