<!--
  Common build file for all modules
-->
<project name="common"
         xmlns:ivy="antlib:org.apache.ivy.ant">

    <!-- Get any user properties -->
    <property file="${user.home}/build.properties"/>

    <!--
      Set global properties
    -->
    <property name="build.dir" value="${basedir}/build"/>
    <property name="build.etc.dir" value="${build.dir}/etc"/>
    <property name="classes.main.dir" value="${build.dir}/classes"/>
    <property name="classes.test.dir" value="${build.dir}/test-classes"/>
    <property name="classes.obf.dir" value="${build.dir}/obf-classes"/>
    <property name="deps.dir" value="${build.dir}/dependency"/>
    <property name="deps.alt.dir" value="${build.dir}/dependency/alt"/>
    <property name="src.main.java.dir" value="${basedir}/src/main/java"/>
    <property name="src.main.res.dir" value="${basedir}/src/main/resources"/>
    <property name="src.test.java.dir" value="${basedir}/src/test/java"/>
    <property name="src.test.res.dir" value="${basedir}/src/test/resources"/>
    <property name="report.dir" value="${build.dir}/reports"/>
    <property name="report.test.dir" value="${build.dir}/reports/tests"/>

    <property name="ivy.settings.filepath" value="${src.root}/etc/build/ivysettings.xml"/>
    <property name="ivy.file" value="${basedir}/ivy.xml"/>

    <property name="jar.sign.pattern" value="*.jar"/>
    <property name="jar.file" value="${build.dir}/${ant.project.name}.jar"/>
    <property name="jar.file.unsigned" value="${build.dir}/${ant.project.name}-unsigned.jar"/>
    <property name="jar.file.test" value="${build.dir}/${ant.project.name}-test.jar"/>
    <property name="main.class.name" value="${ant.project.name}.Main"/>

    <property name="module.version.default.target" value="1.0"/>
    <property name="module.version.target" value="${module.version.default.target}"/>
    <property name="module.classpath.prefix" value="lib/"/>
    <property name="module.compile.source" value="1.7"/>
    <property name="module.compile.target" value="1.7"/>
    <property name="module.compile.optimize" value="off"/>
    <property name="module.compile.verbose" value="no"/>
    <property name="module.compile.xlint" value=":none"/> <!-- redefine as "" if you want to enable warnings -->
    <property name="module.compile.excludes" value=""/>
    <property name="module.forms.excludes" value=""/>
    <property name="module.jar.index" value="false"/>
    <property name="module.package.root" value="."/>
    <property name="module.source.allow.properties" value="false"/>
    <property name="module.resources.allow.forms" value="false"/>
    <property name="module.official.build" value="true"/> <!-- Remove for dev Jar versioning -->
    <property name="module.idea.configurations" value="default,test"/>
    <property name="module.idea.dependencies.scope" value=""/>

    <!--
      Classpath for Idea form compiler
    -->
    <path id="uidesigner.classpath">
        <fileset dir="${src.root}/lib/tools">
            <include name="jdom.jar"/>
            <include name="asm.jar"/>
            <include name="asm-commons.jar"/>
            <include name="javac2.jar"/>
        </fileset>
    </path>

    <!--
      Classpath for Jasper Reports compiler
    -->
    <path id="jasperreports.classpath">
        <file file="${src.root}/lib/repository/net.sf.jasperreports/jasperreports-6.0.3.jar"/>
        <file file="${src.root}/lib/repository/jfree/jcommon-1.0.17.jar"/>
        <file file="${src.root}/lib/repository/jfree/jfreechart-1.0.14.jar"/>
        <file file="${src.root}/lib/repository/org.eclipse.jdt.core.compiler/ecj-4.3.1.jar"/>
        <file file="${src.root}/lib/repository/commons-digester/commons-digester-2.1.jar"/>
        <file file="${src.root}/lib/repository/commons-collections/commons-collections-3.2.1.jar"/>
        <file file="${src.root}/lib/repository/commons-logging/commons-logging-1.1.1.jar"/>
        <file file="${src.root}/lib/repository/commons-beanutils/commons-beanutils-1.9.0.jar"/>
        <file file="${src.root}/lib/repository/com.itextpdf/itextpdf-5.5.0.jar"/>
    </path>

    <target name="task-init">
        <!--
          Task definition defaults for ivy resolve
        -->
        <presetdef name="ivy-resolve">
            <ivy:resolve file="${ivy.file}"
                         showprogress="false"
                         log="quiet"
                         checkIfChanged="false"/>
        </presetdef>

        <!--
          Task definition for Idea form compiler
        -->
        <taskdef name="javac2t"
                 classname="com.intellij.ant.Javac2"
                 classpathref="uidesigner.classpath"/>

        <!--
          Modules JAVAC definition with some presets
        -->
        <presetdef name="module-javac">
            <javac debug="on"
                   optimize="${module.compile.optimize}"
                   verbose="${module.compile.verbose}"
                   source="${module.compile.source}"
                   target="${module.compile.target}"
                   excludes="${module.compile.excludes}"
		           encoding="UTF-8"
                   includeAntRuntime="no"
                    >
                <compilerarg value="-Xlint${module.compile.xlint}" compiler="modern"/>
                <compilerarg value="-Xlint:-serial" compiler="modern"/>
                <compilerarg value="-Xlint:-path" compiler="modern"/>
                <classpath refid="lib.path.id"/>
            </javac>
        </presetdef>

<<<<<<< HEAD

=======
>>>>>>> b2cd7a5f
        <!--
          Task definition for Jasper Report compiler
        -->
        <taskdef name="jrc" classname="net.sf.jasperreports.ant.JRAntCompileTask">
            <classpath refid="jasperreports.classpath"/>
        </taskdef>

        <!--
          Modules Jasper Reports compiler definition with presets
        -->
        <macrodef name="module-jrc">
            <attribute name="srcdir"/>
            <attribute name="destdir"/>
            <attribute name="classpathref"/>
            <sequential>
                <jrc destdir="@{destdir}">
                    <src>
                        <fileset dir="@{srcdir}">
                            <include name="**/*.jrxml"/>
                        </fileset>
                    </src>
                    <classpath>
                        <pathelement path="@{destdir}"/>
                        <path refid="@{classpathref}"/>
                    </classpath>
                </jrc>
            </sequential>
        </macrodef>

        <!--
          Modules IDEA form compiler definition with some presets
        -->
        <presetdef name="module-javac2">
            <javac2t
                    debug="on"
                    source="${module.compile.source}"
                    target="${module.compile.target}"
                    failonerror="true"
                    optimize="on"
                    includeAntRuntime="no"
                    >
                <include name="**/*.form"/>
                <exclude name="${module.forms.excludes}"/>
            </javac2t>
        </presetdef>

        <!--
          Task to run a ZKM with convention for subdirs, library names, etc
        -->
        <macrodef name="obfuscate-classes">
            <attribute name="zkmFilePath" default="${src.root}/etc/obfuscation/genjarobf.zkm"/>
            <sequential>
                <echo>Generating script for ${ant.project.name} obfuscation.</echo>
                <ivy-resolve conf="optional,runtime,compile"/>
                <ivy:cachepath pathid="lib.obfuscate.path.id" conf="compile"/>
                <path id="full.obfuscate.path.id">
                    <pathelement path="${sun.boot.class.path}"/>
                    <fileset dir="${java.home}/lib/ext">
                        <include name="*.jar"/>
                    </fileset>
                    <path refid="lib.obfuscate.path.id"/>
                </path>
                <pathconvert property="lib.obfuscate.path.text" targetos="unix" pathsep="&quot;${line.separator}&quot;" refid="full.obfuscate.path.id"/>
                <copy file="@{zkmFilePath}" tofile="${build.dir}/etc/obfuscation.zkm" overwrite="true">
                    <filterset>
                        <filter token="CP" value="${lib.obfuscate.path.text}"/>
                        <filter token="JAR" value="${classes.main.dir}/*"/>
                        <filter token="CHANGELOG" value="${build.dir}/obfuscation/change.log"/>
                        <filter token="OUT" value="${classes.obf.dir}"/>
                    </filterset>
                </copy>

                <echo>Obfuscating ${ant.project.name}.</echo>
                <Zelix scriptFileName="${build.dir}/etc/obfuscation.zkm"
                       logFileName="${build.dir}/obfuscation/obfuscation.log"
                       trimLogFileName="${build.dir}/obfuscation/obfuscation_trim.log"
                       isParseOnly="false"
                       isVerbose="true"/>

                <echo>Copying resources for obfuscated classes.</echo>
                <copy todir="${classes.obf.dir}">
                    <fileset dir="${classes.main.dir}" excludes="**/*.class"/>
                </copy>

                <echo>Obfuscation completed for ${ant.project.name}.</echo>
            </sequential>
        </macrodef>

        <!--
          Modules JAR signing task with presets
        -->
        <presetdef name="sign-jar">
            <signjar keystore="${src.root}/etc/ssgKeyStore" alias="signer5" storepass="password" jar="${jar.file}">
                <path>
                    <fileset dir="${build.dir}" includes="${jar.sign.pattern}" />
                </path>
            </signjar>
        </presetdef>

        <!--
          Module task to unpack an artifact into this modules classes directory (useful to combine JARs for Applets, etc)
        -->
        <macrodef name="jar-include">
            <attribute name="name"/>
            <attribute name="conf" default="master"/>
            <attribute name="organisation" default="com.l7tech"/>
            <attribute name="dir" default="${classes.main.dir}"/>
            <sequential>
                <ivy:cachepath
                        pathid="jar.include.@{name}.classpath"
                        inline="true"
                        organisation="@{organisation}"
                        module="@{name}"
                        conf="@{conf}"
                        transitive="false"
                        log="quiet"/>

                <pathconvert property="jar.include.@{name}.text" targetos="unix" pathsep=":" refid="jar.include.@{name}.classpath"/>
                <echo level="info">Including JAR: ${jar.include.@{name}.text}</echo>

                <mkdir dir="${classes.main.dir}"/>
                <unjar src="${jar.include.@{name}.text}" dest="@{dir}">
                    <patternset>
                        <exclude name="META-INF/*"/>
                        <exclude name="META-INF"/>
                        <exclude name="com/l7tech/config.properties"/>
                        <exclude name="com/l7tech/EntityTypes.properties"/>
                    </patternset>
                </unjar>
                <delete file="@{dir}/config.properties" quiet="true"/>
                <delete file="@{dir}/EntityTypes.properties" quiet="true"/>
                <unjar src="${jar.include.@{name}.text}" dest="@{dir}">
                    <patternset>
                        <include name="com/l7tech/config.properties"/>
                        <include name="com/l7tech/EntityTypes.properties"/>
                    </patternset>
                    <mapper type="flatten"/>
                </unjar>
                <concat destfile="@{dir}/com/l7tech/config.properties" append="yes">
                    <fileset dir="@{dir}" includes="config.properties"/>
                </concat>
                <delete file="@{dir}/config.properties" quiet="true"/>
                <concat destfile="@{dir}/com/l7tech/EntityTypes.properties" append="yes" fixlastline="yes">
                    <fileset dir="@{dir}" includes="EntityTypes.properties"/>
                </concat>
                <delete file="@{dir}/EntityTypes.properties" quiet="true"/>
            </sequential>
        </macrodef>

        <!--
          Module task to verify dependencies against a whitelist.
        -->
        <macrodef name="jar-include-verify">
            <attribute name="file"/>
            <attribute name="module"/>
            <attribute name="whitelist"/>
            <sequential>
                <ivy:resolve file="@{file}" conf="runtime" showprogress="false" log="quiet"/>
                <ivy:cachepath
                        pathid="@{module}.layer7.dependency.path"
                        organisation="com.l7tech"
                        module="@{module}"
                        conf="runtime"
                        log="quiet"/>
                <pathconvert property="@{module}.layer7.dependency.path.text" pathsep=" " refid="@{module}.layer7.dependency.path">
                    <mapper type="regexp" from=".*[/\\](layer7-.*${module.version.target}.*)?\.jar" to="\1"/>
                </pathconvert>
                <condition property="@{module}.included.dependencies">
                    <!-- Whitelist of modules that are included below -->
                    <matches pattern="^((@{whitelist})-${module.version.target} ?){1,1000}$" string="${@{module}.layer7.dependency.path.text}"/>
                </condition>
                <fail unless="@{module}.included.dependencies" message="Missing included module JAR(s) for applet ${@{module}.layer7.dependency.path.text}"/>
            </sequential>
        </macrodef>
    </target>

    <!--
      Show build info for the module
    -->
    <target name="info">
        <echo>
            ===============================================================
            Processing module ${ant.project.name}
            ===============================================================
        </echo>
    </target>

    <!--
      Repository retrieval
    -->
    <target name="retrieve" depends="init">
        <ivy-resolve conf="*"/>
        <ivy:retrieve
                pattern="${build.dir}/repository/[organisation]/[artifact]-[revision].[ext]"
                ivypattern="${build.dir}/repository/[organisation]/[module]-ivy-[revision].xml"/>        
    </target>

    <target name="extra-path-init-pre">
        <path id="extras.path.id"/>
    </target>
    <target name="extra-path-init" if="emma.instrumentation.parameters" depends="extra-path-init-pre">
        <echo>Adding path for coverage build (EMMA)</echo>
        <path id="extras.path.id">
            <!--
              Path valid when running in TeamCity for a coverage build
            -->
            <pathelement location="${src.root}/../../plugins/coveragePlugin/emma.jar"/>
        </path>
    </target>

    <!--
      Common initialization
    -->
    <target name="init" depends="task-init,extra-path-init">
        <ivy:settings file="${ivy.settings.filepath}"/>

        <!-- Determine available sources -->
        <available file="${src.main.java.dir}" type="dir" property="module.source.available"/>
        <available file="${src.main.res.dir}" type="dir" property="module.resources.available"/>
        <available file="${src.test.java.dir}" type="dir" property="module.tests.available"/>
        <available file="${src.test.res.dir}" type="dir" property="module.testresources.available"/>
    </target>

    <!--
      Generate report
    -->
    <target name="report" description="Generate a report of dependencies" depends="init">
        <ivy-resolve conf="runtime"/>
        <ivy:report todir="${report.dir}" graph="false"/>
    </target>

    <!--
      Compile
    -->
    <target name="compile-main-init" if="module.source.available" depends="init">
        <mkdir dir="${classes.main.dir}"/>
        <ivy-resolve conf="compile"/>
        <ivy:cachepath pathid="lib.path.id" conf="compile"/>
        <pathconvert property="lib.path.text" targetos="unix" pathsep="${line.separator}" refid="lib.path.id"/>
        <echo level="debug">Resolved compilation path:${line.separator}${lib.path.text}</echo>
        <path id="module.invalid.source.filepath">
            <fileset dir="${src.main.java.dir}">
                <exclude name="${module.package.root}/**/*"/>
            </fileset>
        </path>
        <condition property="module.invalid.package">
            <and>
                <not>
                    <equals arg1="${module.package.root}" arg2="."/>
                </not>
                <resourcecount refid="module.invalid.source.filepath" when="greater" count="0" />
            </and>
        </condition>
        <fail if="module.invalid.package">Invalid source found, this module should only have sources under : ${module.package.root}${line.separator}${toString:module.invalid.source.filepath}</fail>
        <path id="module.properties.source.filepath">
            <fileset dir="${src.main.java.dir}">
                <include name="**/*.properties"/>
            </fileset>
        </path>                                                        
        <condition property="module.invalid.properties">
            <and>
                <equals arg1="${module.source.allow.properties}" arg2="false"/>
                <resourcecount refid="module.properties.source.filepath" when="greater" count="0" />
            </and>
        </condition>
        <fail if="module.invalid.properties">Invalid source found, this module should not have properties files in the java source tree.${line.separator}${toString:module.properties.source.filepath}</fail>
    </target>
    <target name="compile-main-java" if="module.source.available" depends="compile-main-init">
        <module-javac srcdir="${src.main.java.dir}" destdir="${classes.main.dir}"/>
    </target>
    <target name="compile-main-forms" if="module.source.available" unless="module.skip.forms" depends="compile-main-init, compile-main-java">
        <module-javac2 srcdir="${src.main.java.dir}" destdir="${classes.main.dir}" classpathref="lib.path.id"/>
    </target>
    <target name="compile-main-jasper" if="module.jasper.available" depends="compile-main-init, compile-main-java">
        <module-jrc srcdir="${src.main.java.dir}" destdir="${classes.main.dir}" classpathref="lib.path.id"/>
    </target>
    <target name="compile-main-resources" if="module.resources.available" depends="compile-main-init">
        <path id="module.form.resources.filepath">
            <fileset dir="${src.main.res.dir}">
                <include name="**/*.form"/>
            </fileset>
        </path>
        <condition property="module.invalid.form">
            <and>
                <equals arg1="${module.resources.allow.forms}" arg2="false"/>
                <resourcecount refid="module.form.resources.filepath" when="greater" count="0" />
            </and>
        </condition>
        <fail if="module.invalid.form">Invalid resources found, this module should not have IDEA form files in the resources source tree.${line.separator}${toString:module.form.resources.filepath}</fail>

        <copy todir="${classes.main.dir}" preservelastmodified="true">
            <fileset dir="${src.main.res.dir}" includes="**/*.properties"/>
            <filterset begintoken="@@@" endtoken="@@@">
                <filtersfile file="${src.root}/build/etc/filter.properties"/>
            </filterset>
        </copy>
        <copy todir="${classes.main.dir}" preservelastmodified="true">
            <fileset dir="${src.main.res.dir}" excludes="**/*.properties"/>
        </copy>
    </target>
    <target name="compile" description="Compile" if="module.source.available"
            depends="compile-main-java, compile-main-forms, compile-main-jasper, compile-main-resources">
    </target>

    <!--
      Test
    -->
    <target name="compile-test-init" if="module.tests.available" depends="init">
        <mkdir dir="${classes.test.dir}"/>
        <ivy-resolve conf="test"/>
        <ivy:cachepath pathid="lib.test.path.id" conf="test"/>
        <pathconvert property="lib.test.path.text" targetos="unix" pathsep="${line.separator}"
                     refid="lib.test.path.id"/>
        <echo level="debug">Resolved test path:${line.separator}${lib.test.path.text}</echo>
        <path id="full.test.path.id">
            <pathelement location="${classes.main.dir}"/>
            <path refid="lib.test.path.id"/>
        </path>
    </target>
    <target name="compile-test-java" if="module.tests.available" depends="compile-test-init,compile">
        <module-javac srcdir="${src.test.java.dir}" destdir="${classes.test.dir}">
            <classpath refid="full.test.path.id"/>
        </module-javac>
    </target>
    <target name="compile-test-forms" if="module.tests.available" unless="module.skip.forms" depends="compile-test-init, compile-test-java">
        <module-javac2 srcdir="${src.test.java.dir}" destdir="${classes.test.dir}" classpathref="full.test.path.id"/>
    </target>
    <target name="compile-test-resources" if="module.testresources.available" depends="compile-test-init">
        <copy todir="${classes.test.dir}" preservelastmodified="true">
            <fileset dir="${src.test.res.dir}" includes="**/*.properties"/>
            <filterset begintoken="@@@" endtoken="@@@">
                <filtersfile file="${src.root}/build/etc/filter.properties"/>
            </filterset>
        </copy>
        <copy todir="${classes.test.dir}" preservelastmodified="true">
            <fileset dir="${src.test.res.dir}" excludes="**/*.properties"/>
        </copy>
    </target>
    <target name="compile-test-all" depends="compile-test-java, compile-test-forms, compile-test-resources"/>
    <target name="test" description="Run unit tests" if="module.tests.available" unless="module.skip.tests"
            depends="compile-test-all">
        <mkdir dir="${report.test.dir}"/>

        <junit printsummary="yes" 
               haltonfailure="yes" 
               fork="on" 
               forkmode="once" 
               errorproperty="test.error"
               failureproperty="test.failure"
               maxmemory="2560m">
            <jvmarg value="-ea"/>
            <jvmarg value="-XX:MaxPermSize=256m"/>

            <classpath>
                <pathelement location="${classes.test.dir}"/>
                <path refid="full.test.path.id"/>
            </classpath>

            <formatter type="plain" unless="build.junit.xmlformat"/>
            <formatter type="xml" if="build.junit.xmlformat"/>

            <sysproperty key="src.root" value="${src.root}"/>
            <syspropertyset>
              <propertyref prefix="com.l7tech"/>
              <propertyref name="module.skip.forms"/>
              <!-- This property is used to specify the build type. For example nightly or daily
              Example: -Dbuild.type="nightly" -->
              <propertyref name="build.type"/>
              <!-- This is used to set the random generator. On tests we use /dev/urandom otherwise the tests will block waiting for entropy.
               Example: run tests with: -Djava.security.egd=file:/dev/./urandom-->
              <propertyref name="java.security.egd"/>
            </syspropertyset>

            <batchtest haltonfailure="no" todir="${report.test.dir}">
                <fileset dir="${classes.test.dir}">
                    <include name="**/*Test.class"/>
                </fileset>
            </batchtest>
        </junit>

        <!-- Fail on error or failure -->
        <fail if="test.failure">One or more JUnit tests failed.</fail>
        <fail if="test.error">One or more JUnit tests exited due to error.</fail>
    </target>

    <!--
    -->
    <target name="ivy-official-version" if="module.official.build" depends="init">
        <ivy:info file="${ivy.file}"/>
        <property name="ivy.new.revision" value="${module.version.target}"/>
    </target>
    <target name="ivy-new-version" unless="ivy.new.revision" depends="init,ivy-official-version">
        <property name="module.version.prefix" value="${module.version.target}-dev-b"/>

        <ivy:info file="${ivy.file}"/>
        <ivy:buildnumber
                organisation="${ivy.organisation}" module="${ivy.module}"
                revision="${module.version.prefix}" defaultBuildNumber="1" revSep=""/>
    </target>

    <!--
    -->
    <target name="local-version">
        <tstamp>
            <format property="now" pattern="yyyyMMddHHmmss"/>
        </tstamp>
        <property name="ivy.new.revision" value="${module.version.target}-local-${now}"/>
    </target>

    <!--
    -->
    <target name="version" depends="ivy-new-version">
        <property name="version" value="${ivy.new.revision}"/>
    </target>

    <!--
    -->
    <target name="package.alt.dependencies.resolve" depends="init" if="module.resolve.alternatives" unless="module.package.dependencies.skip">
        <ivy-resolve conf="alternative"/>
    </target>
    <target name="package.alt.dependencies.retrieve" depends="package.alt.dependencies.resolve" if="module.resolve.alternatives" unless="module.package.dependencies.skip">
        <mkdir dir="${deps.alt.dir}"/>
        <ivy:retrieve pattern="${deps.alt.dir}/[artifact]-[revision].[ext]"/>
    </target>
    <target name="package.dependencies.resolve" depends="init">
        <ivy-resolve conf="runtime"/>
    </target>
    <target name="package.dependencies.retrieve" depends="package.dependencies.resolve" unless="module.package.dependencies.skip">
        <mkdir dir="${deps.dir}"/>
        <ivy:retrieve pattern="${deps.dir}/[artifact]-[revision].[ext]"/>
    </target>
    <target name="package.dependencies" depends="package.alt.dependencies.retrieve, package.dependencies.retrieve" unless="module.package.dependencies.skip"/>
    <target name="package.classpath" if="module.main">
        <ivy:cachepath pathid="module.classpath" conf="runtime"/>
        <pathconvert property="module.classpath.text" pathsep=" " refid="module.classpath">
            <mapper type="regexp" from=".*[/\\](.*)\.jar" to="${module.classpath.prefix}\1.jar"/>
        </pathconvert>

        <mkdir dir="${build.etc.dir}"/>
        <manifest file="${build.etc.dir}/MANIFEST.MF">
            <attribute name="Main-Class" value="${module.main}"/>
            <attribute name="Class-Path" value="${module.classpath.text}"/>
        </manifest>
    </target>
    <target name="package.init">
        <available property="module.package.jar.required" file="${classes.main.dir}"/>
        <condition property="module.obfuscate.enabled">
            <and>
                <isset property="module.obfuscate"/>
                <isset property="module.package.jar.required"/>
                <not>
                    <isset property="module.obfuscate.disabled"/>
                </not>
            </and>
        </condition>
    </target>
    <!-- Overridden by modules with custom packaging requirements -->
    <target name="package.custom">
    </target>
    <target name="package.custom.post">
    </target>
    <target name="package.obfuscate" if="module.obfuscate.enabled">
        <obfuscate-classes/>
        <property name="package.classes.dir" value="${classes.obf.dir}"/>
    </target>
    <target name="package.work" if="module.package.jar.required" unless="module.package.jar.disabled"
            depends="compile, package.dependencies, package.init, package.classpath, package.custom, package.obfuscate">
        <property name="package.classes.dir" value="${classes.main.dir}"/>
        <property name="ivy.extra.title" value="${ivy.module}"/>
        <mkdir dir="${build.etc.dir}"/>
        <touch file="${build.etc.dir}/MANIFEST.MF"/>
        <jar destfile="${jar.file}" manifest="${build.etc.dir}/MANIFEST.MF" index="${module.jar.index}">
            <fileset dir="${package.classes.dir}"/>
            <!-- Index element is ignored unless index is true for the jar task -->
            <indexjars>
                <path refid="module.classpath"/>
            </indexjars>
            <manifest>
                <attribute name="Implementation-Title" value="${ivy.extra.title}"/>
                <attribute name="Implementation-Version" value="${module.version.target}"/>
                <attribute name="Implementation-Vendor" value="${build.vendor}"/>
                <attribute name="Implementation-Vendor-Id" value="${build.vendor.id}"/>
                <attribute name="Built-By" value="${build.user}"/>
                <attribute name="Build-Jdk" value="${java.version}"/>
                <attribute name="Build-Timestamp" value="${build.timestamp}"/>
            </manifest>
        </jar>
    </target>
    <target name="package.sign" if="module.sign">
        <copy file="${jar.file}" tofile="${jar.file.unsigned}.tmp"/>
        <sign-jar/>
        <move file="${jar.file.unsigned}.tmp" tofile="${jar.file.unsigned}"/>
    </target>
    <target name="package" depends="version, compile, package.work, package.custom.post, package.sign" description="Package this project">
    </target>

    <!--
    -->
    <target name="packagetests" if="module.tests.available" depends="version, test" description="Package this project">
        <jar destfile="${jar.file.test}">
            <fileset dir="${classes.test.dir}"/>
            <manifest>
                <attribute name="Built-By" value="${user.name}"/>
                <attribute name="Build-Version" value="${version}"/>
            </manifest>
        </jar>
    </target>

    <!--
    -->
    <target name="idea.init" depends="info, init, ivy-new-version">
        <mkdir dir="${build.etc.dir}"/>

        <ivy-resolve conf="${module.idea.configurations}" haltonfailure="false" />
        <!--<ivy:deliver deliverpattern="build/ivyidea/[organisation]/[module]-ivy-[revision].xml"-->
                     <!--pubrevision="${module.version.target}"-->
                     <!--status="integration"-->
                <!--/>-->
        <ivy:publish artifactspattern="${build.dir}/[artifact].[ext]"
                     resolver="idea"
                     haltonmissing="false"
                     warnonmissing="false"
                     pubrevision="${module.version.target}"
                     status="integration"
                     forcedeliver="true"
                     overwrite="true"
                />
    </target>
    <target name="idea.report.module" depends="idea.init" unless="module.useProjectLibraries">
        <ivy:report todir="${build.etc.dir}" outputpattern="dependency_gen.xml" conf="test" graph="false" xsl="false" xml="true"/>
    </target>
    <target name="idea.report.project" depends="idea.init" if="module.useProjectLibraries">
        <ivy:artifactreport tofile="${build.etc.dir}/dependency_gen.xml"/>
    </target>
    <target name="idea.report" depends="idea.report.module,idea.report.project"/>
    <target name="idea" depends="idea.report" description="Generate Intellij IDEA module">
        <copy file="${ivy.module}.iml" tofile="${build.etc.dir}/${ivy.module}.tmp.xml" overwrite="true" failonerror="false"/>
        <copy file="${src.root}/etc/build/idea_module.xml" tofile="${build.etc.dir}/${ivy.module}.tmp.xml" overwrite="false"/> <!-- Default to empty module -->
        <xslt in="${build.etc.dir}/dependency_gen.xml" out="${build.etc.dir}/dependency.xml"
              style="${src.root}/etc/build/identity.xsl" force="true"/>
        <xslt in="${build.etc.dir}/${ivy.module}.tmp.xml" out="${ivy.module}.iml"
              style="${src.root}/etc/build/idea_module.xsl" force="true">
            <param name="modulemeta" expression="${src.root}/etc/build/idea_meta.xml"/>
            <param name="data" expression="${build.etc.dir}/dependency.xml"/>
            <param name="build" expression="${basedir}/build.xml"/>
            <param name="source" expression="${module.source.available}"/>
            <param name="tests" expression="${module.tests.available}"/>
            <param name="source.resources" expression="${module.resources.available}"/>
            <param name="test.resources" expression="${module.testresources.available}"/>
            <param name="build.output" expression="${module.build.output}"/>
            <param name="scope" expression="${module.idea.dependencies.scope}"/>
        </xslt>
    </target>

    <!--
    -->
    <target name="publish" depends="info, clean, package" description="Publish this project in the Ivy repository">
        <ivy:publish artifactspattern="${build.dir}/[artifact].[ext]"
                     module="${ant.project.name}"
                     conf="default, master, master-unsigned, compile, runtime, optional, core, client"
                     resolver="shared"
                     pubrevision="${version}"
                     status="release"
                     overwrite="true"
                />
        <echo message="project ${ant.project.name} released with version ${version}"/>
    </target>

    <!--
    -->
    <target name="publish-all" depends="info, clean, package, packagetests"
            description="Publish all artifacts for this project in the Ivy repository">
        <ivy:publish artifactspattern="${build.dir}/[artifact].[ext]"
                     module="${ant.project.name}"
                     resolver="shared"
                     pubrevision="${version}"
                     status="release"
                     overwrite="true"
                />
        <echo message="project ${ant.project.name} released with version ${version}"/>
    </target>

    <target name="skiptests">
        <property name="module.skip.tests" value="true"/>
    </target>

    <!--
    -->
    <target name="publish-all-quick" depends="info, clean, skiptests, package, packagetests"
            description="Publish all artifacts for this project in the Ivy repository (Skip tests)">
        <ivy:publish artifactspattern="${build.dir}/[artifact].[ext]"
                     module="${ant.project.name}"
                     resolver="shared"
                     pubrevision="${version}"
                     status="release"
                     overwrite="true"
                />
        <echo message="project ${ant.project.name} released with version ${version}"/>
    </target>

    <!--
    -->
    <target name="clean" description="Clean the project">
        <delete dir="${build.dir}"/>
    </target>
</project><|MERGE_RESOLUTION|>--- conflicted
+++ resolved
@@ -116,10 +116,7 @@
             </javac>
         </presetdef>
 
-<<<<<<< HEAD
-
-=======
->>>>>>> b2cd7a5f
+
         <!--
           Task definition for Jasper Report compiler
         -->
