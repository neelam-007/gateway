<?xml version="1.0" encoding="UTF-8" standalone="no"?>
<databaseChangeLog xmlns="http://www.liquibase.org/xml/ns/dbchangelog"
                   xmlns:xsi="http://www.w3.org/2001/XMLSchema-instance"
                   xsi:schemaLocation="http://www.liquibase.org/xml/ns/dbchangelog http://www.liquibase.org/xml/ns/dbchangelog/dbchangelog-3.2.xsd">
    <changeSet author="vkazakov" id="update_ssg_version">
        <update tableName="ssg_version">
            <column name="current_version" value="8.3.00"/>
        </update>
        <rollback>
            <update tableName="ssg_version">
                <column name="current_version" value="8.3.pre"/>
            </update>
        </rollback>
    </changeSet>
    <changeSet id="remove_next_hi_function" author="vkazakov">
        <sql dbms="mysql">DROP FUNCTION next_hi</sql>
        <rollback>
            <createProcedure dbms="mysql"
                             procedureName="next_hi">
                CREATE FUNCTION next_hi() RETURNS bigint NOT DETERMINISTIC MODIFIES SQL DATA SQL SECURITY INVOKER
                BEGIN
                UPDATE hibernate_unique_key SET next_hi=last_insert_id(next_hi)+IF(@@global.server_id=0,1,2);
                RETURN IF((last_insert_id()%2=0 and @@global.server_id=1) or (last_insert_id()%2=1 and @@global.server_id=2),last_insert_id()+1,last_insert_id());
                END
            </createProcedure>
        </rollback>
    </changeSet>
    <changeSet id="remove_hibernate_unique_key_table" author="vkazakov" dbms="mysql">
        <dropTable tableName="hibernate_unique_key"/>
        <rollback>
            <createTable tableName="hibernate_unique_key">
                <column name="next_hi" type="INT(11)">
                    <constraints nullable="true"/>
                </column>
            </createTable>
            <insert tableName="hibernate_unique_key">
                <column name="next_hi" valueNumeric="1"/>
            </insert>
        </rollback>
    </changeSet>
    <changeSet id="update_manage_siteminder_configuration_role" author="ymoiseyenko">
        <comment>Update SiteMinder Configuration</comment>
        <update tableName="rbac_role">
            <column name="name" value="Manage CA Single Sign-On Configuration"/>
            <column name="description" value="Users assigned to the {0} role have the ability to read, create, update and delete CA Single Sign-On configuration."/>
            <where>entity_type = 'SITEMINDER_CONFIGURATION'</where>
        </update>
        <rollback>
            <update tableName="rbac_role">
                <column name="name" value="Manage SiteMinder Configuration"/>
                <column name="description" value="Users assigned to the {0} role have the ability to read, create, update and delete SiteMinder configuration."/>
                <where>entity_type = 'SITEMINDER_CONFIGURATION'</where>
            </update>
        </rollback>
    </changeSet>
<<<<<<< HEAD
    <changeSet id="introduce_policy_backed_services" author="mlyons">
        <comment>Adds subtags to the policy table, and introduces the policy_backed_service and policy_backed_service_operation tables</comment>
        <addColumn tableName="policy">
            <column name="internal_sub_tag" type="VARCHAR(255)"/>
        </addColumn>
        <modifyDataType tableName="policy" columnName="internal_tag" newDataType="VARCHAR(255)"/>
        <createTable tableName="policy_backed_service">
            <column name="goid" type="${goid.type}">
                <constraints nullable="false" primaryKey="true"/>
=======
    <changeSet id="add_cassandra_connection_table" author="acheuk">
        <createTable tableName="cassandra_connection">
            <column name="goid" type="${goid.type}">
                <constraints primaryKey="true" nullable="false"/>
>>>>>>> 6c596eb4
            </column>
            <column name="version" type="INT(10)">
                <constraints nullable="false"/>
            </column>
<<<<<<< HEAD
            <column name="name" type="VARCHAR(255)">
                <constraints nullable="false" unique="true"/>
            </column>
            <column name="interface_name" type="VARCHAR(255)">
                <constraints nullable="false"/>
            </column>
            <column name="security_zone_goid" type="${goid.type}"/>
        </createTable>
        <addForeignKeyConstraint baseColumnNames="security_zone_goid" baseTableName="policy_backed_service" constraintName="policy_backed_service_security_zone" deferrable="false" initiallyDeferred="false" onDelete="SET NULL" onUpdate="NO ACTION" referencedColumnNames="goid" referencedTableName="security_zone"/>
        <createTable tableName="policy_backed_service_operation">
            <column name="goid" type="${goid.type}">
                <constraints nullable="false" primaryKey="true"/>
            </column>
            <column name="version" type="INT(10)">
                <constraints nullable="false"/>
            </column>
            <column name="name" type="VARCHAR(255)">
                <constraints nullable="false" unique="true"/>
            </column>
            <column name="policy_backed_service_goid" type="${goid.type}">
                <constraints nullable="false" references="policy_backed_service(goid)" foreignKeyName="fk_pbs_operation_pbs_service"/>
            </column>
            <column name="policy_goid" type="${goid.type}">
                <constraints references="policy(goid)" foreignKeyName="fk_pbs_operation_policy" deleteCascade="true"/>
            </column>
        </createTable>
        <addUniqueConstraint tableName="policy_backed_service_operation" columnNames="policy_backed_service_goid, name" constraintName="i_pbs_operation_goid_name"/>
        <rollback>
            <modifyDataType tableName="policy" columnName="internal_tag" newDataType="VARCHAR(64)"/>
        </rollback>
=======
            <column name="name" type="VARCHAR(128)">
                <constraints nullable="false"/>
            </column>
            <column name="keyspace_name" type="VARCHAR(255)">
                <constraints nullable="false"/>
            </column>
            <column name="contact_points" type="VARCHAR(4096)">
                <constraints nullable="false"/>
            </column>
            <column name="port" type="VARCHAR(255)">
                <constraints nullable="false"/>
            </column>
            <column name="username" type="VARCHAR(255)">
                <constraints nullable="false"/>
            </column>
            <column name="password_goid" type="${goid.type}"/>
            <column name="compression" type="VARCHAR(255)">
                <constraints nullable="false"/>
            </column>
            <column name="use_ssl" type="${tinyint.type}" defaultValueNumeric="0">
                <constraints nullable="false"/>
            </column>
			<column name="enabled" type="${tinyint.type}" defaultValueNumeric="1">
                <constraints nullable="false"/>
            </column>
            <column name="${properties.column.name}" type="${mediumtext.type}"/>
            <column name="security_zone_goid" type="${goid.type}"/>
        </createTable>
    </changeSet>
	<changeSet id="create-index-cassandra-connection-name" author="acheuk">
        <createIndex indexName="index_cassandra_connection_name" tableName="cassandra_connection" unique="true">
            <column name="name"/>
        </createIndex>
    </changeSet>
	<changeSet id="create-manage-cassandra-connection-role" author="acheuk">
        <comment>Manage Cassandra Configuration</comment>
        <insert tableName="rbac_role">
            <column name="goid" valueComputed="toGoid(0, -1600)"/>
            <column name="version" valueNumeric="0"/>
            <column name="name" value="Manage Cassandra Connection"/>
            <column name="tag"/>
            <column name="entity_type" value="CASSANDRA_CONFIGURATION"/>
            <column name="entity_goid"/>
            <column name="description" value="Users assigned to the {0} role have the ability to read, create, update and delete Cassandra connection."/>
            <column name="user_created" valueBoolean="false"/>
        </insert>
        <insert tableName="rbac_permission">
            <column name="goid" valueComputed="toGoid(0, -1601)"/>
            <column name="version" valueNumeric="0"/>
            <column name="role_goid" valueComputed="toGoid(0, -1600)"/>
            <column name="operation_type" value="READ"/>
            <column name="other_operation"/>
            <column name="entity_type" value="CASSANDRA_CONFIGURATION"/>
        </insert>
        <insert tableName="rbac_permission">
            <column name="goid" valueComputed="toGoid(0, -1602)"/>
            <column name="version" valueNumeric="0"/>
            <column name="role_goid" valueComputed="toGoid(0, -1600)"/>
            <column name="operation_type" value="CREATE"/>
            <column name="other_operation"/>
            <column name="entity_type" value="CASSANDRA_CONFIGURATION"/>
        </insert>
        <insert tableName="rbac_permission">
            <column name="goid" valueComputed="toGoid(0, -1603)"/>
            <column name="version" valueNumeric="0"/>
            <column name="role_goid" valueComputed="toGoid(0, -1600)"/>
            <column name="operation_type" value="UPDATE"/>
            <column name="other_operation"/>
            <column name="entity_type" value="CASSANDRA_CONFIGURATION"/>
        </insert>
        <insert tableName="rbac_permission">
            <column name="goid" valueComputed="toGoid(0, -1604)"/>
            <column name="version" valueNumeric="0"/>
            <column name="role_goid" valueComputed="toGoid(0, -1600)"/>
            <column name="operation_type" value="DELETE"/>
            <column name="other_operation"/>
            <column name="entity_type" value="CASSANDRA_CONFIGURATION"/>
        </insert>
        <insert tableName="rbac_permission">
            <column name="goid" valueComputed="toGoid(0, -1605)"/>
            <column name="version" valueNumeric="0"/>
            <column name="role_goid" valueComputed="toGoid(0, -1600)"/>
            <column name="operation_type" value="READ"/>
            <column name="other_operation"/>
            <column name="entity_type" value="SECURE_PASSWORD"/>
        </insert>
>>>>>>> 6c596eb4
    </changeSet>
</databaseChangeLog>
<|MERGE_RESOLUTION|>--- conflicted
+++ resolved
@@ -1,196 +1,195 @@
-<?xml version="1.0" encoding="UTF-8" standalone="no"?>
-<databaseChangeLog xmlns="http://www.liquibase.org/xml/ns/dbchangelog"
-                   xmlns:xsi="http://www.w3.org/2001/XMLSchema-instance"
-                   xsi:schemaLocation="http://www.liquibase.org/xml/ns/dbchangelog http://www.liquibase.org/xml/ns/dbchangelog/dbchangelog-3.2.xsd">
-    <changeSet author="vkazakov" id="update_ssg_version">
-        <update tableName="ssg_version">
-            <column name="current_version" value="8.3.00"/>
-        </update>
-        <rollback>
-            <update tableName="ssg_version">
-                <column name="current_version" value="8.3.pre"/>
-            </update>
-        </rollback>
-    </changeSet>
-    <changeSet id="remove_next_hi_function" author="vkazakov">
-        <sql dbms="mysql">DROP FUNCTION next_hi</sql>
-        <rollback>
-            <createProcedure dbms="mysql"
-                             procedureName="next_hi">
-                CREATE FUNCTION next_hi() RETURNS bigint NOT DETERMINISTIC MODIFIES SQL DATA SQL SECURITY INVOKER
-                BEGIN
-                UPDATE hibernate_unique_key SET next_hi=last_insert_id(next_hi)+IF(@@global.server_id=0,1,2);
-                RETURN IF((last_insert_id()%2=0 and @@global.server_id=1) or (last_insert_id()%2=1 and @@global.server_id=2),last_insert_id()+1,last_insert_id());
-                END
-            </createProcedure>
-        </rollback>
-    </changeSet>
-    <changeSet id="remove_hibernate_unique_key_table" author="vkazakov" dbms="mysql">
-        <dropTable tableName="hibernate_unique_key"/>
-        <rollback>
-            <createTable tableName="hibernate_unique_key">
-                <column name="next_hi" type="INT(11)">
-                    <constraints nullable="true"/>
-                </column>
-            </createTable>
-            <insert tableName="hibernate_unique_key">
-                <column name="next_hi" valueNumeric="1"/>
-            </insert>
-        </rollback>
-    </changeSet>
-    <changeSet id="update_manage_siteminder_configuration_role" author="ymoiseyenko">
-        <comment>Update SiteMinder Configuration</comment>
-        <update tableName="rbac_role">
-            <column name="name" value="Manage CA Single Sign-On Configuration"/>
-            <column name="description" value="Users assigned to the {0} role have the ability to read, create, update and delete CA Single Sign-On configuration."/>
-            <where>entity_type = 'SITEMINDER_CONFIGURATION'</where>
-        </update>
-        <rollback>
-            <update tableName="rbac_role">
-                <column name="name" value="Manage SiteMinder Configuration"/>
-                <column name="description" value="Users assigned to the {0} role have the ability to read, create, update and delete SiteMinder configuration."/>
-                <where>entity_type = 'SITEMINDER_CONFIGURATION'</where>
-            </update>
-        </rollback>
-    </changeSet>
-<<<<<<< HEAD
-    <changeSet id="introduce_policy_backed_services" author="mlyons">
-        <comment>Adds subtags to the policy table, and introduces the policy_backed_service and policy_backed_service_operation tables</comment>
-        <addColumn tableName="policy">
-            <column name="internal_sub_tag" type="VARCHAR(255)"/>
-        </addColumn>
-        <modifyDataType tableName="policy" columnName="internal_tag" newDataType="VARCHAR(255)"/>
-        <createTable tableName="policy_backed_service">
-            <column name="goid" type="${goid.type}">
-                <constraints nullable="false" primaryKey="true"/>
-=======
-    <changeSet id="add_cassandra_connection_table" author="acheuk">
-        <createTable tableName="cassandra_connection">
-            <column name="goid" type="${goid.type}">
-                <constraints primaryKey="true" nullable="false"/>
->>>>>>> 6c596eb4
-            </column>
-            <column name="version" type="INT(10)">
-                <constraints nullable="false"/>
-            </column>
-<<<<<<< HEAD
-            <column name="name" type="VARCHAR(255)">
-                <constraints nullable="false" unique="true"/>
-            </column>
-            <column name="interface_name" type="VARCHAR(255)">
-                <constraints nullable="false"/>
-            </column>
-            <column name="security_zone_goid" type="${goid.type}"/>
-        </createTable>
-        <addForeignKeyConstraint baseColumnNames="security_zone_goid" baseTableName="policy_backed_service" constraintName="policy_backed_service_security_zone" deferrable="false" initiallyDeferred="false" onDelete="SET NULL" onUpdate="NO ACTION" referencedColumnNames="goid" referencedTableName="security_zone"/>
-        <createTable tableName="policy_backed_service_operation">
-            <column name="goid" type="${goid.type}">
-                <constraints nullable="false" primaryKey="true"/>
-            </column>
-            <column name="version" type="INT(10)">
-                <constraints nullable="false"/>
-            </column>
-            <column name="name" type="VARCHAR(255)">
-                <constraints nullable="false" unique="true"/>
-            </column>
-            <column name="policy_backed_service_goid" type="${goid.type}">
-                <constraints nullable="false" references="policy_backed_service(goid)" foreignKeyName="fk_pbs_operation_pbs_service"/>
-            </column>
-            <column name="policy_goid" type="${goid.type}">
-                <constraints references="policy(goid)" foreignKeyName="fk_pbs_operation_policy" deleteCascade="true"/>
-            </column>
-        </createTable>
-        <addUniqueConstraint tableName="policy_backed_service_operation" columnNames="policy_backed_service_goid, name" constraintName="i_pbs_operation_goid_name"/>
-        <rollback>
-            <modifyDataType tableName="policy" columnName="internal_tag" newDataType="VARCHAR(64)"/>
-        </rollback>
-=======
-            <column name="name" type="VARCHAR(128)">
-                <constraints nullable="false"/>
-            </column>
-            <column name="keyspace_name" type="VARCHAR(255)">
-                <constraints nullable="false"/>
-            </column>
-            <column name="contact_points" type="VARCHAR(4096)">
-                <constraints nullable="false"/>
-            </column>
-            <column name="port" type="VARCHAR(255)">
-                <constraints nullable="false"/>
-            </column>
-            <column name="username" type="VARCHAR(255)">
-                <constraints nullable="false"/>
-            </column>
-            <column name="password_goid" type="${goid.type}"/>
-            <column name="compression" type="VARCHAR(255)">
-                <constraints nullable="false"/>
-            </column>
-            <column name="use_ssl" type="${tinyint.type}" defaultValueNumeric="0">
-                <constraints nullable="false"/>
-            </column>
-			<column name="enabled" type="${tinyint.type}" defaultValueNumeric="1">
-                <constraints nullable="false"/>
-            </column>
-            <column name="${properties.column.name}" type="${mediumtext.type}"/>
-            <column name="security_zone_goid" type="${goid.type}"/>
-        </createTable>
-    </changeSet>
-	<changeSet id="create-index-cassandra-connection-name" author="acheuk">
-        <createIndex indexName="index_cassandra_connection_name" tableName="cassandra_connection" unique="true">
-            <column name="name"/>
-        </createIndex>
-    </changeSet>
-	<changeSet id="create-manage-cassandra-connection-role" author="acheuk">
-        <comment>Manage Cassandra Configuration</comment>
-        <insert tableName="rbac_role">
-            <column name="goid" valueComputed="toGoid(0, -1600)"/>
-            <column name="version" valueNumeric="0"/>
-            <column name="name" value="Manage Cassandra Connection"/>
-            <column name="tag"/>
-            <column name="entity_type" value="CASSANDRA_CONFIGURATION"/>
-            <column name="entity_goid"/>
-            <column name="description" value="Users assigned to the {0} role have the ability to read, create, update and delete Cassandra connection."/>
-            <column name="user_created" valueBoolean="false"/>
-        </insert>
-        <insert tableName="rbac_permission">
-            <column name="goid" valueComputed="toGoid(0, -1601)"/>
-            <column name="version" valueNumeric="0"/>
-            <column name="role_goid" valueComputed="toGoid(0, -1600)"/>
-            <column name="operation_type" value="READ"/>
-            <column name="other_operation"/>
-            <column name="entity_type" value="CASSANDRA_CONFIGURATION"/>
-        </insert>
-        <insert tableName="rbac_permission">
-            <column name="goid" valueComputed="toGoid(0, -1602)"/>
-            <column name="version" valueNumeric="0"/>
-            <column name="role_goid" valueComputed="toGoid(0, -1600)"/>
-            <column name="operation_type" value="CREATE"/>
-            <column name="other_operation"/>
-            <column name="entity_type" value="CASSANDRA_CONFIGURATION"/>
-        </insert>
-        <insert tableName="rbac_permission">
-            <column name="goid" valueComputed="toGoid(0, -1603)"/>
-            <column name="version" valueNumeric="0"/>
-            <column name="role_goid" valueComputed="toGoid(0, -1600)"/>
-            <column name="operation_type" value="UPDATE"/>
-            <column name="other_operation"/>
-            <column name="entity_type" value="CASSANDRA_CONFIGURATION"/>
-        </insert>
-        <insert tableName="rbac_permission">
-            <column name="goid" valueComputed="toGoid(0, -1604)"/>
-            <column name="version" valueNumeric="0"/>
-            <column name="role_goid" valueComputed="toGoid(0, -1600)"/>
-            <column name="operation_type" value="DELETE"/>
-            <column name="other_operation"/>
-            <column name="entity_type" value="CASSANDRA_CONFIGURATION"/>
-        </insert>
-        <insert tableName="rbac_permission">
-            <column name="goid" valueComputed="toGoid(0, -1605)"/>
-            <column name="version" valueNumeric="0"/>
-            <column name="role_goid" valueComputed="toGoid(0, -1600)"/>
-            <column name="operation_type" value="READ"/>
-            <column name="other_operation"/>
-            <column name="entity_type" value="SECURE_PASSWORD"/>
-        </insert>
->>>>>>> 6c596eb4
-    </changeSet>
-</databaseChangeLog>
+<?xml version="1.0" encoding="UTF-8" standalone="no"?>
+<databaseChangeLog xmlns="http://www.liquibase.org/xml/ns/dbchangelog"
+                   xmlns:xsi="http://www.w3.org/2001/XMLSchema-instance"
+                   xsi:schemaLocation="http://www.liquibase.org/xml/ns/dbchangelog http://www.liquibase.org/xml/ns/dbchangelog/dbchangelog-3.2.xsd">
+    <changeSet author="vkazakov" id="update_ssg_version">
+        <update tableName="ssg_version">
+            <column name="current_version" value="8.3.00"/>
+        </update>
+        <rollback>
+            <update tableName="ssg_version">
+                <column name="current_version" value="8.3.pre"/>
+            </update>
+        </rollback>
+    </changeSet>
+    <changeSet id="remove_next_hi_function" author="vkazakov">
+        <sql dbms="mysql">DROP FUNCTION next_hi</sql>
+        <rollback>
+            <createProcedure dbms="mysql"
+                             procedureName="next_hi">
+                CREATE FUNCTION next_hi() RETURNS bigint NOT DETERMINISTIC MODIFIES SQL DATA SQL SECURITY INVOKER
+                BEGIN
+                UPDATE hibernate_unique_key SET next_hi=last_insert_id(next_hi)+IF(@@global.server_id=0,1,2);
+                RETURN IF((last_insert_id()%2=0 and @@global.server_id=1) or (last_insert_id()%2=1 and @@global.server_id=2),last_insert_id()+1,last_insert_id());
+                END
+            </createProcedure>
+        </rollback>
+    </changeSet>
+    <changeSet id="remove_hibernate_unique_key_table" author="vkazakov" dbms="mysql">
+        <dropTable tableName="hibernate_unique_key"/>
+        <rollback>
+            <createTable tableName="hibernate_unique_key">
+                <column name="next_hi" type="INT(11)">
+                    <constraints nullable="true"/>
+                </column>
+            </createTable>
+            <insert tableName="hibernate_unique_key">
+                <column name="next_hi" valueNumeric="1"/>
+            </insert>
+        </rollback>
+    </changeSet>
+    <changeSet id="update_manage_siteminder_configuration_role" author="ymoiseyenko">
+        <comment>Update SiteMinder Configuration</comment>
+        <update tableName="rbac_role">
+            <column name="name" value="Manage CA Single Sign-On Configuration"/>
+            <column name="description" value="Users assigned to the {0} role have the ability to read, create, update and delete CA Single Sign-On configuration."/>
+            <where>entity_type = 'SITEMINDER_CONFIGURATION'</where>
+        </update>
+        <rollback>
+            <update tableName="rbac_role">
+                <column name="name" value="Manage SiteMinder Configuration"/>
+                <column name="description" value="Users assigned to the {0} role have the ability to read, create, update and delete SiteMinder configuration."/>
+                <where>entity_type = 'SITEMINDER_CONFIGURATION'</where>
+            </update>
+        </rollback>
+    </changeSet>
+    <changeSet id="introduce_policy_backed_services" author="mlyons">
+        <comment>Adds subtags to the policy table, and introduces the policy_backed_service and policy_backed_service_operation tables</comment>
+        <addColumn tableName="policy">
+            <column name="internal_sub_tag" type="VARCHAR(255)"/>
+        </addColumn>
+        <modifyDataType tableName="policy" columnName="internal_tag" newDataType="VARCHAR(255)"/>
+        <createTable tableName="policy_backed_service">
+            <column name="goid" type="${goid.type}">
+                <constraints nullable="false" primaryKey="true"/>
+            </column>
+            <column name="version" type="INT(10)">
+                <constraints nullable="false"/>
+            </column>
+            <column name="name" type="VARCHAR(255)">
+                <constraints nullable="false" unique="true"/>
+            </column>
+            <column name="interface_name" type="VARCHAR(255)">
+                <constraints nullable="false"/>
+            </column>
+            <column name="security_zone_goid" type="${goid.type}"/>
+        </createTable>
+        <addForeignKeyConstraint baseColumnNames="security_zone_goid" baseTableName="policy_backed_service" constraintName="policy_backed_service_security_zone" deferrable="false" initiallyDeferred="false" onDelete="SET NULL" onUpdate="NO ACTION" referencedColumnNames="goid" referencedTableName="security_zone"/>
+        <createTable tableName="policy_backed_service_operation">
+            <column name="goid" type="${goid.type}">
+                <constraints nullable="false" primaryKey="true"/>
+            </column>
+            <column name="version" type="INT(10)">
+                <constraints nullable="false"/>
+            </column>
+            <column name="name" type="VARCHAR(255)">
+                <constraints nullable="false" unique="true"/>
+            </column>
+            <column name="policy_backed_service_goid" type="${goid.type}">
+                <constraints nullable="false" references="policy_backed_service(goid)" foreignKeyName="fk_pbs_operation_pbs_service"/>
+            </column>
+            <column name="policy_goid" type="${goid.type}">
+                <constraints references="policy(goid)" foreignKeyName="fk_pbs_operation_policy" deleteCascade="true"/>
+            </column>
+        </createTable>
+        <addUniqueConstraint tableName="policy_backed_service_operation" columnNames="policy_backed_service_goid, name" constraintName="i_pbs_operation_goid_name"/>
+        <rollback>
+            <modifyDataType tableName="policy" columnName="internal_tag" newDataType="VARCHAR(64)"/>
+        </rollback>
+    </changeSet>
+    <changeSet id="add_cassandra_connection_table" author="acheuk">
+        <createTable tableName="cassandra_connection">
+            <column name="goid" type="${goid.type}">
+                <constraints primaryKey="true" nullable="false"/>
+            </column>
+            <column name="version" type="INT(10)">
+                <constraints nullable="false"/>
+            </column>
+            <column name="name" type="VARCHAR(128)">
+                <constraints nullable="false"/>
+            </column>
+            <column name="keyspace_name" type="VARCHAR(255)">
+                <constraints nullable="false"/>
+            </column>
+            <column name="contact_points" type="VARCHAR(4096)">
+                <constraints nullable="false"/>
+            </column>
+            <column name="port" type="VARCHAR(255)">
+                <constraints nullable="false"/>
+            </column>
+            <column name="username" type="VARCHAR(255)">
+                <constraints nullable="false"/>
+            </column>
+            <column name="password_goid" type="${goid.type}"/>
+            <column name="compression" type="VARCHAR(255)">
+                <constraints nullable="false"/>
+            </column>
+            <column name="use_ssl" type="${tinyint.type}" defaultValueNumeric="0">
+                <constraints nullable="false"/>
+            </column>
+			<column name="enabled" type="${tinyint.type}" defaultValueNumeric="1">
+                <constraints nullable="false"/>
+            </column>
+            <column name="${properties.column.name}" type="${mediumtext.type}"/>
+            <column name="security_zone_goid" type="${goid.type}"/>
+        </createTable>
+    </changeSet>
+	<changeSet id="create-index-cassandra-connection-name" author="acheuk">
+        <createIndex indexName="index_cassandra_connection_name" tableName="cassandra_connection" unique="true">
+            <column name="name"/>
+        </createIndex>
+    </changeSet>
+	<changeSet id="create-manage-cassandra-connection-role" author="acheuk">
+        <comment>Manage Cassandra Configuration</comment>
+        <insert tableName="rbac_role">
+            <column name="goid" valueComputed="toGoid(0, -1600)"/>
+            <column name="version" valueNumeric="0"/>
+            <column name="name" value="Manage Cassandra Connection"/>
+            <column name="tag"/>
+            <column name="entity_type" value="CASSANDRA_CONFIGURATION"/>
+            <column name="entity_goid"/>
+            <column name="description" value="Users assigned to the {0} role have the ability to read, create, update and delete Cassandra connection."/>
+            <column name="user_created" valueBoolean="false"/>
+        </insert>
+        <insert tableName="rbac_permission">
+            <column name="goid" valueComputed="toGoid(0, -1601)"/>
+            <column name="version" valueNumeric="0"/>
+            <column name="role_goid" valueComputed="toGoid(0, -1600)"/>
+            <column name="operation_type" value="READ"/>
+            <column name="other_operation"/>
+            <column name="entity_type" value="CASSANDRA_CONFIGURATION"/>
+        </insert>
+        <insert tableName="rbac_permission">
+            <column name="goid" valueComputed="toGoid(0, -1602)"/>
+            <column name="version" valueNumeric="0"/>
+            <column name="role_goid" valueComputed="toGoid(0, -1600)"/>
+            <column name="operation_type" value="CREATE"/>
+            <column name="other_operation"/>
+            <column name="entity_type" value="CASSANDRA_CONFIGURATION"/>
+        </insert>
+        <insert tableName="rbac_permission">
+            <column name="goid" valueComputed="toGoid(0, -1603)"/>
+            <column name="version" valueNumeric="0"/>
+            <column name="role_goid" valueComputed="toGoid(0, -1600)"/>
+            <column name="operation_type" value="UPDATE"/>
+            <column name="other_operation"/>
+            <column name="entity_type" value="CASSANDRA_CONFIGURATION"/>
+        </insert>
+        <insert tableName="rbac_permission">
+            <column name="goid" valueComputed="toGoid(0, -1604)"/>
+            <column name="version" valueNumeric="0"/>
+            <column name="role_goid" valueComputed="toGoid(0, -1600)"/>
+            <column name="operation_type" value="DELETE"/>
+            <column name="other_operation"/>
+            <column name="entity_type" value="CASSANDRA_CONFIGURATION"/>
+        </insert>
+        <insert tableName="rbac_permission">
+            <column name="goid" valueComputed="toGoid(0, -1605)"/>
+            <column name="version" valueNumeric="0"/>
+            <column name="role_goid" valueComputed="toGoid(0, -1600)"/>
+            <column name="operation_type" value="READ"/>
+            <column name="other_operation"/>
+            <column name="entity_type" value="SECURE_PASSWORD"/>
+        </insert>
+    </changeSet>
+</databaseChangeLog>