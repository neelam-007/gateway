--- conflicted
+++ resolved
@@ -1,399 +1,398 @@
-<?xml version="1.0" encoding="UTF-8" standalone="no"?>
-<databaseChangeLog xmlns="http://www.liquibase.org/xml/ns/dbchangelog"
-                   xmlns:xsi="http://www.w3.org/2001/XMLSchema-instance"
-                   xsi:schemaLocation="http://www.liquibase.org/xml/ns/dbchangelog http://www.liquibase.org/xml/ns/dbchangelog/dbchangelog-3.2.xsd">
-    <changeSet author="gateway" id="update_ssg_version">
-        <update tableName="ssg_version">
-            <column name="current_version" value="8.3.00"/>
-        </update>
-        <rollback>
-            <update tableName="ssg_version">
-                <column name="current_version" value="8.3.pre"/>
-            </update>
-        </rollback>
-    </changeSet>
-    <changeSet id="remove_next_hi_function" author="gateway">
-        <sql dbms="mysql">DROP FUNCTION next_hi</sql>
-        <rollback>
-            <createProcedure dbms="mysql"
-                             procedureName="next_hi">
-                CREATE FUNCTION next_hi() RETURNS bigint NOT DETERMINISTIC MODIFIES SQL DATA SQL SECURITY INVOKER
-                BEGIN
-                UPDATE hibernate_unique_key SET next_hi=last_insert_id(next_hi)+IF(@@global.server_id=0,1,2);
-                RETURN IF((last_insert_id()%2=0 and @@global.server_id=1) or (last_insert_id()%2=1 and @@global.server_id=2),last_insert_id()+1,last_insert_id());
-                END
-            </createProcedure>
-        </rollback>
-    </changeSet>
-    <changeSet id="remove_hibernate_unique_key_table" author="gateway" dbms="mysql">
-        <dropTable tableName="hibernate_unique_key"/>
-        <rollback>
-            <createTable tableName="hibernate_unique_key">
-                <column name="next_hi" type="INT(11)">
-                    <constraints nullable="true"/>
-                </column>
-            </createTable>
-            <insert tableName="hibernate_unique_key">
-                <column name="next_hi" valueNumeric="1"/>
-            </insert>
-        </rollback>
-    </changeSet>
-    <changeSet id="update_manage_siteminder_configuration_role" author="gateway">
-        <comment>Update SiteMinder Configuration</comment>
-        <update tableName="rbac_role">
-            <column name="name" value="Manage CA Single Sign-On Configuration"/>
-            <column name="description" value="Users assigned to the {0} role have the ability to read, create, update and delete CA Single Sign-On configuration."/>
-            <where>entity_type = 'SITEMINDER_CONFIGURATION'</where>
-        </update>
-        <rollback>
-            <update tableName="rbac_role">
-                <column name="name" value="Manage SiteMinder Configuration"/>
-                <column name="description" value="Users assigned to the {0} role have the ability to read, create, update and delete SiteMinder configuration."/>
-                <where>entity_type = 'SITEMINDER_CONFIGURATION'</where>
-            </update>
-        </rollback>
-    </changeSet>
-<<<<<<< HEAD
-    <changeSet id="create_solution_kit_table" author="kpak">
-        <createTable tableName="solution_kit">
-            <column name="goid" type="${goid.type}">
-                <constraints primaryKey="true" nullable="false"/>
-=======
-    <changeSet id="introduce_policy_backed_services" author="gateway">
-        <comment>Adds subtags to the policy table, and introduces the policy_backed_service and policy_backed_service_operation tables</comment>
-        <addColumn tableName="policy">
-            <column name="internal_sub_tag" type="VARCHAR(255)"/>
-        </addColumn>
-        <modifyDataType tableName="policy" columnName="internal_tag" newDataType="VARCHAR(255)"/>
-        <createTable tableName="policy_backed_service">
-            <column name="goid" type="${goid.type}">
-                <constraints nullable="false" primaryKey="true"/>
->>>>>>> 098c1a33
-            </column>
-            <column name="version" type="INT(10)">
-                <constraints nullable="false"/>
-            </column>
-            <column name="name" type="VARCHAR(255)">
-<<<<<<< HEAD
-                <constraints nullable="false"/>
-            </column>
-            <column name="sk_guid" type="VARCHAR(255)">
-                <constraints nullable="false"/>
-            </column>
-            <column name="sk_version" type="VARCHAR(16)">
-                <constraints nullable="false"/>
-            </column>
-            <column name="properties" type="${mediumtext.type}"/>
-            <column name="install_properties" type="${mediumtext.type}"/>
-            <column name="mappings" type="${mediumtext.type}">
-                <constraints nullable="false"/>
-            </column>
-            <column name="last_update_time" type="BIGINT(19)" defaultValueNumeric="0">
-                <constraints nullable="false"/>
-            </column>
-        </createTable>
-        <createIndex indexName="solution_kit_index" tableName="solution_kit" unique="false">
-            <column name="sk_guid"/>
-        </createIndex>
-        <rollback>
-            <dropIndex indexName="solution_kit_index" tableName="solution_kit"/>
-            <dropTable tableName="solution_kit"/>
-        </rollback>
-    </changeSet>
-=======
-                <constraints nullable="false" unique="true"/>
-            </column>
-            <column name="interface_name" type="VARCHAR(255)">
-                <constraints nullable="false"/>
-            </column>
-            <column name="security_zone_goid" type="${goid.type}"/>
-        </createTable>
-        <addForeignKeyConstraint baseColumnNames="security_zone_goid" baseTableName="policy_backed_service" constraintName="policy_backed_service_security_zone" deferrable="false" initiallyDeferred="false" onDelete="SET NULL" onUpdate="NO ACTION" referencedColumnNames="goid" referencedTableName="security_zone"/>
-        <createTable tableName="policy_backed_service_operation">
-            <column name="goid" type="${goid.type}">
-                <constraints nullable="false" primaryKey="true"/>
-            </column>
-            <column name="version" type="INT(10)">
-                <constraints nullable="false"/>
-            </column>
-            <column name="name" type="VARCHAR(255)">
-            </column>
-            <column name="policy_backed_service_goid" type="${goid.type}">
-                <constraints nullable="false" references="policy_backed_service(goid)" foreignKeyName="fk_pbs_operation_pbs_service"/>
-            </column>
-            <column name="policy_goid" type="${goid.type}">
-                <constraints references="policy(goid)" foreignKeyName="fk_pbs_operation_policy" deleteCascade="true"/>
-            </column>
-        </createTable>
-        <addUniqueConstraint tableName="policy_backed_service_operation" columnNames="policy_backed_service_goid, name" constraintName="i_pbs_operation_goid_name"/>
-        <rollback>
-            <modifyDataType tableName="policy" columnName="internal_tag" newDataType="VARCHAR(64)"/>
-        </rollback>
-    </changeSet>
-    <changeSet id="add_cassandra_connection_table" author="gateway">
-        <createTable tableName="cassandra_connection">
-            <column name="goid" type="${goid.type}">
-                <constraints primaryKey="true" nullable="false"/>
-            </column>
-            <column name="version" type="INT(10)">
-                <constraints nullable="false"/>
-            </column>
-            <column name="name" type="VARCHAR(128)">
-                <constraints nullable="false"/>
-            </column>
-            <column name="keyspace_name" type="VARCHAR(255)">
-                <constraints nullable="false"/>
-            </column>
-            <column name="contact_points" type="VARCHAR(4096)">
-                <constraints nullable="false"/>
-            </column>
-            <column name="port" type="VARCHAR(255)">
-                <constraints nullable="false"/>
-            </column>
-            <column name="username" type="VARCHAR(255)">
-                <constraints nullable="false"/>
-            </column>
-            <column name="password_goid" type="${goid.type}"/>
-            <column name="compression" type="VARCHAR(255)">
-                <constraints nullable="false"/>
-            </column>
-            <column name="use_ssl" type="${tinyint.type}" defaultValueNumeric="0">
-                <constraints nullable="false"/>
-            </column>
-			<column name="enabled" type="${tinyint.type}" defaultValueNumeric="1">
-                <constraints nullable="false"/>
-            </column>
-            <column name="${properties.column.name}" type="${mediumtext.type}"/>
-            <column name="security_zone_goid" type="${goid.type}"/>
-        </createTable>
-    </changeSet>
-	<changeSet id="create-index-cassandra-connection-name" author="gateway">
-        <createIndex indexName="index_cassandra_connection_name" tableName="cassandra_connection" unique="true">
-            <column name="name"/>
-        </createIndex>
-    </changeSet>
-    <changeSet id="add-fk-cassandra-connection-security-zone" author="gateway">
-        <addForeignKeyConstraint baseTableName="cassandra_connection" baseColumnNames="security_zone_goid"
-                                 constraintName="cassandra_connection_security_zone" referencedTableName="security_zone"
-                                 referencedColumnNames="goid" onDelete="SET NULL" onUpdate="NO ACTION"/>
-    </changeSet>
-	<changeSet id="create-manage-cassandra-connection-role" author="gateway">
-        <comment>Manage Cassandra Configuration</comment>
-        <insert tableName="rbac_role">
-            <column name="goid" valueComputed="toGoid(0, -1600)"/>
-            <column name="version" valueNumeric="0"/>
-            <column name="name" value="Manage Cassandra Connection"/>
-            <column name="tag"/>
-            <column name="entity_type" value="CASSANDRA_CONFIGURATION"/>
-            <column name="entity_goid"/>
-            <column name="description" value="Users assigned to the {0} role have the ability to read, create, update and delete Cassandra connection."/>
-            <column name="user_created" valueBoolean="false"/>
-        </insert>
-        <insert tableName="rbac_permission">
-            <column name="goid" valueComputed="toGoid(0, -1601)"/>
-            <column name="version" valueNumeric="0"/>
-            <column name="role_goid" valueComputed="toGoid(0, -1600)"/>
-            <column name="operation_type" value="READ"/>
-            <column name="other_operation"/>
-            <column name="entity_type" value="CASSANDRA_CONFIGURATION"/>
-        </insert>
-        <insert tableName="rbac_permission">
-            <column name="goid" valueComputed="toGoid(0, -1602)"/>
-            <column name="version" valueNumeric="0"/>
-            <column name="role_goid" valueComputed="toGoid(0, -1600)"/>
-            <column name="operation_type" value="CREATE"/>
-            <column name="other_operation"/>
-            <column name="entity_type" value="CASSANDRA_CONFIGURATION"/>
-        </insert>
-        <insert tableName="rbac_permission">
-            <column name="goid" valueComputed="toGoid(0, -1603)"/>
-            <column name="version" valueNumeric="0"/>
-            <column name="role_goid" valueComputed="toGoid(0, -1600)"/>
-            <column name="operation_type" value="UPDATE"/>
-            <column name="other_operation"/>
-            <column name="entity_type" value="CASSANDRA_CONFIGURATION"/>
-        </insert>
-        <insert tableName="rbac_permission">
-            <column name="goid" valueComputed="toGoid(0, -1604)"/>
-            <column name="version" valueNumeric="0"/>
-            <column name="role_goid" valueComputed="toGoid(0, -1600)"/>
-            <column name="operation_type" value="DELETE"/>
-            <column name="other_operation"/>
-            <column name="entity_type" value="CASSANDRA_CONFIGURATION"/>
-        </insert>
-        <insert tableName="rbac_permission">
-            <column name="goid" valueComputed="toGoid(0, -1605)"/>
-            <column name="version" valueNumeric="0"/>
-            <column name="role_goid" valueComputed="toGoid(0, -1600)"/>
-            <column name="operation_type" value="READ"/>
-            <column name="other_operation"/>
-            <column name="entity_type" value="SECURE_PASSWORD"/>
-        </insert>
-    </changeSet>
-    <changeSet id="create-ssl-columns" author="gateway">
-        <addColumn tableName="cassandra_connection">
-            <column name="tls_protocol" type="VARCHAR(128)" defaultValue="TLSv1"/>
-            <column name="tls_ciphers" type="${mediumtext.type}"/>
-        </addColumn>
-    </changeSet>
-    <changeSet id="create_server_module_file_tables" author="gateway">
-        <comment>Introduces Server Module File tables (server_module_file, server_module_file_data and server_module_file_state)</comment>
-        <createTable tableName="server_module_file_data">
-            <column name="goid" type="${goid.type}">
-                <constraints primaryKey="true" nullable="false"/>
-            </column>
-            <column name="version" type="INT(10)">
-                <constraints nullable="false"/>
-            </column>
-            <column name="data_bytes" type="${longblob.type}">
-                <constraints nullable="false"/>
-            </column>
-        </createTable>
-        <createTable tableName="server_module_file">
-            <column name="goid" type="${goid.type}">
-                <constraints primaryKey="true" nullable="false"/>
-            </column>
-            <column name="version" type="INT(10)">
-                <constraints nullable="false"/>
-            </column>
-            <column name="name" type="VARCHAR(128)">
-                <constraints nullable="false"/>
-            </column>
-            <column name="module_type" type="VARCHAR(64)">
-                <constraints nullable="false"/>
-            </column>
-            <column name="module_sha256" type="VARCHAR(255)">
-                <constraints nullable="false" unique="true"/>
-            </column>
-            <column name="${properties.column.name}" type="${mediumtext.type}"/>
-            <column name="data_goid" type="${goid.type}">
-                <constraints nullable="false" references="server_module_file_data(goid)" foreignKeyName="fk_server_module_file_data" deleteCascade="true"/>
-            </column>
-        </createTable>
-        <createTable tableName="server_module_file_state">
-            <column name="goid" type="${goid.type}">
-                <constraints primaryKey="true" nullable="false"/>
-            </column>
-            <column name="version" type="INT(10)">
-                <constraints nullable="false"/>
-            </column>
-            <column name="node_id" type="VARCHAR(36)">
-                <constraints nullable="false"/>
-            </column>
-            <column name="state" type="VARCHAR(64)">
-                <constraints nullable="false"/>
-            </column>
-            <column name="error_message" type="${mediumtext.type}"/>
-            <column name="module_goid" type="${goid.type}">
-                <constraints nullable="false" references="server_module_file(goid)" foreignKeyName="fk_server_module_file_state" deleteCascade="true"/>
-            </column>
-        </createTable>
-        <rollback>
-            <delete tableName="server_module_file_data"/>
-            <delete tableName="server_module_file"/>
-            <dropTable tableName="server_module_file_state"/>
-            <dropTable tableName="server_module_file"/>
-            <dropTable tableName="server_module_file_data"/>
-        </rollback>
-    </changeSet>
-    <changeSet id="create_server_module_file_role" author="gateway">
-        <comment>Manage Server Module File Roles</comment>
-        <insert tableName="rbac_role">
-            <column name="goid" valueComputed="toGoid(0, -1650)"/>
-            <column name="version" valueNumeric="0"/>
-            <column name="name" value="Manage Modules Installable via Policy Manager"/>
-            <column name="tag"/>
-            <column name="entity_type" value="SERVER_MODULE_FILE"/>
-            <column name="entity_goid"/>
-            <column name="description" value="Users assigned to the {0} role have the ability to read, create, update and delete Modules Installable via Policy Manager."/>
-            <column name="user_created" valueBoolean="false"/>
-        </insert>
-        <insert tableName="rbac_permission">
-            <column name="goid" valueComputed="toGoid(0, -1651)"/>
-            <column name="version" valueNumeric="0"/>
-            <column name="role_goid" valueComputed="toGoid(0, -1650)"/>
-            <column name="operation_type" value="READ"/>
-            <column name="other_operation"/>
-            <column name="entity_type" value="SERVER_MODULE_FILE"/>
-        </insert>
-        <insert tableName="rbac_permission">
-            <column name="goid" valueComputed="toGoid(0, -1652)"/>
-            <column name="version" valueNumeric="0"/>
-            <column name="role_goid" valueComputed="toGoid(0, -1650)"/>
-            <column name="operation_type" value="CREATE"/>
-            <column name="other_operation"/>
-            <column name="entity_type" value="SERVER_MODULE_FILE"/>
-        </insert>
-        <insert tableName="rbac_permission">
-            <column name="goid" valueComputed="toGoid(0, -1653)"/>
-            <column name="version" valueNumeric="0"/>
-            <column name="role_goid" valueComputed="toGoid(0, -1650)"/>
-            <column name="operation_type" value="UPDATE"/>
-            <column name="other_operation"/>
-            <column name="entity_type" value="SERVER_MODULE_FILE"/>
-        </insert>
-        <insert tableName="rbac_permission">
-            <column name="goid" valueComputed="toGoid(0, -1654)"/>
-            <column name="version" valueNumeric="0"/>
-            <column name="role_goid" valueComputed="toGoid(0, -1650)"/>
-            <column name="operation_type" value="DELETE"/>
-            <column name="other_operation"/>
-            <column name="entity_type" value="SERVER_MODULE_FILE"/>
-        </insert>
-        <insert tableName="rbac_permission">
-            <column name="goid" valueComputed="toGoid(0, -1655)"/>
-            <column name="version" valueNumeric="0"/>
-            <column name="role_goid" valueComputed="toGoid(0, -1650)"/>
-            <column name="operation_type" value="READ"/>
-            <column name="other_operation"/>
-            <column name="entity_type" value="CLUSTER_PROPERTY"/>
-        </insert>
-        <insert tableName="rbac_permission">
-            <column name="goid" valueComputed="toGoid(0, -1656)"/>
-            <column name="version" valueNumeric="0"/>
-            <column name="role_goid" valueComputed="toGoid(0, -1650)"/>
-            <column name="operation_type" value="READ"/>
-            <column name="other_operation"/>
-            <column name="entity_type" value="CLUSTER_PROPERTY"/>
-        </insert>
-        <insert tableName="rbac_predicate">
-            <column name="goid" valueComputed="toGoid(0, -1655)"/>
-            <column name="version" valueNumeric="0"/>
-            <column name="permission_goid" valueComputed="toGoid(0, -1655)"/>
-        </insert>
-        <insert tableName="rbac_predicate_attribute">
-            <column name="goid" valueComputed="toGoid(0, -1655)"/>
-            <column name="attribute" value="name"/>
-            <column name="value" value="serverModuleFile.upload.enable"/>
-            <column name="mode" value="eq"/>
-        </insert>
-        <insert tableName="rbac_predicate">
-            <column name="goid" valueComputed="toGoid(0, -1656)"/>
-            <column name="version" valueNumeric="0"/>
-            <column name="permission_goid" valueComputed="toGoid(0, -1656)"/>
-        </insert>
-        <insert tableName="rbac_predicate_attribute">
-            <column name="goid" valueComputed="toGoid(0, -1656)"/>
-            <column name="attribute" value="name"/>
-            <column name="value" value="serverModuleFile.upload.maxSize"/>
-            <column name="mode" value="eq"/>
-        </insert>
-        <insert tableName="rbac_permission">
-            <column name="goid" valueComputed="toGoid(0, -1657)"/>
-            <column name="version" valueNumeric="0"/>
-            <column name="role_goid" valueComputed="toGoid(0, -1650)"/>
-            <column name="operation_type" value="READ"/>
-            <column name="other_operation"/>
-            <column name="entity_type" value="CLUSTER_INFO"/>
-        </insert>
-        <rollback>
-            <delete tableName="rbac_role">
-                <where>goid = toGoid(0, -1650)</where>
-            </delete>
-        </rollback>
-    </changeSet>
-    <changeSet id="delete-ssl-protocol-column" author="gateway">
-        <dropColumn tableName="cassandra_connection" columnName="tls_protocol"/>
-    </changeSet>
->>>>>>> 098c1a33
-</databaseChangeLog>
+<?xml version="1.0" encoding="UTF-8" standalone="no"?>
+<databaseChangeLog xmlns="http://www.liquibase.org/xml/ns/dbchangelog"
+                   xmlns:xsi="http://www.w3.org/2001/XMLSchema-instance"
+                   xsi:schemaLocation="http://www.liquibase.org/xml/ns/dbchangelog http://www.liquibase.org/xml/ns/dbchangelog/dbchangelog-3.2.xsd">
+    <changeSet author="gateway" id="update_ssg_version">
+        <update tableName="ssg_version">
+            <column name="current_version" value="8.3.00"/>
+        </update>
+        <rollback>
+            <update tableName="ssg_version">
+                <column name="current_version" value="8.3.pre"/>
+            </update>
+        </rollback>
+    </changeSet>
+    <changeSet id="remove_next_hi_function" author="gateway">
+        <sql dbms="mysql">DROP FUNCTION next_hi</sql>
+        <rollback>
+            <createProcedure dbms="mysql"
+                             procedureName="next_hi">
+                CREATE FUNCTION next_hi() RETURNS bigint NOT DETERMINISTIC MODIFIES SQL DATA SQL SECURITY INVOKER
+                BEGIN
+                UPDATE hibernate_unique_key SET next_hi=last_insert_id(next_hi)+IF(@@global.server_id=0,1,2);
+                RETURN IF((last_insert_id()%2=0 and @@global.server_id=1) or (last_insert_id()%2=1 and @@global.server_id=2),last_insert_id()+1,last_insert_id());
+                END
+            </createProcedure>
+        </rollback>
+    </changeSet>
+    <changeSet id="remove_hibernate_unique_key_table" author="gateway" dbms="mysql">
+        <dropTable tableName="hibernate_unique_key"/>
+        <rollback>
+            <createTable tableName="hibernate_unique_key">
+                <column name="next_hi" type="INT(11)">
+                    <constraints nullable="true"/>
+                </column>
+            </createTable>
+            <insert tableName="hibernate_unique_key">
+                <column name="next_hi" valueNumeric="1"/>
+            </insert>
+        </rollback>
+    </changeSet>
+    <changeSet id="update_manage_siteminder_configuration_role" author="gateway">
+        <comment>Update SiteMinder Configuration</comment>
+        <update tableName="rbac_role">
+            <column name="name" value="Manage CA Single Sign-On Configuration"/>
+            <column name="description" value="Users assigned to the {0} role have the ability to read, create, update and delete CA Single Sign-On configuration."/>
+            <where>entity_type = 'SITEMINDER_CONFIGURATION'</where>
+        </update>
+        <rollback>
+            <update tableName="rbac_role">
+                <column name="name" value="Manage SiteMinder Configuration"/>
+                <column name="description" value="Users assigned to the {0} role have the ability to read, create, update and delete SiteMinder configuration."/>
+                <where>entity_type = 'SITEMINDER_CONFIGURATION'</where>
+            </update>
+        </rollback>
+    </changeSet>
+    <changeSet id="introduce_policy_backed_services" author="gateway">
+        <comment>Adds subtags to the policy table, and introduces the policy_backed_service and policy_backed_service_operation tables</comment>
+        <addColumn tableName="policy">
+            <column name="internal_sub_tag" type="VARCHAR(255)"/>
+        </addColumn>
+        <modifyDataType tableName="policy" columnName="internal_tag" newDataType="VARCHAR(255)"/>
+        <createTable tableName="policy_backed_service">
+            <column name="goid" type="${goid.type}">
+                <constraints nullable="false" primaryKey="true"/>
+            </column>
+            <column name="version" type="INT(10)">
+                <constraints nullable="false"/>
+            </column>
+            <column name="name" type="VARCHAR(255)">
+                <constraints nullable="false" unique="true"/>
+            </column>
+            <column name="interface_name" type="VARCHAR(255)">
+                <constraints nullable="false"/>
+            </column>
+            <column name="security_zone_goid" type="${goid.type}"/>
+        </createTable>
+        <addForeignKeyConstraint baseColumnNames="security_zone_goid" baseTableName="policy_backed_service" constraintName="policy_backed_service_security_zone" deferrable="false" initiallyDeferred="false" onDelete="SET NULL" onUpdate="NO ACTION" referencedColumnNames="goid" referencedTableName="security_zone"/>
+        <createTable tableName="policy_backed_service_operation">
+            <column name="goid" type="${goid.type}">
+                <constraints nullable="false" primaryKey="true"/>
+            </column>
+            <column name="version" type="INT(10)">
+                <constraints nullable="false"/>
+            </column>
+            <column name="name" type="VARCHAR(255)">
+            </column>
+            <column name="policy_backed_service_goid" type="${goid.type}">
+                <constraints nullable="false" references="policy_backed_service(goid)" foreignKeyName="fk_pbs_operation_pbs_service"/>
+            </column>
+            <column name="policy_goid" type="${goid.type}">
+                <constraints references="policy(goid)" foreignKeyName="fk_pbs_operation_policy" deleteCascade="true"/>
+            </column>
+        </createTable>
+        <addUniqueConstraint tableName="policy_backed_service_operation" columnNames="policy_backed_service_goid, name" constraintName="i_pbs_operation_goid_name"/>
+        <rollback>
+            <modifyDataType tableName="policy" columnName="internal_tag" newDataType="VARCHAR(64)"/>
+        </rollback>
+    </changeSet>
+    <changeSet id="add_cassandra_connection_table" author="gateway">
+        <createTable tableName="cassandra_connection">
+            <column name="goid" type="${goid.type}">
+                <constraints primaryKey="true" nullable="false"/>
+            </column>
+            <column name="version" type="INT(10)">
+                <constraints nullable="false"/>
+            </column>
+            <column name="name" type="VARCHAR(128)">
+                <constraints nullable="false"/>
+            </column>
+            <column name="keyspace_name" type="VARCHAR(255)">
+                <constraints nullable="false"/>
+            </column>
+            <column name="contact_points" type="VARCHAR(4096)">
+                <constraints nullable="false"/>
+            </column>
+            <column name="port" type="VARCHAR(255)">
+                <constraints nullable="false"/>
+            </column>
+            <column name="username" type="VARCHAR(255)">
+                <constraints nullable="false"/>
+            </column>
+            <column name="password_goid" type="${goid.type}"/>
+            <column name="compression" type="VARCHAR(255)">
+                <constraints nullable="false"/>
+            </column>
+            <column name="use_ssl" type="${tinyint.type}" defaultValueNumeric="0">
+                <constraints nullable="false"/>
+            </column>
+			<column name="enabled" type="${tinyint.type}" defaultValueNumeric="1">
+                <constraints nullable="false"/>
+            </column>
+            <column name="${properties.column.name}" type="${mediumtext.type}"/>
+            <column name="security_zone_goid" type="${goid.type}"/>
+        </createTable>
+    </changeSet>
+	<changeSet id="create-index-cassandra-connection-name" author="gateway">
+        <createIndex indexName="index_cassandra_connection_name" tableName="cassandra_connection" unique="true">
+            <column name="name"/>
+        </createIndex>
+    </changeSet>
+    <changeSet id="add-fk-cassandra-connection-security-zone" author="gateway">
+        <addForeignKeyConstraint baseTableName="cassandra_connection" baseColumnNames="security_zone_goid"
+                                 constraintName="cassandra_connection_security_zone" referencedTableName="security_zone"
+                                 referencedColumnNames="goid" onDelete="SET NULL" onUpdate="NO ACTION"/>
+    </changeSet>
+	<changeSet id="create-manage-cassandra-connection-role" author="gateway">
+        <comment>Manage Cassandra Configuration</comment>
+        <insert tableName="rbac_role">
+            <column name="goid" valueComputed="toGoid(0, -1600)"/>
+            <column name="version" valueNumeric="0"/>
+            <column name="name" value="Manage Cassandra Connection"/>
+            <column name="tag"/>
+            <column name="entity_type" value="CASSANDRA_CONFIGURATION"/>
+            <column name="entity_goid"/>
+            <column name="description" value="Users assigned to the {0} role have the ability to read, create, update and delete Cassandra connection."/>
+            <column name="user_created" valueBoolean="false"/>
+        </insert>
+        <insert tableName="rbac_permission">
+            <column name="goid" valueComputed="toGoid(0, -1601)"/>
+            <column name="version" valueNumeric="0"/>
+            <column name="role_goid" valueComputed="toGoid(0, -1600)"/>
+            <column name="operation_type" value="READ"/>
+            <column name="other_operation"/>
+            <column name="entity_type" value="CASSANDRA_CONFIGURATION"/>
+        </insert>
+        <insert tableName="rbac_permission">
+            <column name="goid" valueComputed="toGoid(0, -1602)"/>
+            <column name="version" valueNumeric="0"/>
+            <column name="role_goid" valueComputed="toGoid(0, -1600)"/>
+            <column name="operation_type" value="CREATE"/>
+            <column name="other_operation"/>
+            <column name="entity_type" value="CASSANDRA_CONFIGURATION"/>
+        </insert>
+        <insert tableName="rbac_permission">
+            <column name="goid" valueComputed="toGoid(0, -1603)"/>
+            <column name="version" valueNumeric="0"/>
+            <column name="role_goid" valueComputed="toGoid(0, -1600)"/>
+            <column name="operation_type" value="UPDATE"/>
+            <column name="other_operation"/>
+            <column name="entity_type" value="CASSANDRA_CONFIGURATION"/>
+        </insert>
+        <insert tableName="rbac_permission">
+            <column name="goid" valueComputed="toGoid(0, -1604)"/>
+            <column name="version" valueNumeric="0"/>
+            <column name="role_goid" valueComputed="toGoid(0, -1600)"/>
+            <column name="operation_type" value="DELETE"/>
+            <column name="other_operation"/>
+            <column name="entity_type" value="CASSANDRA_CONFIGURATION"/>
+        </insert>
+        <insert tableName="rbac_permission">
+            <column name="goid" valueComputed="toGoid(0, -1605)"/>
+            <column name="version" valueNumeric="0"/>
+            <column name="role_goid" valueComputed="toGoid(0, -1600)"/>
+            <column name="operation_type" value="READ"/>
+            <column name="other_operation"/>
+            <column name="entity_type" value="SECURE_PASSWORD"/>
+        </insert>
+    </changeSet>
+    <changeSet id="create-ssl-columns" author="gateway">
+        <addColumn tableName="cassandra_connection">
+            <column name="tls_protocol" type="VARCHAR(128)" defaultValue="TLSv1"/>
+            <column name="tls_ciphers" type="${mediumtext.type}"/>
+        </addColumn>
+    </changeSet>
+    <changeSet id="create_server_module_file_tables" author="gateway">
+        <comment>Introduces Server Module File tables (server_module_file, server_module_file_data and server_module_file_state)</comment>
+        <createTable tableName="server_module_file_data">
+            <column name="goid" type="${goid.type}">
+                <constraints primaryKey="true" nullable="false"/>
+            </column>
+            <column name="version" type="INT(10)">
+                <constraints nullable="false"/>
+            </column>
+            <column name="data_bytes" type="${longblob.type}">
+                <constraints nullable="false"/>
+            </column>
+        </createTable>
+        <createTable tableName="server_module_file">
+            <column name="goid" type="${goid.type}">
+                <constraints primaryKey="true" nullable="false"/>
+            </column>
+            <column name="version" type="INT(10)">
+                <constraints nullable="false"/>
+            </column>
+            <column name="name" type="VARCHAR(128)">
+                <constraints nullable="false"/>
+            </column>
+            <column name="module_type" type="VARCHAR(64)">
+                <constraints nullable="false"/>
+            </column>
+            <column name="module_sha256" type="VARCHAR(255)">
+                <constraints nullable="false" unique="true"/>
+            </column>
+            <column name="${properties.column.name}" type="${mediumtext.type}"/>
+            <column name="data_goid" type="${goid.type}">
+                <constraints nullable="false" references="server_module_file_data(goid)" foreignKeyName="fk_server_module_file_data" deleteCascade="true"/>
+            </column>
+        </createTable>
+        <createTable tableName="server_module_file_state">
+            <column name="goid" type="${goid.type}">
+                <constraints primaryKey="true" nullable="false"/>
+            </column>
+            <column name="version" type="INT(10)">
+                <constraints nullable="false"/>
+            </column>
+            <column name="node_id" type="VARCHAR(36)">
+                <constraints nullable="false"/>
+            </column>
+            <column name="state" type="VARCHAR(64)">
+                <constraints nullable="false"/>
+            </column>
+            <column name="error_message" type="${mediumtext.type}"/>
+            <column name="module_goid" type="${goid.type}">
+                <constraints nullable="false" references="server_module_file(goid)" foreignKeyName="fk_server_module_file_state" deleteCascade="true"/>
+            </column>
+        </createTable>
+        <rollback>
+            <delete tableName="server_module_file_data"/>
+            <delete tableName="server_module_file"/>
+            <dropTable tableName="server_module_file_state"/>
+            <dropTable tableName="server_module_file"/>
+            <dropTable tableName="server_module_file_data"/>
+        </rollback>
+    </changeSet>
+    <changeSet id="create_server_module_file_role" author="gateway">
+        <comment>Manage Server Module File Roles</comment>
+        <insert tableName="rbac_role">
+            <column name="goid" valueComputed="toGoid(0, -1650)"/>
+            <column name="version" valueNumeric="0"/>
+            <column name="name" value="Manage Modules Installable via Policy Manager"/>
+            <column name="tag"/>
+            <column name="entity_type" value="SERVER_MODULE_FILE"/>
+            <column name="entity_goid"/>
+            <column name="description" value="Users assigned to the {0} role have the ability to read, create, update and delete Modules Installable via Policy Manager."/>
+            <column name="user_created" valueBoolean="false"/>
+        </insert>
+        <insert tableName="rbac_permission">
+            <column name="goid" valueComputed="toGoid(0, -1651)"/>
+            <column name="version" valueNumeric="0"/>
+            <column name="role_goid" valueComputed="toGoid(0, -1650)"/>
+            <column name="operation_type" value="READ"/>
+            <column name="other_operation"/>
+            <column name="entity_type" value="SERVER_MODULE_FILE"/>
+        </insert>
+        <insert tableName="rbac_permission">
+            <column name="goid" valueComputed="toGoid(0, -1652)"/>
+            <column name="version" valueNumeric="0"/>
+            <column name="role_goid" valueComputed="toGoid(0, -1650)"/>
+            <column name="operation_type" value="CREATE"/>
+            <column name="other_operation"/>
+            <column name="entity_type" value="SERVER_MODULE_FILE"/>
+        </insert>
+        <insert tableName="rbac_permission">
+            <column name="goid" valueComputed="toGoid(0, -1653)"/>
+            <column name="version" valueNumeric="0"/>
+            <column name="role_goid" valueComputed="toGoid(0, -1650)"/>
+            <column name="operation_type" value="UPDATE"/>
+            <column name="other_operation"/>
+            <column name="entity_type" value="SERVER_MODULE_FILE"/>
+        </insert>
+        <insert tableName="rbac_permission">
+            <column name="goid" valueComputed="toGoid(0, -1654)"/>
+            <column name="version" valueNumeric="0"/>
+            <column name="role_goid" valueComputed="toGoid(0, -1650)"/>
+            <column name="operation_type" value="DELETE"/>
+            <column name="other_operation"/>
+            <column name="entity_type" value="SERVER_MODULE_FILE"/>
+        </insert>
+        <insert tableName="rbac_permission">
+            <column name="goid" valueComputed="toGoid(0, -1655)"/>
+            <column name="version" valueNumeric="0"/>
+            <column name="role_goid" valueComputed="toGoid(0, -1650)"/>
+            <column name="operation_type" value="READ"/>
+            <column name="other_operation"/>
+            <column name="entity_type" value="CLUSTER_PROPERTY"/>
+        </insert>
+        <insert tableName="rbac_permission">
+            <column name="goid" valueComputed="toGoid(0, -1656)"/>
+            <column name="version" valueNumeric="0"/>
+            <column name="role_goid" valueComputed="toGoid(0, -1650)"/>
+            <column name="operation_type" value="READ"/>
+            <column name="other_operation"/>
+            <column name="entity_type" value="CLUSTER_PROPERTY"/>
+        </insert>
+        <insert tableName="rbac_predicate">
+            <column name="goid" valueComputed="toGoid(0, -1655)"/>
+            <column name="version" valueNumeric="0"/>
+            <column name="permission_goid" valueComputed="toGoid(0, -1655)"/>
+        </insert>
+        <insert tableName="rbac_predicate_attribute">
+            <column name="goid" valueComputed="toGoid(0, -1655)"/>
+            <column name="attribute" value="name"/>
+            <column name="value" value="serverModuleFile.upload.enable"/>
+            <column name="mode" value="eq"/>
+        </insert>
+        <insert tableName="rbac_predicate">
+            <column name="goid" valueComputed="toGoid(0, -1656)"/>
+            <column name="version" valueNumeric="0"/>
+            <column name="permission_goid" valueComputed="toGoid(0, -1656)"/>
+        </insert>
+        <insert tableName="rbac_predicate_attribute">
+            <column name="goid" valueComputed="toGoid(0, -1656)"/>
+            <column name="attribute" value="name"/>
+            <column name="value" value="serverModuleFile.upload.maxSize"/>
+            <column name="mode" value="eq"/>
+        </insert>
+        <insert tableName="rbac_permission">
+            <column name="goid" valueComputed="toGoid(0, -1657)"/>
+            <column name="version" valueNumeric="0"/>
+            <column name="role_goid" valueComputed="toGoid(0, -1650)"/>
+            <column name="operation_type" value="READ"/>
+            <column name="other_operation"/>
+            <column name="entity_type" value="CLUSTER_INFO"/>
+        </insert>
+        <rollback>
+            <delete tableName="rbac_role">
+                <where>goid = toGoid(0, -1650)</where>
+            </delete>
+        </rollback>
+    </changeSet>
+    <changeSet id="delete-ssl-protocol-column" author="gateway">
+        <dropColumn tableName="cassandra_connection" columnName="tls_protocol"/>
+    </changeSet>
+    <changeSet id="create_solution_kit_table" author="gateway">
+        <createTable tableName="solution_kit">
+            <column name="goid" type="${goid.type}">
+                <constraints primaryKey="true" nullable="false"/>
+            </column>
+            <column name="version" type="INT(10)">
+                <constraints nullable="false"/>
+            </column>
+            <column name="name" type="VARCHAR(255)">
+                <constraints nullable="false"/>
+            </column>
+            <column name="sk_guid" type="VARCHAR(255)">
+                <constraints nullable="false"/>
+            </column>
+            <column name="sk_version" type="VARCHAR(16)">
+                <constraints nullable="false"/>
+            </column>
+            <column name="properties" type="${mediumtext.type}"/>
+            <column name="install_properties" type="${mediumtext.type}"/>
+            <column name="mappings" type="${mediumtext.type}">
+                <constraints nullable="false"/>
+            </column>
+            <column name="last_update_time" type="BIGINT(19)" defaultValueNumeric="0">
+                <constraints nullable="false"/>
+            </column>
+        </createTable>
+        <createIndex indexName="solution_kit_index" tableName="solution_kit" unique="false">
+            <column name="sk_guid"/>
+        </createIndex>
+        <rollback>
+            <dropIndex indexName="solution_kit_index" tableName="solution_kit"/>
+            <dropTable tableName="solution_kit"/>
+        </rollback>
+    </changeSet>
+</databaseChangeLog>