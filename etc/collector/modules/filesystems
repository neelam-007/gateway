#!/bin/sh

<<<<<<< HEAD
MODULE="$1"
=======
MODULE=$1
>>>>>>> 3153f560

# Pull in collector support functions
. "${COLLECTOR_HOME}"/collectorlib

preModule "$MODULE"

#Define and create output folders
FILESYSTEMS_DIR="${ALL_MODULES_BASE_OUTPUT_DIR}/${MODULE}"
mkdir -p "${FILESYSTEMS_DIR}"

#Begin data collection

logAndRunCmd "free -m &> \"${FILESYSTEMS_DIR}\"/free.txt"

logAndRunCmd "df &> \"${FILESYSTEMS_DIR}\"/df.txt"

logAndRunCmd "cp /proc/mdstat \"${FILESYSTEMS_DIR}\" &> /dev/null"

logAndRunCmd "mdadm --detail --scan &> \"${FILESYSTEMS_DIR}\"/mdadm.txt"

logAndRunCmd "mount &> \"${FILESYSTEMS_DIR}\"/mount.txt"

logAndRunCmd "lsblk &> \"${FILESYSTEMS_DIR}\"/lsblk.txt"

logAndRunCmd "pvdisplay &> \"${FILESYSTEMS_DIR}\"/pvdisplay.txt"

logAndRunCmd "vgdisplay &> \"${FILESYSTEMS_DIR}\"/vgdisplay.txt"

logAndRunCmd "lvdisplay &> \"${FILESYSTEMS_DIR}\"/lvdisplay.txt"

logAndRunCmd "cp /etc/mdadm.conf \"${FILESYSTEMS_DIR}\" &> /dev/null"

DISKS=(/dev/sd[a-z])
PARTS=(/dev/sd[a-z][1-9])

logAndRunCmd "mdadm --query --detail \"${DISKS[@]}\" &>> \"${FILESYSTEMS_DIR}\"/mdadm.txt"

logAndRunCmd "mdadm --query --detail \"${PARTS[@]}\" &>> \"${FILESYSTEMS_DIR}\"/mdadm.txt"

logAndRunCmd "mdadm --examine \"${DISKS[@]}\" &>> \"${FILESYSTEMS_DIR}\"/mdadm.txt"

<<<<<<< HEAD
logAndRunCmd "mdadm --examine \"${PARTS[@]}\" &>> \"${FILESYSTEMS_DIR}\"/mdadm.txt"

postModule "$MODULE"
=======
postModule $MODULE
>>>>>>> 3153f560
<|MERGE_RESOLUTION|>--- conflicted
+++ resolved
@@ -1,10 +1,6 @@
 #!/bin/sh
 
-<<<<<<< HEAD
 MODULE="$1"
-=======
-MODULE=$1
->>>>>>> 3153f560
 
 # Pull in collector support functions
 . "${COLLECTOR_HOME}"/collectorlib
@@ -46,10 +42,6 @@
 
 logAndRunCmd "mdadm --examine \"${DISKS[@]}\" &>> \"${FILESYSTEMS_DIR}\"/mdadm.txt"
 
-<<<<<<< HEAD
 logAndRunCmd "mdadm --examine \"${PARTS[@]}\" &>> \"${FILESYSTEMS_DIR}\"/mdadm.txt"
 
-postModule "$MODULE"
-=======
-postModule $MODULE
->>>>>>> 3153f560
+postModule "$MODULE"